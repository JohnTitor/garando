--- conflicted
+++ resolved
@@ -15,26 +15,12 @@
       html_root_url = "https://doc.rust-lang.org/nightly/")]
 #![deny(warnings)]
 
-<<<<<<< HEAD
 extern crate rustc_serialize as serialize;
 extern crate term;
-extern crate log;
 extern crate libc;
 extern crate unicode_xid as std_unicode;
 extern crate rustc_serialize; // used by deriving
 extern crate syntex_pos as syntax_pos;
-=======
-#![feature(custom_attribute)]
-#![allow(unused_attributes)]
-#![feature(rustc_private)]
-#![feature(staged_api)]
-#![feature(range_contains)]
-#![feature(libc)]
-
-extern crate term;
-extern crate libc;
-extern crate syntax_pos;
->>>>>>> 6d7362b2
 
 pub use emitter::ColorConfig;
 
