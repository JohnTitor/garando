// Copyright 2012-2015 The Rust Project Developers. See the COPYRIGHT
// file at the top-level directory of this distribution and at
// http://rust-lang.org/COPYRIGHT.
//
// Licensed under the Apache License, Version 2.0 <LICENSE-APACHE or
// http://www.apache.org/licenses/LICENSE-2.0> or the MIT license
// <LICENSE-MIT or http://opensource.org/licenses/MIT>, at your
// option. This file may not be copied, modified, or distributed
// except according to those terms.

use self::Destination::*;

use syntax_pos::{COMMAND_LINE_SP, DUMMY_SP, FileMap, Span, MultiSpan, CharPos};

use {Level, CodeSuggestion, DiagnosticBuilder, CodeMapper};
use RenderSpan::*;
use snippet::{StyledString, Style, Annotation, Line};
use styled_buffer::StyledBuffer;

use std::io::prelude::*;
use std::io;
use std::ops;
use std::rc::Rc;
use term;

/// Emitter trait for emitting errors.
pub trait Emitter {
    /// Emit a structured diagnostic.
    fn emit(&mut self, db: &DiagnosticBuilder);
}

impl Emitter for EmitterWriter {
    fn emit(&mut self, db: &DiagnosticBuilder) {
        self.emit_messages_default(db);
    }
}

/// maximum number of lines we will print for each error; arbitrary.
pub const MAX_HIGHLIGHT_LINES: usize = 6;

#[derive(Clone, Copy, Debug, PartialEq, Eq)]
pub enum ColorConfig {
    Auto,
    Always,
    Never,
}

impl ColorConfig {
    fn use_color(&self) -> bool {
        match *self {
            ColorConfig::Always => true,
            ColorConfig::Never  => false,
            ColorConfig::Auto   => stderr_isatty(),
        }
    }
}

pub struct EmitterWriter {
    dst: Destination,
    cm: Option<Rc<CodeMapper>>,
}

struct FileWithAnnotatedLines {
    file: Rc<FileMap>,
    lines: Vec<Line>,
}


/// Do not use this for messages that end in `\n` – use `println_maybe_styled` instead. See
/// `EmitterWriter::print_maybe_styled` for details.
macro_rules! print_maybe_styled {
    ($dst: expr, $style: expr, $($arg: tt)*) => {
        $dst.print_maybe_styled(format_args!($($arg)*), $style, false)
    }
}

macro_rules! println_maybe_styled {
    ($dst: expr, $style: expr, $($arg: tt)*) => {
        $dst.print_maybe_styled(format_args!($($arg)*), $style, true)
    }
}

impl EmitterWriter {
    pub fn stderr(color_config: ColorConfig,
                  code_map: Option<Rc<CodeMapper>>)
                  -> EmitterWriter {
        if color_config.use_color() {
            let dst = Destination::from_stderr();
            EmitterWriter { dst: dst,
                            cm: code_map}
        } else {
            EmitterWriter { dst: Raw(Box::new(io::stderr())),
                            cm: code_map}
        }
    }

    pub fn new(dst: Box<Write + Send>,
               code_map: Option<Rc<CodeMapper>>)
               -> EmitterWriter {
        EmitterWriter { dst: Raw(dst),
                        cm: code_map}
    }

    fn preprocess_annotations(&self, msp: &MultiSpan) -> Vec<FileWithAnnotatedLines> {
        fn add_annotation_to_file(file_vec: &mut Vec<FileWithAnnotatedLines>,
                                    file: Rc<FileMap>,
                                    line_index: usize,
                                    ann: Annotation) {

            for slot in file_vec.iter_mut() {
                // Look through each of our files for the one we're adding to
                if slot.file.name == file.name {
                    // See if we already have a line for it
                    for line_slot in &mut slot.lines {
                        if line_slot.line_index == line_index {
                            line_slot.annotations.push(ann);
                            return;
                        }
                    }
                    // We don't have a line yet, create one
                    slot.lines.push(Line {
                        line_index: line_index,
                        annotations: vec![ann],
                    });
                    slot.lines.sort();
                    return;
                }
            }
            // This is the first time we're seeing the file
            file_vec.push(FileWithAnnotatedLines {
                file: file,
                lines: vec![Line {
                                line_index: line_index,
                                annotations: vec![ann],
                            }],
            });
        }

        let mut output = vec![];

        if let Some(ref cm) = self.cm {
            for span_label in msp.span_labels() {
                if span_label.span == DUMMY_SP || span_label.span == COMMAND_LINE_SP {
                    continue;
                }
                let lo = cm.lookup_char_pos(span_label.span.lo);
                let mut hi = cm.lookup_char_pos(span_label.span.hi);
                let mut is_minimized = false;

                // If the span is multi-line, simplify down to the span of one character
                if lo.line != hi.line {
                    hi.line = lo.line;
                    hi.col = CharPos(lo.col.0 + 1);
                    is_minimized = true;
                }

                // Watch out for "empty spans". If we get a span like 6..6, we
                // want to just display a `^` at 6, so convert that to
                // 6..7. This is degenerate input, but it's best to degrade
                // gracefully -- and the parser likes to supply a span like
                // that for EOF, in particular.
                if lo.col == hi.col {
                    hi.col = CharPos(lo.col.0 + 1);
                }

                add_annotation_to_file(&mut output,
                                        lo.file,
                                        lo.line,
                                        Annotation {
                                            start_col: lo.col.0,
                                            end_col: hi.col.0,
                                            is_primary: span_label.is_primary,
                                            is_minimized: is_minimized,
                                            label: span_label.label.clone(),
                                        });
            }
        }
        output
    }

    fn render_source_line(&self,
                          buffer: &mut StyledBuffer,
                          file: Rc<FileMap>,
                          line: &Line,
                          width_offset: usize) {
        let source_string = file.get_line(line.line_index - 1)
            .unwrap_or("");

        let line_offset = buffer.num_lines();

        // First create the source line we will highlight.
        buffer.puts(line_offset, width_offset, &source_string, Style::Quotation);
        buffer.puts(line_offset,
                    0,
                    &(line.line_index.to_string()),
                    Style::LineNumber);

        draw_col_separator(buffer, line_offset, width_offset - 2);

        if line.annotations.is_empty() {
            return;
        }

        // We want to display like this:
        //
        //      vec.push(vec.pop().unwrap());
        //      ---      ^^^               _ previous borrow ends here
        //      |        |
        //      |        error occurs here
        //      previous borrow of `vec` occurs here
        //
        // But there are some weird edge cases to be aware of:
        //
        //      vec.push(vec.pop().unwrap());
        //      --------                    - previous borrow ends here
        //      ||
        //      |this makes no sense
        //      previous borrow of `vec` occurs here
        //
        // For this reason, we group the lines into "highlight lines"
        // and "annotations lines", where the highlight lines have the `~`.

        // Sort the annotations by (start, end col)
        let mut annotations = line.annotations.clone();
        annotations.sort();

        // Next, create the highlight line.
        for annotation in &annotations {
            for p in annotation.start_col..annotation.end_col {
                if annotation.is_primary {
                    buffer.putc(line_offset + 1,
                                width_offset + p,
                                '^',
                                Style::UnderlinePrimary);
                    if !annotation.is_minimized {
                        buffer.set_style(line_offset,
                                            width_offset + p,
                                            Style::UnderlinePrimary);
                    }
                } else {
                    buffer.putc(line_offset + 1,
                                width_offset + p,
                                '-',
                                Style::UnderlineSecondary);
                    if !annotation.is_minimized {
                        buffer.set_style(line_offset,
                                            width_offset + p,
                                            Style::UnderlineSecondary);
                    }
                }
            }
        }
        draw_col_separator(buffer, line_offset + 1, width_offset - 2);

        // Now we are going to write labels in. To start, we'll exclude
        // the annotations with no labels.
        let (labeled_annotations, unlabeled_annotations): (Vec<_>, _) = annotations.into_iter()
            .partition(|a| a.label.is_some());

        // If there are no annotations that need text, we're done.
        if labeled_annotations.is_empty() {
            return;
        }
        // Now add the text labels. We try, when possible, to stick the rightmost
        // annotation at the end of the highlight line:
        //
        //      vec.push(vec.pop().unwrap());
        //      ---      ---               - previous borrow ends here
        //
        // But sometimes that's not possible because one of the other
        // annotations overlaps it. For example, from the test
        // `span_overlap_label`, we have the following annotations
        // (written on distinct lines for clarity):
        //
        //      fn foo(x: u32) {
        //      --------------
        //             -
        //
        // In this case, we can't stick the rightmost-most label on
        // the highlight line, or we would get:
        //
        //      fn foo(x: u32) {
        //      -------- x_span
        //      |
        //      fn_span
        //
        // which is totally weird. Instead we want:
        //
        //      fn foo(x: u32) {
        //      --------------
        //      |      |
        //      |      x_span
        //      fn_span
        //
        // which is...less weird, at least. In fact, in general, if
        // the rightmost span overlaps with any other span, we should
        // use the "hang below" version, so we can at least make it
        // clear where the span *starts*.
        let mut labeled_annotations = &labeled_annotations[..];
        match labeled_annotations.split_last().unwrap() {
            (last, previous) => {
                if previous.iter()
                    .chain(&unlabeled_annotations)
                    .all(|a| !overlaps(a, last)) {
                    // append the label afterwards; we keep it in a separate
                    // string
                    let highlight_label: String = format!(" {}", last.label.as_ref().unwrap());
                    if last.is_primary {
                        buffer.append(line_offset + 1, &highlight_label, Style::LabelPrimary);
                    } else {
                        buffer.append(line_offset + 1, &highlight_label, Style::LabelSecondary);
                    }
                    labeled_annotations = previous;
                }
            }
        }

        // If that's the last annotation, we're done
        if labeled_annotations.is_empty() {
            return;
        }

        for (index, annotation) in labeled_annotations.iter().enumerate() {
            // Leave:
            // - 1 extra line
            // - One line for each thing that comes after
            let comes_after = labeled_annotations.len() - index - 1;
            let blank_lines = 3 + comes_after;

            // For each blank line, draw a `|` at our column. The
            // text ought to be long enough for this.
            for index in 2..blank_lines {
                if annotation.is_primary {
                    buffer.putc(line_offset + index,
                                width_offset + annotation.start_col,
                                '|',
                                Style::UnderlinePrimary);
                } else {
                    buffer.putc(line_offset + index,
                                width_offset + annotation.start_col,
                                '|',
                                Style::UnderlineSecondary);
                }
                draw_col_separator(buffer, line_offset + index, width_offset - 2);
            }

            if annotation.is_primary {
                buffer.puts(line_offset + blank_lines,
                            width_offset + annotation.start_col,
                            annotation.label.as_ref().unwrap(),
                            Style::LabelPrimary);
            } else {
                buffer.puts(line_offset + blank_lines,
                            width_offset + annotation.start_col,
                            annotation.label.as_ref().unwrap(),
                            Style::LabelSecondary);
            }
            draw_col_separator(buffer, line_offset + blank_lines, width_offset - 2);
        }
    }

    fn get_multispan_max_line_num(&mut self, msp: &MultiSpan) -> usize {
        let mut max = 0;
        if let Some(ref cm) = self.cm {
            for primary_span in msp.primary_spans() {
                if primary_span != &DUMMY_SP && primary_span != &COMMAND_LINE_SP {
                    let hi = cm.lookup_char_pos(primary_span.hi);
                    if hi.line > max {
                        max = hi.line;
                    }
                }
            }
            for span_label in msp.span_labels() {
                if span_label.span != DUMMY_SP && span_label.span != COMMAND_LINE_SP {
                    let hi = cm.lookup_char_pos(span_label.span.hi);
                    if hi.line > max {
                        max = hi.line;
                    }
                }
            }
        }
        max
    }

    fn get_max_line_num(&mut self, db: &DiagnosticBuilder) -> usize {
        let mut max = 0;

        let primary = self.get_multispan_max_line_num(&db.span);
        max = if primary > max { primary } else { max };

        for sub in &db.children {
            let sub_result = self.get_multispan_max_line_num(&sub.span);
            max = if sub_result > max { primary } else { max };
        }
        max
    }

    fn emit_message_default(&mut self,
                            msp: &MultiSpan,
                            msg: &str,
                            code: &Option<String>,
                            level: &Level,
                            max_line_num_len: usize,
                            is_secondary: bool)
                            -> io::Result<()> {
        let mut buffer = StyledBuffer::new();

        if msp.primary_spans().is_empty() && msp.span_labels().is_empty() && is_secondary {
            // This is a secondary message with no span info
            for _ in 0..max_line_num_len {
                buffer.prepend(0, " ", Style::NoStyle);
            }
            draw_note_separator(&mut buffer, 0, max_line_num_len + 1);
            buffer.append(0, &level.to_string(), Style::HeaderMsg);
            buffer.append(0, ": ", Style::NoStyle);
            buffer.append(0, msg, Style::NoStyle);
        }
        else {
            buffer.append(0, &level.to_string(), Style::Level(level.clone()));
            match code {
                &Some(ref code) => {
                    buffer.append(0, "[", Style::Level(level.clone()));
                    buffer.append(0, &code, Style::Level(level.clone()));
                    buffer.append(0, "]", Style::Level(level.clone()));
                }
                _ => {}
            }
            buffer.append(0, ": ", Style::HeaderMsg);
            buffer.append(0, msg, Style::HeaderMsg);
        }

        // Preprocess all the annotations so that they are grouped by file and by line number
        // This helps us quickly iterate over the whole message (including secondary file spans)
        let mut annotated_files = self.preprocess_annotations(msp);

        // Make sure our primary file comes first
        let primary_lo =
            if let (Some(ref cm), Some(ref primary_span)) = (self.cm.as_ref(),
                                                             msp.primary_span().as_ref()) {
                if primary_span != &&DUMMY_SP && primary_span != &&COMMAND_LINE_SP {
                    cm.lookup_char_pos(primary_span.lo)
                }
                else {
                    try!(emit_to_destination(&buffer.render(), level, &mut self.dst));
                    return Ok(());
                }
            } else {
                // If we don't have span information, emit and exit
                try!(emit_to_destination(&buffer.render(), level, &mut self.dst));
                return Ok(());
            };
        if let Ok(pos) =
                annotated_files.binary_search_by(|x| x.file.name.cmp(&primary_lo.file.name)) {
            annotated_files.swap(0, pos);
        }

        // Print out the annotate source lines that correspond with the error
        for annotated_file in annotated_files {
            // print out the span location and spacer before we print the annotated source
            // to do this, we need to know if this span will be primary
            let is_primary = primary_lo.file.name == annotated_file.file.name;
            if is_primary {
                // remember where we are in the output buffer for easy reference
                let buffer_msg_line_offset = buffer.num_lines();

                buffer.prepend(buffer_msg_line_offset, "--> ", Style::LineNumber);
                let loc = primary_lo.clone();
                buffer.append(buffer_msg_line_offset,
                                &format!("{}:{}:{}", loc.file.name, loc.line, loc.col.0 + 1),
                                Style::LineAndColumn);
                for _ in 0..max_line_num_len {
                    buffer.prepend(buffer_msg_line_offset, " ", Style::NoStyle);
                }
            } else {
                // remember where we are in the output buffer for easy reference
                let buffer_msg_line_offset = buffer.num_lines();

                // Add spacing line
                draw_col_separator(&mut buffer, buffer_msg_line_offset, max_line_num_len + 1);

                // Then, the secondary file indicator
                buffer.prepend(buffer_msg_line_offset + 1, "::: ", Style::LineNumber);
                buffer.append(buffer_msg_line_offset + 1,
                                &annotated_file.file.name,
                                Style::LineAndColumn);
                for _ in 0..max_line_num_len {
                    buffer.prepend(buffer_msg_line_offset + 1, " ", Style::NoStyle);
                }
            }

            // Put in the spacer between the location and annotated source
            let buffer_msg_line_offset = buffer.num_lines();
            draw_col_separator_no_space(&mut buffer, buffer_msg_line_offset, max_line_num_len + 1);

            // Next, output the annotate source for this file
            for line_idx in 0..annotated_file.lines.len() {
                self.render_source_line(&mut buffer,
                                        annotated_file.file.clone(),
                                        &annotated_file.lines[line_idx],
                                        3 + max_line_num_len);

                // check to see if we need to print out or elide lines that come between
                // this annotated line and the next one
                if line_idx < (annotated_file.lines.len() - 1) {
                    let line_idx_delta = annotated_file.lines[line_idx + 1].line_index -
                                            annotated_file.lines[line_idx].line_index;
                    if line_idx_delta > 2 {
                        let last_buffer_line_num = buffer.num_lines();
                        buffer.puts(last_buffer_line_num, 0, "...", Style::LineNumber);
                    } else if line_idx_delta == 2 {
                        let unannotated_line = annotated_file.file
                            .get_line(annotated_file.lines[line_idx].line_index)
                            .unwrap_or("");

                        let last_buffer_line_num = buffer.num_lines();

                        buffer.puts(last_buffer_line_num,
                                    0,
                                    &(annotated_file.lines[line_idx + 1].line_index - 1)
                                        .to_string(),
                                    Style::LineNumber);
                        draw_col_separator(&mut buffer, last_buffer_line_num, 1 + max_line_num_len);
                        buffer.puts(last_buffer_line_num,
                                    3 + max_line_num_len,
                                    &unannotated_line,
                                    Style::Quotation);
                    }
                }
            }
        }

        if let Some(ref primary_span) = msp.primary_span().as_ref() {
            try!(self.render_macro_backtrace_old_school(primary_span, &mut buffer));
        }

        // final step: take our styled buffer, render it, then output it
        try!(emit_to_destination(&buffer.render(), level, &mut self.dst));

        Ok(())
    }
    fn emit_suggestion_default(&mut self,
                               suggestion: &CodeSuggestion,
                               level: &Level,
                               msg: &str,
                               max_line_num_len: usize)
                               -> io::Result<()> {
        use std::borrow::Borrow;

        let primary_span = suggestion.msp.primary_span().unwrap();
        if let Some(ref cm) = self.cm {
            let mut buffer = StyledBuffer::new();

            buffer.append(0, &level.to_string(), Style::Level(level.clone()));
            buffer.append(0, ": ", Style::HeaderMsg);
            buffer.append(0, msg, Style::HeaderMsg);

            let lines = cm.span_to_lines(primary_span).unwrap();

            assert!(!lines.lines.is_empty());

            let complete = suggestion.splice_lines(cm.borrow());

            // print the suggestion without any line numbers, but leave
            // space for them. This helps with lining up with previous
            // snippets from the actual error being reported.
            let mut lines = complete.lines();
            let mut row_num = 1;
            for line in lines.by_ref().take(MAX_HIGHLIGHT_LINES) {
                draw_col_separator(&mut buffer, row_num, max_line_num_len + 1);
                buffer.append(row_num, line, Style::NoStyle);
                row_num += 1;
            }

            // if we elided some lines, add an ellipsis
            if let Some(_) = lines.next() {
                buffer.append(row_num, "...", Style::NoStyle);
            }
            try!(emit_to_destination(&buffer.render(), level, &mut self.dst));
        }
        Ok(())
    }
    fn emit_messages_default(&mut self, db: &DiagnosticBuilder) {
        let max_line_num = self.get_max_line_num(db);
        let max_line_num_len = max_line_num.to_string().len();

        match self.emit_message_default(&db.span,
                                        &db.message,
                                        &db.code,
                                        &db.level,
                                        max_line_num_len,
                                        false) {
            Ok(()) => {
                if !db.children.is_empty() {
                    let mut buffer = StyledBuffer::new();
                    draw_col_separator_no_space(&mut buffer, 0, max_line_num_len + 1);
                    match emit_to_destination(&buffer.render(), &db.level, &mut self.dst) {
                        Ok(()) => (),
                        Err(e) => panic!("failed to emit error: {}", e)
                    }
                }
                for child in &db.children {
                    match child.render_span {
                        Some(FullSpan(ref msp)) => {
                            match self.emit_message_default(msp,
                                                            &child.message,
                                                            &None,
                                                            &child.level,
                                                            max_line_num_len,
                                                            true) {
                                Err(e) => panic!("failed to emit error: {}", e),
                                _ => ()
                            }
                        },
                        Some(Suggestion(ref cs)) => {
                            match self.emit_suggestion_default(cs,
                                                               &child.level,
                                                               &child.message,
                                                               max_line_num_len) {
                                Err(e) => panic!("failed to emit error: {}", e),
                                _ => ()
                            }
                        },
                        None => {
                            match self.emit_message_default(&child.span,
                                                            &child.message,
                                                            &None,
                                                            &child.level,
                                                            max_line_num_len,
                                                            true) {
                                Err(e) => panic!("failed to emit error: {}", e),
                                _ => ()
                            }
                        }
                    }
                }
            }
            Err(e) => panic!("failed to emit error: {}", e)
        }
        match write!(&mut self.dst, "\n") {
            Err(e) => panic!("failed to emit error: {}", e),
            _ => ()
        }
    }
<<<<<<< HEAD
    fn emit_message_old_school(&mut self,
                               msp: &MultiSpan,
                               msg: &str,
                               code: &Option<String>,
                               level: &Level,
                               show_snippet: bool)
                               -> io::Result<()> {
        let mut buffer = StyledBuffer::new();

        let loc = match msp.primary_span() {
            Some(COMMAND_LINE_SP) | Some(DUMMY_SP) => "".to_string(),
            Some(ps) => if let Some(ref cm) = self.cm {
                cm.span_to_string(ps)
            } else {
                "".to_string()
            },
            None => {
                "".to_string()
            }
        };
        if loc != "" {
            buffer.append(0, &loc, Style::NoStyle);
            buffer.append(0, " ", Style::NoStyle);
        }
        buffer.append(0, &level.to_string(), Style::Level(level.clone()));
        buffer.append(0, ": ", Style::HeaderMsg);
        buffer.append(0, msg, Style::HeaderMsg);
        buffer.append(0, " ", Style::NoStyle);
        match code {
            &Some(ref code) => {
                buffer.append(0, "[", Style::ErrorCode);
                buffer.append(0, &code, Style::ErrorCode);
                buffer.append(0, "]", Style::ErrorCode);
            }
            _ => {}
        }

        if !show_snippet {
            try!(emit_to_destination(&buffer.render(), level, &mut self.dst));
            return Ok(());
        }

        // Watch out for various nasty special spans; don't try to
        // print any filename or anything for those.
        match msp.primary_span() {
            Some(COMMAND_LINE_SP) | Some(DUMMY_SP) => {
                try!(emit_to_destination(&buffer.render(), level, &mut self.dst));
                return Ok(());
            }
            _ => { }
        }

        let annotated_files = self.preprocess_annotations(msp);

        if let (Some(ref cm), Some(ann_file), Some(ref primary_span)) =
            (self.cm.as_ref(), annotated_files.first(), msp.primary_span().as_ref()) {

            // Next, print the source line and its squiggle
            // for old school mode, we will render them to the buffer, then insert the file loc
            // (or space the same amount) in front of the line and the squiggle
            let source_string = ann_file.file.get_line(ann_file.lines[0].line_index - 1)
                .unwrap_or("");

            let line_offset = buffer.num_lines();

            let lo = cm.lookup_char_pos(primary_span.lo);
            //Before each secondary line in old skool-mode, print the label
            //as an old-style note
            let file_pos = format!("{}:{} ", lo.file.name.clone(), lo.line);
            let file_pos_len = file_pos.len();

            // First create the source line we will highlight.
            buffer.puts(line_offset, 0, &file_pos, Style::FileNameStyle);
            buffer.puts(line_offset, file_pos_len, &source_string, Style::Quotation);
            // Sort the annotations by (start, end col)
            let annotations = ann_file.lines[0].annotations.clone();

            // Next, create the highlight line.
            for annotation in &annotations {
                for p in annotation.start_col..annotation.end_col {
                    if p == annotation.start_col {
                        buffer.putc(line_offset + 1,
                                    file_pos_len + p,
                                    '^',
                                    if annotation.is_primary {
                                        Style::UnderlinePrimary
                                    } else {
                                        Style::OldSchoolNote
                                    });
                    } else {
                        buffer.putc(line_offset + 1,
                                    file_pos_len + p,
                                    '~',
                                    if annotation.is_primary {
                                        Style::UnderlinePrimary
                                    } else {
                                        Style::OldSchoolNote
                                    });
                    }
                }
            }
        }
        if let Some(ref primary_span) = msp.primary_span().as_ref() {
            try!(self.render_macro_backtrace_old_school(primary_span, &mut buffer));
        }

        match code {
            &Some(ref code) if self.registry.as_ref()
                                           .and_then(|registry| registry.find_description(code))
                                           .is_some() => {
                let msg = "run `rustc --explain ".to_string() + &code.to_string() +
                    "` to see a detailed explanation";

                let line_offset = buffer.num_lines();
                buffer.append(line_offset, &loc, Style::NoStyle);
                buffer.append(line_offset, " ", Style::NoStyle);
                buffer.append(line_offset, &Level::Help.to_string(), Style::Level(Level::Help));
                buffer.append(line_offset, ": ", Style::HeaderMsg);
                buffer.append(line_offset, &msg, Style::HeaderMsg);
            }
            _ => ()
        }

        // final step: take our styled buffer, render it, then output it
        try!(emit_to_destination(&buffer.render(), level, &mut self.dst));
        Ok(())
    }
    fn emit_suggestion_old_school(&mut self,
                                  suggestion: &CodeSuggestion,
                                  level: &Level,
                                  msg: &str)
                                  -> io::Result<()> {
        use std::borrow::Borrow;

        let primary_span = suggestion.msp.primary_span().unwrap();
        if let Some(ref cm) = self.cm {
            let mut buffer = StyledBuffer::new();

            let loc = cm.span_to_string(primary_span);

            if loc != "" {
                buffer.append(0, &loc, Style::NoStyle);
                buffer.append(0, " ", Style::NoStyle);
            }

            buffer.append(0, &level.to_string(), Style::Level(level.clone()));
            buffer.append(0, ": ", Style::HeaderMsg);
            buffer.append(0, msg, Style::HeaderMsg);

            let lines = cm.span_to_lines(primary_span).unwrap();

            assert!(!lines.lines.is_empty());

            let complete = suggestion.splice_lines(cm.borrow());
            let line_count = cmp::min(lines.lines.len(), MAX_HIGHLIGHT_LINES);
            let display_lines = &lines.lines[..line_count];

            let fm = &*lines.file;
            // Calculate the widest number to format evenly
            let max_digits = line_num_max_digits(display_lines.last().unwrap());

            // print the suggestion without any line numbers, but leave
            // space for them. This helps with lining up with previous
            // snippets from the actual error being reported.
            let mut lines = complete.lines();
            let mut row_num = 1;
            for line in lines.by_ref().take(MAX_HIGHLIGHT_LINES) {
                buffer.append(row_num, &fm.name, Style::FileNameStyle);
                for _ in 0..max_digits+2 {
                    buffer.append(row_num, &" ", Style::NoStyle);
                }
                buffer.append(row_num, line, Style::NoStyle);
                row_num += 1;
            }

            // if we elided some lines, add an ellipsis
            if let Some(_) = lines.next() {
                buffer.append(row_num, "...", Style::NoStyle);
            }
            try!(emit_to_destination(&buffer.render(), level, &mut self.dst));
        }
        Ok(())
    }

    fn emit_messages_old_school(&mut self, db: &DiagnosticBuilder) {
        match self.emit_message_old_school(&db.span,
                                           &db.message,
                                           &db.code,
                                           &db.level,
                                           true) {
            Ok(()) => {
                for child in &db.children {
                    let (span, show_snippet) = if child.span.primary_spans().is_empty() {
                        (db.span.clone(), false)
                    } else {
                        (child.span.clone(), true)
                    };

                    match child.render_span {
                        Some(FullSpan(_)) => {
                            match self.emit_message_old_school(&span,
                                                               &child.message,
                                                               &None,
                                                               &child.level,
                                                               show_snippet) {
                                Err(e) => panic!("failed to emit error: {}", e),
                                _ => ()
                            }
                        },
                        Some(Suggestion(ref cs)) => {
                            match self.emit_suggestion_old_school(cs,
                                                                  &child.level,
                                                                  &child.message) {
                                Err(e) => panic!("failed to emit error: {}", e),
                                _ => ()
                            }
                        },
                        None => {
                            match self.emit_message_old_school(&span,
                                                               &child.message,
                                                               &None,
                                                               &child.level,
                                                               show_snippet) {
                                Err(e) => panic!("failed to emit error: {}", e),
                                _ => ()
                            }
                        }
                    }
                }
            }
            Err(e) => panic!("failed to emit error: {}", e)
        }
    }

=======
>>>>>>> 5cc53a30
    fn render_macro_backtrace_old_school(&mut self,
                                         sp: &Span,
                                         buffer: &mut StyledBuffer) -> io::Result<()> {
        if let Some(ref cm) = self.cm {
            for trace in cm.macro_backtrace(sp.clone()) {
                let line_offset = buffer.num_lines();

                let mut diag_string =
                    format!("in this expansion of {}", trace.macro_decl_name);
                if let Some(def_site_span) = trace.def_site_span {
                    diag_string.push_str(
                        &format!(" (defined in {})",
                            cm.span_to_filename(def_site_span)));
                }
                let snippet = cm.span_to_string(trace.call_site);
                buffer.append(line_offset, &format!("{} ", snippet), Style::NoStyle);
                buffer.append(line_offset, "note", Style::Level(Level::Note));
                buffer.append(line_offset, ": ", Style::NoStyle);
                buffer.append(line_offset, &diag_string, Style::OldSchoolNoteText);
            }
        }
        Ok(())
    }
}

fn draw_col_separator(buffer: &mut StyledBuffer, line: usize, col: usize) {
    buffer.puts(line, col, "| ", Style::LineNumber);
}

fn draw_col_separator_no_space(buffer: &mut StyledBuffer, line: usize, col: usize) {
    buffer.puts(line, col, "|", Style::LineNumber);
}

fn draw_note_separator(buffer: &mut StyledBuffer, line: usize, col: usize) {
    buffer.puts(line, col, "= ", Style::LineNumber);
}

fn overlaps(a1: &Annotation, a2: &Annotation) -> bool {
    (a2.start_col..a2.end_col).syntex_contains(a1.start_col) ||
    (a1.start_col..a1.end_col).syntex_contains(a2.start_col)
}

trait SyntexContains<Idx> {
    fn syntex_contains(&self, item: Idx) -> bool;
}

impl<Idx> SyntexContains<Idx> for ops::Range<Idx> where Idx: PartialOrd {
    fn syntex_contains(&self, item: Idx) -> bool {
        (self.start <= item) && (item < self.end)
    }
}

fn emit_to_destination(rendered_buffer: &Vec<Vec<StyledString>>,
        lvl: &Level,
        dst: &mut Destination) -> io::Result<()> {
    for line in rendered_buffer {
        for part in line {
            try!(dst.apply_style(lvl.clone(), part.style));
            try!(write!(dst, "{}", part.text));
            try!(dst.reset_attrs());
        }
        try!(write!(dst, "\n"));
    }
    Ok(())
}

#[cfg(unix)]
fn stderr_isatty() -> bool {
    use libc;
    unsafe { libc::isatty(libc::STDERR_FILENO) != 0 }
}
#[cfg(windows)]
fn stderr_isatty() -> bool {
    type DWORD = u32;
    type BOOL = i32;
    type HANDLE = *mut u8;
    const STD_ERROR_HANDLE: DWORD = -12i32 as DWORD;
    extern "system" {
        fn GetStdHandle(which: DWORD) -> HANDLE;
        fn GetConsoleMode(hConsoleHandle: HANDLE,
                          lpMode: *mut DWORD) -> BOOL;
    }
    unsafe {
        let handle = GetStdHandle(STD_ERROR_HANDLE);
        let mut out = 0;
        GetConsoleMode(handle, &mut out) != 0
    }
}

pub enum Destination {
    Terminal(Box<term::StderrTerminal>),
    Raw(Box<Write + Send>),
}

impl Destination {
    fn from_stderr() -> Destination {
        match term::stderr() {
            Some(t) => Terminal(t),
            None    => Raw(Box::new(io::stderr())),
        }
    }

    fn apply_style(&mut self,
                   lvl: Level,
                   style: Style)
                   -> io::Result<()> {
        match style {
            Style::FileNameStyle | Style::LineAndColumn => {}
            Style::LineNumber => {
                try!(self.start_attr(term::Attr::Bold));
                try!(self.start_attr(term::Attr::ForegroundColor(term::color::BRIGHT_BLUE)));
            }
            Style::ErrorCode => {
                try!(self.start_attr(term::Attr::Bold));
                try!(self.start_attr(term::Attr::ForegroundColor(term::color::BRIGHT_MAGENTA)));
            }
            Style::Quotation => {}
            Style::OldSchoolNote => {
                try!(self.start_attr(term::Attr::Bold));
                try!(self.start_attr(term::Attr::ForegroundColor(term::color::BRIGHT_GREEN)));
            }
            Style::OldSchoolNoteText | Style::HeaderMsg => {
                try!(self.start_attr(term::Attr::Bold));
            }
            Style::UnderlinePrimary | Style::LabelPrimary => {
                try!(self.start_attr(term::Attr::Bold));
                try!(self.start_attr(term::Attr::ForegroundColor(lvl.color())));
            }
            Style::UnderlineSecondary |
            Style::LabelSecondary => {
                try!(self.start_attr(term::Attr::Bold));
                try!(self.start_attr(term::Attr::ForegroundColor(term::color::BRIGHT_BLUE)));
            }
            Style::NoStyle => {}
            Style::Level(l) => {
                try!(self.start_attr(term::Attr::Bold));
                try!(self.start_attr(term::Attr::ForegroundColor(l.color())));
            }
        }
        Ok(())
    }

    fn start_attr(&mut self, attr: term::Attr) -> io::Result<()> {
        match *self {
            Terminal(ref mut t) => { try!(t.attr(attr)); }
            Raw(_) => { }
        }
        Ok(())
    }

    fn reset_attrs(&mut self) -> io::Result<()> {
        match *self {
            Terminal(ref mut t) => { try!(t.reset()); }
            Raw(_) => { }
        }
        Ok(())
    }
}

impl Write for Destination {
    fn write(&mut self, bytes: &[u8]) -> io::Result<usize> {
        match *self {
            Terminal(ref mut t) => t.write(bytes),
            Raw(ref mut w) => w.write(bytes),
        }
    }
    fn flush(&mut self) -> io::Result<()> {
        match *self {
            Terminal(ref mut t) => t.flush(),
            Raw(ref mut w) => w.flush(),
        }
    }
}<|MERGE_RESOLUTION|>--- conflicted
+++ resolved
@@ -641,243 +641,6 @@
             _ => ()
         }
     }
-<<<<<<< HEAD
-    fn emit_message_old_school(&mut self,
-                               msp: &MultiSpan,
-                               msg: &str,
-                               code: &Option<String>,
-                               level: &Level,
-                               show_snippet: bool)
-                               -> io::Result<()> {
-        let mut buffer = StyledBuffer::new();
-
-        let loc = match msp.primary_span() {
-            Some(COMMAND_LINE_SP) | Some(DUMMY_SP) => "".to_string(),
-            Some(ps) => if let Some(ref cm) = self.cm {
-                cm.span_to_string(ps)
-            } else {
-                "".to_string()
-            },
-            None => {
-                "".to_string()
-            }
-        };
-        if loc != "" {
-            buffer.append(0, &loc, Style::NoStyle);
-            buffer.append(0, " ", Style::NoStyle);
-        }
-        buffer.append(0, &level.to_string(), Style::Level(level.clone()));
-        buffer.append(0, ": ", Style::HeaderMsg);
-        buffer.append(0, msg, Style::HeaderMsg);
-        buffer.append(0, " ", Style::NoStyle);
-        match code {
-            &Some(ref code) => {
-                buffer.append(0, "[", Style::ErrorCode);
-                buffer.append(0, &code, Style::ErrorCode);
-                buffer.append(0, "]", Style::ErrorCode);
-            }
-            _ => {}
-        }
-
-        if !show_snippet {
-            try!(emit_to_destination(&buffer.render(), level, &mut self.dst));
-            return Ok(());
-        }
-
-        // Watch out for various nasty special spans; don't try to
-        // print any filename or anything for those.
-        match msp.primary_span() {
-            Some(COMMAND_LINE_SP) | Some(DUMMY_SP) => {
-                try!(emit_to_destination(&buffer.render(), level, &mut self.dst));
-                return Ok(());
-            }
-            _ => { }
-        }
-
-        let annotated_files = self.preprocess_annotations(msp);
-
-        if let (Some(ref cm), Some(ann_file), Some(ref primary_span)) =
-            (self.cm.as_ref(), annotated_files.first(), msp.primary_span().as_ref()) {
-
-            // Next, print the source line and its squiggle
-            // for old school mode, we will render them to the buffer, then insert the file loc
-            // (or space the same amount) in front of the line and the squiggle
-            let source_string = ann_file.file.get_line(ann_file.lines[0].line_index - 1)
-                .unwrap_or("");
-
-            let line_offset = buffer.num_lines();
-
-            let lo = cm.lookup_char_pos(primary_span.lo);
-            //Before each secondary line in old skool-mode, print the label
-            //as an old-style note
-            let file_pos = format!("{}:{} ", lo.file.name.clone(), lo.line);
-            let file_pos_len = file_pos.len();
-
-            // First create the source line we will highlight.
-            buffer.puts(line_offset, 0, &file_pos, Style::FileNameStyle);
-            buffer.puts(line_offset, file_pos_len, &source_string, Style::Quotation);
-            // Sort the annotations by (start, end col)
-            let annotations = ann_file.lines[0].annotations.clone();
-
-            // Next, create the highlight line.
-            for annotation in &annotations {
-                for p in annotation.start_col..annotation.end_col {
-                    if p == annotation.start_col {
-                        buffer.putc(line_offset + 1,
-                                    file_pos_len + p,
-                                    '^',
-                                    if annotation.is_primary {
-                                        Style::UnderlinePrimary
-                                    } else {
-                                        Style::OldSchoolNote
-                                    });
-                    } else {
-                        buffer.putc(line_offset + 1,
-                                    file_pos_len + p,
-                                    '~',
-                                    if annotation.is_primary {
-                                        Style::UnderlinePrimary
-                                    } else {
-                                        Style::OldSchoolNote
-                                    });
-                    }
-                }
-            }
-        }
-        if let Some(ref primary_span) = msp.primary_span().as_ref() {
-            try!(self.render_macro_backtrace_old_school(primary_span, &mut buffer));
-        }
-
-        match code {
-            &Some(ref code) if self.registry.as_ref()
-                                           .and_then(|registry| registry.find_description(code))
-                                           .is_some() => {
-                let msg = "run `rustc --explain ".to_string() + &code.to_string() +
-                    "` to see a detailed explanation";
-
-                let line_offset = buffer.num_lines();
-                buffer.append(line_offset, &loc, Style::NoStyle);
-                buffer.append(line_offset, " ", Style::NoStyle);
-                buffer.append(line_offset, &Level::Help.to_string(), Style::Level(Level::Help));
-                buffer.append(line_offset, ": ", Style::HeaderMsg);
-                buffer.append(line_offset, &msg, Style::HeaderMsg);
-            }
-            _ => ()
-        }
-
-        // final step: take our styled buffer, render it, then output it
-        try!(emit_to_destination(&buffer.render(), level, &mut self.dst));
-        Ok(())
-    }
-    fn emit_suggestion_old_school(&mut self,
-                                  suggestion: &CodeSuggestion,
-                                  level: &Level,
-                                  msg: &str)
-                                  -> io::Result<()> {
-        use std::borrow::Borrow;
-
-        let primary_span = suggestion.msp.primary_span().unwrap();
-        if let Some(ref cm) = self.cm {
-            let mut buffer = StyledBuffer::new();
-
-            let loc = cm.span_to_string(primary_span);
-
-            if loc != "" {
-                buffer.append(0, &loc, Style::NoStyle);
-                buffer.append(0, " ", Style::NoStyle);
-            }
-
-            buffer.append(0, &level.to_string(), Style::Level(level.clone()));
-            buffer.append(0, ": ", Style::HeaderMsg);
-            buffer.append(0, msg, Style::HeaderMsg);
-
-            let lines = cm.span_to_lines(primary_span).unwrap();
-
-            assert!(!lines.lines.is_empty());
-
-            let complete = suggestion.splice_lines(cm.borrow());
-            let line_count = cmp::min(lines.lines.len(), MAX_HIGHLIGHT_LINES);
-            let display_lines = &lines.lines[..line_count];
-
-            let fm = &*lines.file;
-            // Calculate the widest number to format evenly
-            let max_digits = line_num_max_digits(display_lines.last().unwrap());
-
-            // print the suggestion without any line numbers, but leave
-            // space for them. This helps with lining up with previous
-            // snippets from the actual error being reported.
-            let mut lines = complete.lines();
-            let mut row_num = 1;
-            for line in lines.by_ref().take(MAX_HIGHLIGHT_LINES) {
-                buffer.append(row_num, &fm.name, Style::FileNameStyle);
-                for _ in 0..max_digits+2 {
-                    buffer.append(row_num, &" ", Style::NoStyle);
-                }
-                buffer.append(row_num, line, Style::NoStyle);
-                row_num += 1;
-            }
-
-            // if we elided some lines, add an ellipsis
-            if let Some(_) = lines.next() {
-                buffer.append(row_num, "...", Style::NoStyle);
-            }
-            try!(emit_to_destination(&buffer.render(), level, &mut self.dst));
-        }
-        Ok(())
-    }
-
-    fn emit_messages_old_school(&mut self, db: &DiagnosticBuilder) {
-        match self.emit_message_old_school(&db.span,
-                                           &db.message,
-                                           &db.code,
-                                           &db.level,
-                                           true) {
-            Ok(()) => {
-                for child in &db.children {
-                    let (span, show_snippet) = if child.span.primary_spans().is_empty() {
-                        (db.span.clone(), false)
-                    } else {
-                        (child.span.clone(), true)
-                    };
-
-                    match child.render_span {
-                        Some(FullSpan(_)) => {
-                            match self.emit_message_old_school(&span,
-                                                               &child.message,
-                                                               &None,
-                                                               &child.level,
-                                                               show_snippet) {
-                                Err(e) => panic!("failed to emit error: {}", e),
-                                _ => ()
-                            }
-                        },
-                        Some(Suggestion(ref cs)) => {
-                            match self.emit_suggestion_old_school(cs,
-                                                                  &child.level,
-                                                                  &child.message) {
-                                Err(e) => panic!("failed to emit error: {}", e),
-                                _ => ()
-                            }
-                        },
-                        None => {
-                            match self.emit_message_old_school(&span,
-                                                               &child.message,
-                                                               &None,
-                                                               &child.level,
-                                                               show_snippet) {
-                                Err(e) => panic!("failed to emit error: {}", e),
-                                _ => ()
-                            }
-                        }
-                    }
-                }
-            }
-            Err(e) => panic!("failed to emit error: {}", e)
-        }
-    }
-
-=======
->>>>>>> 5cc53a30
     fn render_macro_backtrace_old_school(&mut self,
                                          sp: &Span,
                                          buffer: &mut StyledBuffer) -> io::Result<()> {
