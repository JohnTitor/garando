--- conflicted
+++ resolved
@@ -977,32 +977,27 @@
     buffer.puts(line, col, "= ", Style::LineNumber);
 }
 
+trait SyntexContains<Idx> {
+    fn syntex_contains(&self, item: Idx) -> bool;
+}
+
+impl<Idx> SyntexContains<Idx> for ops::Range<Idx> where Idx: PartialOrd {
+    fn syntex_contains(&self, item: Idx) -> bool {
+        (self.start <= item) && (item < self.end)
+    }
+}
+
 fn num_overlap(a_start: usize, a_end: usize, b_start: usize, b_end:usize, inclusive: bool) -> bool {
     let extra = if inclusive {
         1
     } else {
         0
     };
-    (b_start..b_end + extra).contains(a_start) ||
-    (a_start..a_end + extra).contains(b_start)
+    (b_start..b_end + extra).syntex_contains(a_start) ||
+    (a_start..a_end + extra).syntex_contains(b_start)
 }
 fn overlaps(a1: &Annotation, a2: &Annotation) -> bool {
-<<<<<<< HEAD
-    (a2.start_col..a2.end_col).syntex_contains(a1.start_col) ||
-    (a1.start_col..a1.end_col).syntex_contains(a2.start_col)
-}
-
-trait SyntexContains<Idx> {
-    fn syntex_contains(&self, item: Idx) -> bool;
-}
-
-impl<Idx> SyntexContains<Idx> for ops::Range<Idx> where Idx: PartialOrd {
-    fn syntex_contains(&self, item: Idx) -> bool {
-        (self.start <= item) && (item < self.end)
-    }
-=======
     num_overlap(a1.start_col, a1.end_col, a2.start_col, a2.end_col, false)
->>>>>>> 3f45b9ab
 }
 
 fn emit_to_destination(rendered_buffer: &Vec<Vec<StyledString>>,
