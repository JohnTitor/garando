// Copyright 2012-2015 The Rust Project Developers. See the COPYRIGHT
// file at the top-level directory of this distribution and at
// http://rust-lang.org/COPYRIGHT.
//
// Licensed under the Apache License, Version 2.0 <LICENSE-APACHE or
// http://www.apache.org/licenses/LICENSE-2.0> or the MIT license
// <LICENSE-MIT or http://opensource.org/licenses/MIT>, at your
// option. This file may not be copied, modified, or distributed
// except according to those terms.

use self::Destination::*;

use syntax_pos::{COMMAND_LINE_SP, DUMMY_SP, FileMap, Span, MultiSpan, LineInfo, CharPos};
use registry;

use check_old_school;
use {Level, CodeSuggestion, DiagnosticBuilder, CodeMapper};
use RenderSpan::*;
use snippet::{StyledString, Style, FormatMode, Annotation, Line};
use styled_buffer::StyledBuffer;

use std::cmp;
use std::io::prelude::*;
use std::io;
use std::rc::Rc;
use term;

/// Emitter trait for emitting errors.
pub trait Emitter {
    /// Emit a structured diagnostic.
    fn emit(&mut self, db: &DiagnosticBuilder);
}

impl Emitter for EmitterWriter {
    fn emit(&mut self, db: &DiagnosticBuilder) {
        // Pick old school mode either from env or let the test dictate the format
        let old_school = match self.format_mode {
            FormatMode::NewErrorFormat => false,
            FormatMode::OriginalErrorFormat => true,
            FormatMode::EnvironmentSelected => check_old_school()
        };

        if old_school {
            self.emit_messages_old_school(db);
        } else {
            self.emit_messages_default(db);
        }
    }
}

/// maximum number of lines we will print for each error; arbitrary.
pub const MAX_HIGHLIGHT_LINES: usize = 6;

#[derive(Clone, Copy, Debug, PartialEq, Eq)]
pub enum ColorConfig {
    Auto,
    Always,
    Never,
}

impl ColorConfig {
    fn use_color(&self) -> bool {
        match *self {
            ColorConfig::Always => true,
            ColorConfig::Never  => false,
            ColorConfig::Auto   => stderr_isatty(),
        }
    }
}

pub struct EmitterWriter {
    dst: Destination,
    registry: Option<registry::Registry>,
    cm: Option<Rc<CodeMapper>>,

    // For now, allow an old-school mode while we transition
    format_mode: FormatMode
}

struct FileWithAnnotatedLines {
    file: Rc<FileMap>,
    lines: Vec<Line>,
}


/// Do not use this for messages that end in `\n` – use `println_maybe_styled` instead. See
/// `EmitterWriter::print_maybe_styled` for details.
macro_rules! print_maybe_styled {
    ($dst: expr, $style: expr, $($arg: tt)*) => {
        $dst.print_maybe_styled(format_args!($($arg)*), $style, false)
    }
}

macro_rules! println_maybe_styled {
    ($dst: expr, $style: expr, $($arg: tt)*) => {
        $dst.print_maybe_styled(format_args!($($arg)*), $style, true)
    }
}

impl EmitterWriter {
    pub fn stderr(color_config: ColorConfig,
                  registry: Option<registry::Registry>,
                  code_map: Option<Rc<CodeMapper>>,
                  format_mode: FormatMode)
                  -> EmitterWriter {
        if color_config.use_color() {
            let dst = Destination::from_stderr();
            EmitterWriter { dst: dst,
                            registry: registry,
                            cm: code_map,
                            format_mode: format_mode.clone() }
        } else {
            EmitterWriter { dst: Raw(Box::new(io::stderr())),
                            registry: registry,
                            cm: code_map,
                            format_mode: format_mode.clone() }
        }
    }

    pub fn new(dst: Box<Write + Send>,
               registry: Option<registry::Registry>,
               code_map: Option<Rc<CodeMapper>>,
               format_mode: FormatMode)
               -> EmitterWriter {
        EmitterWriter { dst: Raw(dst),
                        registry: registry,
                        cm: code_map,
                        format_mode: format_mode.clone() }
    }

    fn preprocess_annotations(&self, msp: &MultiSpan) -> Vec<FileWithAnnotatedLines> {
        fn add_annotation_to_file(file_vec: &mut Vec<FileWithAnnotatedLines>,
                                    file: Rc<FileMap>,
                                    line_index: usize,
                                    ann: Annotation) {

            for slot in file_vec.iter_mut() {
                // Look through each of our files for the one we're adding to
                if slot.file.name == file.name {
                    // See if we already have a line for it
                    for line_slot in &mut slot.lines {
                        if line_slot.line_index == line_index {
                            line_slot.annotations.push(ann);
                            return;
                        }
                    }
                    // We don't have a line yet, create one
                    slot.lines.push(Line {
                        line_index: line_index,
                        annotations: vec![ann],
                    });
                    slot.lines.sort();
                    return;
                }
            }
            // This is the first time we're seeing the file
            file_vec.push(FileWithAnnotatedLines {
                file: file,
                lines: vec![Line {
                                line_index: line_index,
                                annotations: vec![ann],
                            }],
            });
        }

        let mut output = vec![];

        if let Some(ref cm) = self.cm {
            for span_label in msp.span_labels() {
                if span_label.span == DUMMY_SP || span_label.span == COMMAND_LINE_SP {
                    continue;
                }
                let lo = cm.lookup_char_pos(span_label.span.lo);
                let mut hi = cm.lookup_char_pos(span_label.span.hi);
                let mut is_minimized = false;

                // If the span is multi-line, simplify down to the span of one character
                if lo.line != hi.line {
                    hi.line = lo.line;
                    hi.col = CharPos(lo.col.0 + 1);
                    is_minimized = true;
                }

                // Watch out for "empty spans". If we get a span like 6..6, we
                // want to just display a `^` at 6, so convert that to
                // 6..7. This is degenerate input, but it's best to degrade
                // gracefully -- and the parser likes to supply a span like
                // that for EOF, in particular.
                if lo.col == hi.col {
                    hi.col = CharPos(lo.col.0 + 1);
                }

                add_annotation_to_file(&mut output,
                                        lo.file,
                                        lo.line,
                                        Annotation {
                                            start_col: lo.col.0,
                                            end_col: hi.col.0,
                                            is_primary: span_label.is_primary,
                                            is_minimized: is_minimized,
                                            label: span_label.label.clone(),
                                        });
            }
        }
        output
    }

    fn render_source_line(&self,
                          buffer: &mut StyledBuffer,
                          file: Rc<FileMap>,
                          line: &Line,
                          width_offset: usize) {
        let source_string = file.get_line(line.line_index - 1)
            .unwrap_or("");

        let line_offset = buffer.num_lines();

        // First create the source line we will highlight.
        buffer.puts(line_offset, width_offset, &source_string, Style::Quotation);
        buffer.puts(line_offset,
                    0,
                    &(line.line_index.to_string()),
                    Style::LineNumber);

        draw_col_separator(buffer, line_offset, width_offset - 2);

        if line.annotations.is_empty() {
            return;
        }

        // We want to display like this:
        //
        //      vec.push(vec.pop().unwrap());
        //      ---      ^^^               _ previous borrow ends here
        //      |        |
        //      |        error occurs here
        //      previous borrow of `vec` occurs here
        //
        // But there are some weird edge cases to be aware of:
        //
        //      vec.push(vec.pop().unwrap());
        //      --------                    - previous borrow ends here
        //      ||
        //      |this makes no sense
        //      previous borrow of `vec` occurs here
        //
        // For this reason, we group the lines into "highlight lines"
        // and "annotations lines", where the highlight lines have the `~`.

        // Sort the annotations by (start, end col)
        let mut annotations = line.annotations.clone();
        annotations.sort();

        // Next, create the highlight line.
        for annotation in &annotations {
            for p in annotation.start_col..annotation.end_col {
                if annotation.is_primary {
                    buffer.putc(line_offset + 1,
                                width_offset + p,
                                '^',
                                Style::UnderlinePrimary);
                    if !annotation.is_minimized {
                        buffer.set_style(line_offset,
                                            width_offset + p,
                                            Style::UnderlinePrimary);
                    }
                } else {
                    buffer.putc(line_offset + 1,
                                width_offset + p,
                                '-',
                                Style::UnderlineSecondary);
                    if !annotation.is_minimized {
                        buffer.set_style(line_offset,
                                            width_offset + p,
                                            Style::UnderlineSecondary);
                    }
                }
            }
        }
        draw_col_separator(buffer, line_offset + 1, width_offset - 2);

        // Now we are going to write labels in. To start, we'll exclude
        // the annotations with no labels.
        let (labeled_annotations, unlabeled_annotations): (Vec<_>, _) = annotations.into_iter()
            .partition(|a| a.label.is_some());

        // If there are no annotations that need text, we're done.
        if labeled_annotations.is_empty() {
            return;
        }
        // Now add the text labels. We try, when possible, to stick the rightmost
        // annotation at the end of the highlight line:
        //
        //      vec.push(vec.pop().unwrap());
        //      ---      ---               - previous borrow ends here
        //
        // But sometimes that's not possible because one of the other
        // annotations overlaps it. For example, from the test
        // `span_overlap_label`, we have the following annotations
        // (written on distinct lines for clarity):
        //
        //      fn foo(x: u32) {
        //      --------------
        //             -
        //
        // In this case, we can't stick the rightmost-most label on
        // the highlight line, or we would get:
        //
        //      fn foo(x: u32) {
        //      -------- x_span
        //      |
        //      fn_span
        //
        // which is totally weird. Instead we want:
        //
        //      fn foo(x: u32) {
        //      --------------
        //      |      |
        //      |      x_span
        //      fn_span
        //
        // which is...less weird, at least. In fact, in general, if
        // the rightmost span overlaps with any other span, we should
        // use the "hang below" version, so we can at least make it
        // clear where the span *starts*.
        let mut labeled_annotations = &labeled_annotations[..];
        match labeled_annotations.split_last().unwrap() {
            (last, previous) => {
                if previous.iter()
                    .chain(&unlabeled_annotations)
                    .all(|a| !overlaps(a, last)) {
                    // append the label afterwards; we keep it in a separate
                    // string
                    let highlight_label: String = format!(" {}", last.label.as_ref().unwrap());
                    if last.is_primary {
                        buffer.append(line_offset + 1, &highlight_label, Style::LabelPrimary);
                    } else {
                        buffer.append(line_offset + 1, &highlight_label, Style::LabelSecondary);
                    }
                    labeled_annotations = previous;
                }
            }
        }

        // If that's the last annotation, we're done
        if labeled_annotations.is_empty() {
            return;
        }

        for (index, annotation) in labeled_annotations.iter().enumerate() {
            // Leave:
            // - 1 extra line
            // - One line for each thing that comes after
            let comes_after = labeled_annotations.len() - index - 1;
            let blank_lines = 3 + comes_after;

            // For each blank line, draw a `|` at our column. The
            // text ought to be long enough for this.
            for index in 2..blank_lines {
                if annotation.is_primary {
                    buffer.putc(line_offset + index,
                                width_offset + annotation.start_col,
                                '|',
                                Style::UnderlinePrimary);
                } else {
                    buffer.putc(line_offset + index,
                                width_offset + annotation.start_col,
                                '|',
                                Style::UnderlineSecondary);
                }
                draw_col_separator(buffer, line_offset + index, width_offset - 2);
            }

            if annotation.is_primary {
                buffer.puts(line_offset + blank_lines,
                            width_offset + annotation.start_col,
                            annotation.label.as_ref().unwrap(),
                            Style::LabelPrimary);
            } else {
<<<<<<< HEAD
                if !old_school {
                    try!(write!(self.dst, "\n"));
=======
                buffer.puts(line_offset + blank_lines,
                            width_offset + annotation.start_col,
                            annotation.label.as_ref().unwrap(),
                            Style::LabelSecondary);
            }
            draw_col_separator(buffer, line_offset + blank_lines, width_offset - 2);
        }
    }

    fn get_multispan_max_line_num(&mut self, msp: &MultiSpan) -> usize {
        let mut max = 0;
        if let Some(ref cm) = self.cm {
            for primary_span in msp.primary_spans() {
                if primary_span != &DUMMY_SP && primary_span != &COMMAND_LINE_SP {
                    let hi = cm.lookup_char_pos(primary_span.hi);
                    if hi.line > max {
                        max = hi.line;
                    }
                }
            }
            for span_label in msp.span_labels() {
                if span_label.span != DUMMY_SP && span_label.span != COMMAND_LINE_SP {
                    let hi = cm.lookup_char_pos(span_label.span.hi);
                    if hi.line > max {
                        max = hi.line;
                    }
>>>>>>> c2028969
                }
            }
        }
        max
    }

<<<<<<< HEAD
        match code {
            Some(code) if self.registry.as_ref()
                                       .and_then(|registry| registry.find_description(code))
                                       .is_some() => {
                let code_with_explain = String::from("--explain ") + code;
                if old_school {
                    let loc = match rsp.span().primary_span() {
                        Some(COMMAND_LINE_SP) | Some(DUMMY_SP) => "".to_string(),
                        Some(ps) => self.cm.span_to_string(ps),
                        None => "".to_string()
                    };
                    try!(print_diagnostic(&mut self.dst, &loc, lvl, msg, Some(code)))
                }
                else {
                    try!(print_diagnostic(&mut self.dst, "", lvl, msg, Some(&code_with_explain)))
                }
            }
            _ => {
                if old_school {
                    let loc = match rsp.span().primary_span() {
                        Some(COMMAND_LINE_SP) | Some(DUMMY_SP) => "".to_string(),
                        Some(ps) => self.cm.span_to_string(ps),
                        None => "".to_string()
                    };
                    try!(print_diagnostic(&mut self.dst, &loc, lvl, msg, code))
                }
                else {
                    try!(print_diagnostic(&mut self.dst, "", lvl, msg, code))
=======
    fn get_max_line_num(&mut self, db: &DiagnosticBuilder) -> usize {
        let mut max = 0;

        let primary = self.get_multispan_max_line_num(&db.span);
        max = if primary > max { primary } else { max };

        for sub in &db.children {
            let sub_result = self.get_multispan_max_line_num(&sub.span);
            max = if sub_result > max { primary } else { max };
        }
        max
    }

    fn emit_message_default(&mut self,
                            msp: &MultiSpan,
                            msg: &str,
                            code: &Option<String>,
                            level: &Level,
                            max_line_num_len: usize,
                            is_secondary: bool)
                            -> io::Result<()> {
        let mut buffer = StyledBuffer::new();

        if msp.primary_spans().is_empty() && msp.span_labels().is_empty() && is_secondary {
            // This is a secondary message with no span info
            for _ in 0..max_line_num_len {
                buffer.prepend(0, " ", Style::NoStyle);
            }
            draw_note_separator(&mut buffer, 0, max_line_num_len + 1);
            buffer.append(0, &level.to_string(), Style::HeaderMsg);
            buffer.append(0, ": ", Style::NoStyle);
            buffer.append(0, msg, Style::NoStyle);
        }
        else {
            buffer.append(0, &level.to_string(), Style::Level(level.clone()));
            match code {
                &Some(ref code) => {
                    buffer.append(0, "[", Style::Level(level.clone()));
                    buffer.append(0, &code, Style::Level(level.clone()));
                    buffer.append(0, "]", Style::Level(level.clone()));
                }
                _ => {}
            }
            buffer.append(0, ": ", Style::HeaderMsg);
            buffer.append(0, msg, Style::HeaderMsg);
        }

        // Preprocess all the annotations so that they are grouped by file and by line number
        // This helps us quickly iterate over the whole message (including secondary file spans)
        let mut annotated_files = self.preprocess_annotations(msp);

        // Make sure our primary file comes first
        let primary_lo =
            if let (Some(ref cm), Some(ref primary_span)) = (self.cm.as_ref(),
                                                             msp.primary_span().as_ref()) {
                if primary_span != &&DUMMY_SP && primary_span != &&COMMAND_LINE_SP {
                    cm.lookup_char_pos(primary_span.lo)
                }
                else {
                    emit_to_destination(&buffer.render(), level, &mut self.dst)?;
                    return Ok(());
                }
            } else {
                // If we don't have span information, emit and exit
                emit_to_destination(&buffer.render(), level, &mut self.dst)?;
                return Ok(());
            };
        if let Ok(pos) =
                annotated_files.binary_search_by(|x| x.file.name.cmp(&primary_lo.file.name)) {
            annotated_files.swap(0, pos);
        }

        // Print out the annotate source lines that correspond with the error
        for annotated_file in annotated_files {
            // print out the span location and spacer before we print the annotated source
            // to do this, we need to know if this span will be primary
            let is_primary = primary_lo.file.name == annotated_file.file.name;
            if is_primary {
                // remember where we are in the output buffer for easy reference
                let buffer_msg_line_offset = buffer.num_lines();

                buffer.prepend(buffer_msg_line_offset, "--> ", Style::LineNumber);
                let loc = primary_lo.clone();
                buffer.append(buffer_msg_line_offset,
                                &format!("{}:{}:{}", loc.file.name, loc.line, loc.col.0 + 1),
                                Style::LineAndColumn);
                for _ in 0..max_line_num_len {
                    buffer.prepend(buffer_msg_line_offset, " ", Style::NoStyle);
                }
            } else {
                // remember where we are in the output buffer for easy reference
                let buffer_msg_line_offset = buffer.num_lines();

                // Add spacing line
                draw_col_separator(&mut buffer, buffer_msg_line_offset, max_line_num_len + 1);

                // Then, the secondary file indicator
                buffer.prepend(buffer_msg_line_offset + 1, "::: ", Style::LineNumber);
                buffer.append(buffer_msg_line_offset + 1,
                                &annotated_file.file.name,
                                Style::LineAndColumn);
                for _ in 0..max_line_num_len {
                    buffer.prepend(buffer_msg_line_offset + 1, " ", Style::NoStyle);
                }
            }

            // Put in the spacer between the location and annotated source
            let buffer_msg_line_offset = buffer.num_lines();
            draw_col_separator_no_space(&mut buffer, buffer_msg_line_offset, max_line_num_len + 1);

            // Next, output the annotate source for this file
            for line_idx in 0..annotated_file.lines.len() {
                self.render_source_line(&mut buffer,
                                        annotated_file.file.clone(),
                                        &annotated_file.lines[line_idx],
                                        3 + max_line_num_len);

                // check to see if we need to print out or elide lines that come between
                // this annotated line and the next one
                if line_idx < (annotated_file.lines.len() - 1) {
                    let line_idx_delta = annotated_file.lines[line_idx + 1].line_index -
                                            annotated_file.lines[line_idx].line_index;
                    if line_idx_delta > 2 {
                        let last_buffer_line_num = buffer.num_lines();
                        buffer.puts(last_buffer_line_num, 0, "...", Style::LineNumber);
                    } else if line_idx_delta == 2 {
                        let unannotated_line = annotated_file.file
                            .get_line(annotated_file.lines[line_idx].line_index)
                            .unwrap_or("");

                        let last_buffer_line_num = buffer.num_lines();

                        buffer.puts(last_buffer_line_num,
                                    0,
                                    &(annotated_file.lines[line_idx + 1].line_index - 1)
                                        .to_string(),
                                    Style::LineNumber);
                        draw_col_separator(&mut buffer, last_buffer_line_num, 1 + max_line_num_len);
                        buffer.puts(last_buffer_line_num,
                                    3 + max_line_num_len,
                                    &unannotated_line,
                                    Style::Quotation);
                    }
                }
            }
        }

        if let Some(ref primary_span) = msp.primary_span().as_ref() {
            self.render_macro_backtrace_old_school(primary_span, &mut buffer)?;
        }

        // final step: take our styled buffer, render it, then output it
        emit_to_destination(&buffer.render(), level, &mut self.dst)?;

        Ok(())
    }
    fn emit_suggestion_default(&mut self,
                               suggestion: &CodeSuggestion,
                               level: &Level,
                               msg: &str,
                               max_line_num_len: usize)
                               -> io::Result<()> {
        use std::borrow::Borrow;

        let primary_span = suggestion.msp.primary_span().unwrap();
        if let Some(ref cm) = self.cm {
            let mut buffer = StyledBuffer::new();

            buffer.append(0, &level.to_string(), Style::Level(level.clone()));
            buffer.append(0, ": ", Style::HeaderMsg);
            buffer.append(0, msg, Style::HeaderMsg);

            let lines = cm.span_to_lines(primary_span).unwrap();

            assert!(!lines.lines.is_empty());

            let complete = suggestion.splice_lines(cm.borrow());

            // print the suggestion without any line numbers, but leave
            // space for them. This helps with lining up with previous
            // snippets from the actual error being reported.
            let mut lines = complete.lines();
            let mut row_num = 1;
            for line in lines.by_ref().take(MAX_HIGHLIGHT_LINES) {
                draw_col_separator(&mut buffer, row_num, max_line_num_len + 1);
                buffer.append(row_num, line, Style::NoStyle);
                row_num += 1;
            }

            // if we elided some lines, add an ellipsis
            if let Some(_) = lines.next() {
                buffer.append(row_num, "...", Style::NoStyle);
            }
            emit_to_destination(&buffer.render(), level, &mut self.dst)?;
        }
        Ok(())
    }
    fn emit_messages_default(&mut self, db: &DiagnosticBuilder) {
        let max_line_num = self.get_max_line_num(db);
        let max_line_num_len = max_line_num.to_string().len();

        match self.emit_message_default(&db.span,
                                        &db.message,
                                        &db.code,
                                        &db.level,
                                        max_line_num_len,
                                        false) {
            Ok(()) => {
                if !db.children.is_empty() {
                    let mut buffer = StyledBuffer::new();
                    draw_col_separator_no_space(&mut buffer, 0, max_line_num_len + 1);
                    match emit_to_destination(&buffer.render(), &db.level, &mut self.dst) {
                        Ok(()) => (),
                        Err(e) => panic!("failed to emit error: {}", e)
                    }
                }
                for child in &db.children {
                    match child.render_span {
                        Some(FullSpan(ref msp)) => {
                            match self.emit_message_default(msp,
                                                            &child.message,
                                                            &None,
                                                            &child.level,
                                                            max_line_num_len,
                                                            true) {
                                Err(e) => panic!("failed to emit error: {}", e),
                                _ => ()
                            }
                        },
                        Some(Suggestion(ref cs)) => {
                            match self.emit_suggestion_default(cs,
                                                               &child.level,
                                                               &child.message,
                                                               max_line_num_len) {
                                Err(e) => panic!("failed to emit error: {}", e),
                                _ => ()
                            }
                        },
                        None => {
                            match self.emit_message_default(&child.span,
                                                            &child.message,
                                                            &None,
                                                            &child.level,
                                                            max_line_num_len,
                                                            true) {
                                Err(e) => panic!("failed to emit error: {}", e),
                                _ => ()
                            }
                        }
                    }
>>>>>>> c2028969
                }
            }
            Err(e) => panic!("failed to emit error: {}", e)
        }
        match write!(&mut self.dst, "\n") {
            Err(e) => panic!("failed to emit error: {}", e),
            _ => ()
        }
    }
    fn emit_message_old_school(&mut self,
                               msp: &MultiSpan,
                               msg: &str,
                               code: &Option<String>,
                               level: &Level,
                               show_snippet: bool)
                               -> io::Result<()> {
        let mut buffer = StyledBuffer::new();

        let loc = match msp.primary_span() {
            Some(COMMAND_LINE_SP) | Some(DUMMY_SP) => "".to_string(),
            Some(ps) => if let Some(ref cm) = self.cm {
                cm.span_to_string(ps)
            } else {
                "".to_string()
            },
            None => {
                "".to_string()
            }
        };
        if loc != "" {
            buffer.append(0, &loc, Style::NoStyle);
            buffer.append(0, " ", Style::NoStyle);
        }
        buffer.append(0, &level.to_string(), Style::Level(level.clone()));
        buffer.append(0, ": ", Style::HeaderMsg);
        buffer.append(0, msg, Style::HeaderMsg);
        buffer.append(0, " ", Style::NoStyle);
        match code {
            &Some(ref code) => {
                buffer.append(0, "[", Style::ErrorCode);
                buffer.append(0, &code, Style::ErrorCode);
                buffer.append(0, "]", Style::ErrorCode);
            }
            _ => {}
        }

        if !show_snippet {
            emit_to_destination(&buffer.render(), level, &mut self.dst)?;
            return Ok(());
        }

        // Watch out for various nasty special spans; don't try to
        // print any filename or anything for those.
        match msp.primary_span() {
            Some(COMMAND_LINE_SP) | Some(DUMMY_SP) => {
                emit_to_destination(&buffer.render(), level, &mut self.dst)?;
                return Ok(());
            }
            _ => { }
        }

<<<<<<< HEAD
        // Otherwise, print out the snippet etc as needed.
        match *rsp {
            FullSpan(ref msp) => {
                try!(self.highlight_lines(msp, lvl));
                if let Some(primary_span) = msp.primary_span() {
                    try!(self.print_macro_backtrace(primary_span));
                }
            }
            Suggestion(ref suggestion) => {
                try!(self.highlight_suggestion(suggestion));
                if let Some(primary_span) = rsp.span().primary_span() {
                    try!(self.print_macro_backtrace(primary_span));
                }
            }
        }
        if old_school {
            match code {
                Some(code) if self.registry.as_ref()
                                        .and_then(|registry| registry.find_description(code))
                                        .is_some() => {
                    let loc = match rsp.span().primary_span() {
                        Some(COMMAND_LINE_SP) | Some(DUMMY_SP) => "".to_string(),
                        Some(ps) => self.cm.span_to_string(ps),
                        None => "".to_string()
                    };
                    let msg = "run `rustc --explain ".to_string() + &code.to_string() +
                        "` to see a detailed explanation";
                    try!(print_diagnostic(&mut self.dst, &loc, Level::Help, &msg,
                        None))
                }
                _ => ()
=======
        let annotated_files = self.preprocess_annotations(msp);

        if let (Some(ref cm), Some(ann_file), Some(ref primary_span)) =
            (self.cm.as_ref(), annotated_files.first(), msp.primary_span().as_ref()) {

            // Next, print the source line and its squiggle
            // for old school mode, we will render them to the buffer, then insert the file loc
            // (or space the same amount) in front of the line and the squiggle
            let source_string = ann_file.file.get_line(ann_file.lines[0].line_index - 1)
                .unwrap_or("");

            let line_offset = buffer.num_lines();

            let lo = cm.lookup_char_pos(primary_span.lo);
            //Before each secondary line in old skool-mode, print the label
            //as an old-style note
            let file_pos = format!("{}:{} ", lo.file.name.clone(), lo.line);
            let file_pos_len = file_pos.len();

            // First create the source line we will highlight.
            buffer.puts(line_offset, 0, &file_pos, Style::FileNameStyle);
            buffer.puts(line_offset, file_pos_len, &source_string, Style::Quotation);
            // Sort the annotations by (start, end col)
            let annotations = ann_file.lines[0].annotations.clone();

            // Next, create the highlight line.
            for annotation in &annotations {
                for p in annotation.start_col..annotation.end_col {
                    if p == annotation.start_col {
                        buffer.putc(line_offset + 1,
                                    file_pos_len + p,
                                    '^',
                                    if annotation.is_primary {
                                        Style::UnderlinePrimary
                                    } else {
                                        Style::OldSchoolNote
                                    });
                    } else {
                        buffer.putc(line_offset + 1,
                                    file_pos_len + p,
                                    '~',
                                    if annotation.is_primary {
                                        Style::UnderlinePrimary
                                    } else {
                                        Style::OldSchoolNote
                                    });
                    }
                }
            }
        }
        if let Some(ref primary_span) = msp.primary_span().as_ref() {
            self.render_macro_backtrace_old_school(primary_span, &mut buffer)?;
        }

        match code {
            &Some(ref code) if self.registry.as_ref()
                                           .and_then(|registry| registry.find_description(code))
                                           .is_some() => {
                let msg = "run `rustc --explain ".to_string() + &code.to_string() +
                    "` to see a detailed explanation";

                let line_offset = buffer.num_lines();
                buffer.append(line_offset, &loc, Style::NoStyle);
                buffer.append(line_offset, " ", Style::NoStyle);
                buffer.append(line_offset, &Level::Help.to_string(), Style::Level(Level::Help));
                buffer.append(line_offset, ": ", Style::HeaderMsg);
                buffer.append(line_offset, &msg, Style::HeaderMsg);
>>>>>>> c2028969
            }
            _ => ()
        }

        // final step: take our styled buffer, render it, then output it
        emit_to_destination(&buffer.render(), level, &mut self.dst)?;
        Ok(())
    }
    fn emit_suggestion_old_school(&mut self,
                                  suggestion: &CodeSuggestion,
                                  level: &Level,
                                  msg: &str)
                                  -> io::Result<()> {
        use std::borrow::Borrow;

        let primary_span = suggestion.msp.primary_span().unwrap();
        if let Some(ref cm) = self.cm {
            let mut buffer = StyledBuffer::new();

            let loc = cm.span_to_string(primary_span);

            if loc != "" {
                buffer.append(0, &loc, Style::NoStyle);
                buffer.append(0, " ", Style::NoStyle);
            }

<<<<<<< HEAD
        // print the suggestion without any line numbers, but leave
        // space for them. This helps with lining up with previous
        // snippets from the actual error being reported.
        let mut lines = complete.lines();
        for line in lines.by_ref().take(MAX_HIGHLIGHT_LINES) {
            try!(write!(&mut self.dst, "{0}:{1:2$} {3}\n",
                   fm.name, "", max_digits, line));
        }

        // if we elided some lines, add an ellipsis
        if let Some(_) = lines.next() {
            try!(write!(&mut self.dst, "{0:1$} {0:2$} ...\n",
                   "", fm.name.len(), max_digits));
        }
=======
            buffer.append(0, &level.to_string(), Style::Level(level.clone()));
            buffer.append(0, ": ", Style::HeaderMsg);
            buffer.append(0, msg, Style::HeaderMsg);

            let lines = cm.span_to_lines(primary_span).unwrap();
>>>>>>> c2028969

            assert!(!lines.lines.is_empty());

            let complete = suggestion.splice_lines(cm.borrow());
            let line_count = cmp::min(lines.lines.len(), MAX_HIGHLIGHT_LINES);
            let display_lines = &lines.lines[..line_count];

            let fm = &*lines.file;
            // Calculate the widest number to format evenly
            let max_digits = line_num_max_digits(display_lines.last().unwrap());

            // print the suggestion without any line numbers, but leave
            // space for them. This helps with lining up with previous
            // snippets from the actual error being reported.
            let mut lines = complete.lines();
            let mut row_num = 1;
            for line in lines.by_ref().take(MAX_HIGHLIGHT_LINES) {
                buffer.append(row_num, &fm.name, Style::FileNameStyle);
                for _ in 0..max_digits+2 {
                    buffer.append(row_num, &" ", Style::NoStyle);
                }
                buffer.append(row_num, line, Style::NoStyle);
                row_num += 1;
            }

<<<<<<< HEAD
            for snippet_data in output_vec.iter() {
                let rendered_lines = snippet_data.render_lines();
                for rendered_line in &rendered_lines {
                    for styled_string in &rendered_line.text {
                        try!(self.dst.apply_style(lvl, &rendered_line.kind, styled_string.style));
                        try!(write!(&mut self.dst, "{}", styled_string.text));
                        try!(self.dst.reset_attrs());
                    }
                    try!(write!(&mut self.dst, "\n"));
=======
            // if we elided some lines, add an ellipsis
            if let Some(_) = lines.next() {
                buffer.append(row_num, "...", Style::NoStyle);
            }
            emit_to_destination(&buffer.render(), level, &mut self.dst)?;
        }
        Ok(())
    }

    fn emit_messages_old_school(&mut self, db: &DiagnosticBuilder) {
        match self.emit_message_old_school(&db.span,
                                           &db.message,
                                           &db.code,
                                           &db.level,
                                           true) {
            Ok(()) => {
                for child in &db.children {
                    let (span, show_snippet) = if child.span.primary_spans().is_empty() {
                        (db.span.clone(), false)
                    } else {
                        (child.span.clone(), true)
                    };

                    match child.render_span {
                        Some(FullSpan(_)) => {
                            match self.emit_message_old_school(&span,
                                                               &child.message,
                                                               &None,
                                                               &child.level,
                                                               show_snippet) {
                                Err(e) => panic!("failed to emit error: {}", e),
                                _ => ()
                            }
                        },
                        Some(Suggestion(ref cs)) => {
                            match self.emit_suggestion_old_school(cs,
                                                                  &child.level,
                                                                  &child.message) {
                                Err(e) => panic!("failed to emit error: {}", e),
                                _ => ()
                            }
                        },
                        None => {
                            match self.emit_message_old_school(&span,
                                                               &child.message,
                                                               &None,
                                                               &child.level,
                                                               show_snippet) {
                                Err(e) => panic!("failed to emit error: {}", e),
                                _ => ()
                            }
                        }
                    }
>>>>>>> c2028969
                }
            }
            Err(e) => panic!("failed to emit error: {}", e)
        }
<<<<<<< HEAD
        else {
            for span_label in msp.span_labels() {
                snippet_data.push(span_label.span,
                                  span_label.is_primary,
                                  span_label.label);
            }
            let rendered_lines = snippet_data.render_lines();
            for rendered_line in &rendered_lines {
                for styled_string in &rendered_line.text {
                    try!(self.dst.apply_style(lvl, &rendered_line.kind, styled_string.style));
                    try!(write!(&mut self.dst, "{}", styled_string.text));
                    try!(self.dst.reset_attrs());
                }
                try!(write!(&mut self.dst, "\n"));
=======
    }

    fn render_macro_backtrace_old_school(&mut self,
                                         sp: &Span,
                                         buffer: &mut StyledBuffer) -> io::Result<()> {
        if let Some(ref cm) = self.cm {
            for trace in cm.macro_backtrace(sp.clone()) {
                let line_offset = buffer.num_lines();

                let mut diag_string =
                    format!("in this expansion of {}", trace.macro_decl_name);
                if let Some(def_site_span) = trace.def_site_span {
                    diag_string.push_str(
                        &format!(" (defined in {})",
                            cm.span_to_filename(def_site_span)));
                }
                let snippet = cm.span_to_string(trace.call_site);
                buffer.append(line_offset, &format!("{} ", snippet), Style::NoStyle);
                buffer.append(line_offset, "note", Style::Level(Level::Note));
                buffer.append(line_offset, ": ", Style::NoStyle);
                buffer.append(line_offset, &diag_string, Style::OldSchoolNoteText);
>>>>>>> c2028969
            }
        }
        Ok(())
    }
}

<<<<<<< HEAD
    fn print_macro_backtrace(&mut self,
                             sp: Span)
                             -> io::Result<()> {
        for trace in self.cm.macro_backtrace(sp) {
            let mut diag_string =
                format!("in this expansion of {}", trace.macro_decl_name);
            if let Some(def_site_span) = trace.def_site_span {
                diag_string.push_str(
                    &format!(" (defined in {})",
                        self.cm.span_to_filename(def_site_span)));
            }
            let snippet = self.cm.span_to_string(trace.call_site);
            try!(print_diagnostic(&mut self.dst, &snippet, Note, &diag_string, None));
=======
fn draw_col_separator(buffer: &mut StyledBuffer, line: usize, col: usize) {
    buffer.puts(line, col, "| ", Style::LineNumber);
}

fn draw_col_separator_no_space(buffer: &mut StyledBuffer, line: usize, col: usize) {
    buffer.puts(line, col, "|", Style::LineNumber);
}

fn draw_note_separator(buffer: &mut StyledBuffer, line: usize, col: usize) {
    buffer.puts(line, col, "= ", Style::LineNumber);
}

fn overlaps(a1: &Annotation, a2: &Annotation) -> bool {
    (a2.start_col..a2.end_col).contains(a1.start_col) ||
    (a1.start_col..a1.end_col).contains(a2.start_col)
}

fn emit_to_destination(rendered_buffer: &Vec<Vec<StyledString>>,
        lvl: &Level,
        dst: &mut Destination) -> io::Result<()> {
    for line in rendered_buffer {
        for part in line {
            dst.apply_style(lvl.clone(), part.style)?;
            write!(dst, "{}", part.text)?;
            dst.reset_attrs()?;
>>>>>>> c2028969
        }
        write!(dst, "\n")?;
    }
    Ok(())
}

fn line_num_max_digits(line: &LineInfo) -> usize {
    let mut max_line_num = line.line_index + 1;
    let mut digits = 0;
    while max_line_num > 0 {
        max_line_num /= 10;
        digits += 1;
    }
    digits
}

<<<<<<< HEAD
fn print_diagnostic(dst: &mut Destination,
                    topic: &str,
                    lvl: Level,
                    msg: &str,
                    code: Option<&str>)
                    -> io::Result<()> {
    if !topic.is_empty() {
        let old_school = check_old_skool();
        if !old_school {
            try!(write!(dst, "{}: ", topic));
        }
        else {
            try!(write!(dst, "{} ", topic));
        }
        try!(dst.reset_attrs());
    }
    try!(dst.start_attr(term::Attr::Bold));
    try!(dst.start_attr(term::Attr::ForegroundColor(lvl.color())));
    try!(write!(dst, "{}", lvl.to_string()));
    try!(dst.reset_attrs());
    try!(write!(dst, ": "));
    try!(dst.start_attr(term::Attr::Bold));
    try!(write!(dst, "{}", msg));

    if let Some(code) = code {
        let style = term::Attr::ForegroundColor(term::color::BRIGHT_MAGENTA);
        try!(print_maybe_styled!(dst, style, " [{}]", code.clone()));
    }

    try!(dst.reset_attrs());
    try!(write!(dst, "\n"));
    Ok(())
}

=======
>>>>>>> c2028969
#[cfg(unix)]
fn stderr_isatty() -> bool {
    use libc;
    unsafe { libc::isatty(libc::STDERR_FILENO) != 0 }
}
#[cfg(windows)]
fn stderr_isatty() -> bool {
    type DWORD = u32;
    type BOOL = i32;
    type HANDLE = *mut u8;
    const STD_ERROR_HANDLE: DWORD = -12i32 as DWORD;
    extern "system" {
        fn GetStdHandle(which: DWORD) -> HANDLE;
        fn GetConsoleMode(hConsoleHandle: HANDLE,
                          lpMode: *mut DWORD) -> BOOL;
    }
    unsafe {
        let handle = GetStdHandle(STD_ERROR_HANDLE);
        let mut out = 0;
        GetConsoleMode(handle, &mut out) != 0
    }
}

pub enum Destination {
    Terminal(Box<term::StderrTerminal>),
    Raw(Box<Write + Send>),
}

impl Destination {
    fn from_stderr() -> Destination {
        match term::stderr() {
            Some(t) => Terminal(t),
            None    => Raw(Box::new(io::stderr())),
        }
    }

    fn apply_style(&mut self,
                   lvl: Level,
                   style: Style)
                   -> io::Result<()> {
        match style {
            Style::FileNameStyle | Style::LineAndColumn => {}
            Style::LineNumber => {
                try!(self.start_attr(term::Attr::Bold));
                try!(self.start_attr(term::Attr::ForegroundColor(term::color::BRIGHT_BLUE)));
            }
            Style::ErrorCode => {
                try!(self.start_attr(term::Attr::Bold));
                try!(self.start_attr(term::Attr::ForegroundColor(term::color::BRIGHT_MAGENTA)));
            }
<<<<<<< HEAD
            Style::OldSkoolNote => {
                try!(self.start_attr(term::Attr::Bold));
                try!(self.start_attr(term::Attr::ForegroundColor(term::color::BRIGHT_GREEN)));
            }
            Style::OldSkoolNoteText => {
=======
            Style::Quotation => {}
            Style::OldSchoolNote => {
                try!(self.start_attr(term::Attr::Bold));
                try!(self.start_attr(term::Attr::ForegroundColor(term::color::BRIGHT_GREEN)));
            }
            Style::OldSchoolNoteText | Style::HeaderMsg => {
>>>>>>> c2028969
                try!(self.start_attr(term::Attr::Bold));
            }
            Style::UnderlinePrimary | Style::LabelPrimary => {
                try!(self.start_attr(term::Attr::Bold));
                try!(self.start_attr(term::Attr::ForegroundColor(lvl.color())));
            }
<<<<<<< HEAD
            Style::UnderlineSecondary | Style::LabelSecondary => {
=======
            Style::UnderlineSecondary |
            Style::LabelSecondary => {
>>>>>>> c2028969
                try!(self.start_attr(term::Attr::Bold));
                try!(self.start_attr(term::Attr::ForegroundColor(term::color::BRIGHT_BLUE)));
            }
            Style::NoStyle => {}
            Style::Level(l) => {
                try!(self.start_attr(term::Attr::Bold));
                try!(self.start_attr(term::Attr::ForegroundColor(l.color())));
            }
        }
        Ok(())
    }

    fn start_attr(&mut self, attr: term::Attr) -> io::Result<()> {
        match *self {
            Terminal(ref mut t) => { try!(t.attr(attr)); }
            Raw(_) => { }
        }
        Ok(())
    }

    fn reset_attrs(&mut self) -> io::Result<()> {
        match *self {
            Terminal(ref mut t) => { try!(t.reset()); }
            Raw(_) => { }
        }
        Ok(())
    }
<<<<<<< HEAD

    fn print_maybe_styled(&mut self,
                          args: fmt::Arguments,
                          color: term::Attr,
                          print_newline_at_end: bool)
                          -> io::Result<()> {
        match *self {
            Terminal(ref mut t) => {
                try!(t.attr(color));
                // If `msg` ends in a newline, we need to reset the color before
                // the newline. We're making the assumption that we end up writing
                // to a `LineBufferedWriter`, which means that emitting the reset
                // after the newline ends up buffering the reset until we print
                // another line or exit. Buffering the reset is a problem if we're
                // sharing the terminal with any other programs (e.g. other rustc
                // instances via `make -jN`).
                //
                // Note that if `msg` contains any internal newlines, this will
                // result in the `LineBufferedWriter` flushing twice instead of
                // once, which still leaves the opportunity for interleaved output
                // to be miscolored. We assume this is rare enough that we don't
                // have to worry about it.
                try!(t.write_fmt(args));
                try!(t.reset());
                if print_newline_at_end {
                    t.write_all(b"\n")
                } else {
                    Ok(())
                }
            }
            Raw(ref mut w) => {
                try!(w.write_fmt(args));
                if print_newline_at_end {
                    w.write_all(b"\n")
                } else {
                    Ok(())
                }
            }
        }
    }
=======
>>>>>>> c2028969
}

impl Write for Destination {
    fn write(&mut self, bytes: &[u8]) -> io::Result<usize> {
        match *self {
            Terminal(ref mut t) => t.write(bytes),
            Raw(ref mut w) => w.write(bytes),
        }
    }
    fn flush(&mut self) -> io::Result<()> {
        match *self {
            Terminal(ref mut t) => t.flush(),
            Raw(ref mut w) => w.flush(),
        }
    }
}<|MERGE_RESOLUTION|>--- conflicted
+++ resolved
@@ -22,6 +22,7 @@
 use std::cmp;
 use std::io::prelude::*;
 use std::io;
+use std::ops;
 use std::rc::Rc;
 use term;
 
@@ -377,10 +378,6 @@
                             annotation.label.as_ref().unwrap(),
                             Style::LabelPrimary);
             } else {
-<<<<<<< HEAD
-                if !old_school {
-                    try!(write!(self.dst, "\n"));
-=======
                 buffer.puts(line_offset + blank_lines,
                             width_offset + annotation.start_col,
                             annotation.label.as_ref().unwrap(),
@@ -407,43 +404,12 @@
                     if hi.line > max {
                         max = hi.line;
                     }
->>>>>>> c2028969
                 }
             }
         }
         max
     }
 
-<<<<<<< HEAD
-        match code {
-            Some(code) if self.registry.as_ref()
-                                       .and_then(|registry| registry.find_description(code))
-                                       .is_some() => {
-                let code_with_explain = String::from("--explain ") + code;
-                if old_school {
-                    let loc = match rsp.span().primary_span() {
-                        Some(COMMAND_LINE_SP) | Some(DUMMY_SP) => "".to_string(),
-                        Some(ps) => self.cm.span_to_string(ps),
-                        None => "".to_string()
-                    };
-                    try!(print_diagnostic(&mut self.dst, &loc, lvl, msg, Some(code)))
-                }
-                else {
-                    try!(print_diagnostic(&mut self.dst, "", lvl, msg, Some(&code_with_explain)))
-                }
-            }
-            _ => {
-                if old_school {
-                    let loc = match rsp.span().primary_span() {
-                        Some(COMMAND_LINE_SP) | Some(DUMMY_SP) => "".to_string(),
-                        Some(ps) => self.cm.span_to_string(ps),
-                        None => "".to_string()
-                    };
-                    try!(print_diagnostic(&mut self.dst, &loc, lvl, msg, code))
-                }
-                else {
-                    try!(print_diagnostic(&mut self.dst, "", lvl, msg, code))
-=======
     fn get_max_line_num(&mut self, db: &DiagnosticBuilder) -> usize {
         let mut max = 0;
 
@@ -503,12 +469,12 @@
                     cm.lookup_char_pos(primary_span.lo)
                 }
                 else {
-                    emit_to_destination(&buffer.render(), level, &mut self.dst)?;
+                    try!(emit_to_destination(&buffer.render(), level, &mut self.dst));
                     return Ok(());
                 }
             } else {
                 // If we don't have span information, emit and exit
-                emit_to_destination(&buffer.render(), level, &mut self.dst)?;
+                try!(emit_to_destination(&buffer.render(), level, &mut self.dst));
                 return Ok(());
             };
         if let Ok(pos) =
@@ -592,11 +558,11 @@
         }
 
         if let Some(ref primary_span) = msp.primary_span().as_ref() {
-            self.render_macro_backtrace_old_school(primary_span, &mut buffer)?;
+            try!(self.render_macro_backtrace_old_school(primary_span, &mut buffer));
         }
 
         // final step: take our styled buffer, render it, then output it
-        emit_to_destination(&buffer.render(), level, &mut self.dst)?;
+        try!(emit_to_destination(&buffer.render(), level, &mut self.dst));
 
         Ok(())
     }
@@ -637,7 +603,7 @@
             if let Some(_) = lines.next() {
                 buffer.append(row_num, "...", Style::NoStyle);
             }
-            emit_to_destination(&buffer.render(), level, &mut self.dst)?;
+            try!(emit_to_destination(&buffer.render(), level, &mut self.dst));
         }
         Ok(())
     }
@@ -694,7 +660,6 @@
                             }
                         }
                     }
->>>>>>> c2028969
                 }
             }
             Err(e) => panic!("failed to emit error: {}", e)
@@ -742,7 +707,7 @@
         }
 
         if !show_snippet {
-            emit_to_destination(&buffer.render(), level, &mut self.dst)?;
+            try!(emit_to_destination(&buffer.render(), level, &mut self.dst));
             return Ok(());
         }
 
@@ -750,45 +715,12 @@
         // print any filename or anything for those.
         match msp.primary_span() {
             Some(COMMAND_LINE_SP) | Some(DUMMY_SP) => {
-                emit_to_destination(&buffer.render(), level, &mut self.dst)?;
+                try!(emit_to_destination(&buffer.render(), level, &mut self.dst));
                 return Ok(());
             }
             _ => { }
         }
 
-<<<<<<< HEAD
-        // Otherwise, print out the snippet etc as needed.
-        match *rsp {
-            FullSpan(ref msp) => {
-                try!(self.highlight_lines(msp, lvl));
-                if let Some(primary_span) = msp.primary_span() {
-                    try!(self.print_macro_backtrace(primary_span));
-                }
-            }
-            Suggestion(ref suggestion) => {
-                try!(self.highlight_suggestion(suggestion));
-                if let Some(primary_span) = rsp.span().primary_span() {
-                    try!(self.print_macro_backtrace(primary_span));
-                }
-            }
-        }
-        if old_school {
-            match code {
-                Some(code) if self.registry.as_ref()
-                                        .and_then(|registry| registry.find_description(code))
-                                        .is_some() => {
-                    let loc = match rsp.span().primary_span() {
-                        Some(COMMAND_LINE_SP) | Some(DUMMY_SP) => "".to_string(),
-                        Some(ps) => self.cm.span_to_string(ps),
-                        None => "".to_string()
-                    };
-                    let msg = "run `rustc --explain ".to_string() + &code.to_string() +
-                        "` to see a detailed explanation";
-                    try!(print_diagnostic(&mut self.dst, &loc, Level::Help, &msg,
-                        None))
-                }
-                _ => ()
-=======
         let annotated_files = self.preprocess_annotations(msp);
 
         if let (Some(ref cm), Some(ann_file), Some(ref primary_span)) =
@@ -840,7 +772,7 @@
             }
         }
         if let Some(ref primary_span) = msp.primary_span().as_ref() {
-            self.render_macro_backtrace_old_school(primary_span, &mut buffer)?;
+            try!(self.render_macro_backtrace_old_school(primary_span, &mut buffer));
         }
 
         match code {
@@ -856,13 +788,12 @@
                 buffer.append(line_offset, &Level::Help.to_string(), Style::Level(Level::Help));
                 buffer.append(line_offset, ": ", Style::HeaderMsg);
                 buffer.append(line_offset, &msg, Style::HeaderMsg);
->>>>>>> c2028969
             }
             _ => ()
         }
 
         // final step: take our styled buffer, render it, then output it
-        emit_to_destination(&buffer.render(), level, &mut self.dst)?;
+        try!(emit_to_destination(&buffer.render(), level, &mut self.dst));
         Ok(())
     }
     fn emit_suggestion_old_school(&mut self,
@@ -883,28 +814,11 @@
                 buffer.append(0, " ", Style::NoStyle);
             }
 
-<<<<<<< HEAD
-        // print the suggestion without any line numbers, but leave
-        // space for them. This helps with lining up with previous
-        // snippets from the actual error being reported.
-        let mut lines = complete.lines();
-        for line in lines.by_ref().take(MAX_HIGHLIGHT_LINES) {
-            try!(write!(&mut self.dst, "{0}:{1:2$} {3}\n",
-                   fm.name, "", max_digits, line));
-        }
-
-        // if we elided some lines, add an ellipsis
-        if let Some(_) = lines.next() {
-            try!(write!(&mut self.dst, "{0:1$} {0:2$} ...\n",
-                   "", fm.name.len(), max_digits));
-        }
-=======
             buffer.append(0, &level.to_string(), Style::Level(level.clone()));
             buffer.append(0, ": ", Style::HeaderMsg);
             buffer.append(0, msg, Style::HeaderMsg);
 
             let lines = cm.span_to_lines(primary_span).unwrap();
->>>>>>> c2028969
 
             assert!(!lines.lines.is_empty());
 
@@ -930,22 +844,11 @@
                 row_num += 1;
             }
 
-<<<<<<< HEAD
-            for snippet_data in output_vec.iter() {
-                let rendered_lines = snippet_data.render_lines();
-                for rendered_line in &rendered_lines {
-                    for styled_string in &rendered_line.text {
-                        try!(self.dst.apply_style(lvl, &rendered_line.kind, styled_string.style));
-                        try!(write!(&mut self.dst, "{}", styled_string.text));
-                        try!(self.dst.reset_attrs());
-                    }
-                    try!(write!(&mut self.dst, "\n"));
-=======
             // if we elided some lines, add an ellipsis
             if let Some(_) = lines.next() {
                 buffer.append(row_num, "...", Style::NoStyle);
             }
-            emit_to_destination(&buffer.render(), level, &mut self.dst)?;
+            try!(emit_to_destination(&buffer.render(), level, &mut self.dst));
         }
         Ok(())
     }
@@ -994,27 +897,10 @@
                             }
                         }
                     }
->>>>>>> c2028969
                 }
             }
             Err(e) => panic!("failed to emit error: {}", e)
         }
-<<<<<<< HEAD
-        else {
-            for span_label in msp.span_labels() {
-                snippet_data.push(span_label.span,
-                                  span_label.is_primary,
-                                  span_label.label);
-            }
-            let rendered_lines = snippet_data.render_lines();
-            for rendered_line in &rendered_lines {
-                for styled_string in &rendered_line.text {
-                    try!(self.dst.apply_style(lvl, &rendered_line.kind, styled_string.style));
-                    try!(write!(&mut self.dst, "{}", styled_string.text));
-                    try!(self.dst.reset_attrs());
-                }
-                try!(write!(&mut self.dst, "\n"));
-=======
     }
 
     fn render_macro_backtrace_old_school(&mut self,
@@ -1036,28 +922,12 @@
                 buffer.append(line_offset, "note", Style::Level(Level::Note));
                 buffer.append(line_offset, ": ", Style::NoStyle);
                 buffer.append(line_offset, &diag_string, Style::OldSchoolNoteText);
->>>>>>> c2028969
             }
         }
         Ok(())
     }
 }
 
-<<<<<<< HEAD
-    fn print_macro_backtrace(&mut self,
-                             sp: Span)
-                             -> io::Result<()> {
-        for trace in self.cm.macro_backtrace(sp) {
-            let mut diag_string =
-                format!("in this expansion of {}", trace.macro_decl_name);
-            if let Some(def_site_span) = trace.def_site_span {
-                diag_string.push_str(
-                    &format!(" (defined in {})",
-                        self.cm.span_to_filename(def_site_span)));
-            }
-            let snippet = self.cm.span_to_string(trace.call_site);
-            try!(print_diagnostic(&mut self.dst, &snippet, Note, &diag_string, None));
-=======
 fn draw_col_separator(buffer: &mut StyledBuffer, line: usize, col: usize) {
     buffer.puts(line, col, "| ", Style::LineNumber);
 }
@@ -1071,8 +941,18 @@
 }
 
 fn overlaps(a1: &Annotation, a2: &Annotation) -> bool {
-    (a2.start_col..a2.end_col).contains(a1.start_col) ||
-    (a1.start_col..a1.end_col).contains(a2.start_col)
+    (a2.start_col..a2.end_col).syntex_contains(a1.start_col) ||
+    (a1.start_col..a1.end_col).syntex_contains(a2.start_col)
+}
+
+trait SyntexContains<Idx> {
+    fn syntex_contains(&self, item: Idx) -> bool;
+}
+
+impl<Idx> SyntexContains<Idx> for ops::Range<Idx> where Idx: PartialOrd {
+    fn syntex_contains(&self, item: Idx) -> bool {
+        (self.start <= item) && (item < self.end)
+    }
 }
 
 fn emit_to_destination(rendered_buffer: &Vec<Vec<StyledString>>,
@@ -1080,12 +960,11 @@
         dst: &mut Destination) -> io::Result<()> {
     for line in rendered_buffer {
         for part in line {
-            dst.apply_style(lvl.clone(), part.style)?;
-            write!(dst, "{}", part.text)?;
-            dst.reset_attrs()?;
->>>>>>> c2028969
-        }
-        write!(dst, "\n")?;
+            try!(dst.apply_style(lvl.clone(), part.style));
+            try!(write!(dst, "{}", part.text));
+            try!(dst.reset_attrs());
+        }
+        try!(write!(dst, "\n"));
     }
     Ok(())
 }
@@ -1100,43 +979,6 @@
     digits
 }
 
-<<<<<<< HEAD
-fn print_diagnostic(dst: &mut Destination,
-                    topic: &str,
-                    lvl: Level,
-                    msg: &str,
-                    code: Option<&str>)
-                    -> io::Result<()> {
-    if !topic.is_empty() {
-        let old_school = check_old_skool();
-        if !old_school {
-            try!(write!(dst, "{}: ", topic));
-        }
-        else {
-            try!(write!(dst, "{} ", topic));
-        }
-        try!(dst.reset_attrs());
-    }
-    try!(dst.start_attr(term::Attr::Bold));
-    try!(dst.start_attr(term::Attr::ForegroundColor(lvl.color())));
-    try!(write!(dst, "{}", lvl.to_string()));
-    try!(dst.reset_attrs());
-    try!(write!(dst, ": "));
-    try!(dst.start_attr(term::Attr::Bold));
-    try!(write!(dst, "{}", msg));
-
-    if let Some(code) = code {
-        let style = term::Attr::ForegroundColor(term::color::BRIGHT_MAGENTA);
-        try!(print_maybe_styled!(dst, style, " [{}]", code.clone()));
-    }
-
-    try!(dst.reset_attrs());
-    try!(write!(dst, "\n"));
-    Ok(())
-}
-
-=======
->>>>>>> c2028969
 #[cfg(unix)]
 fn stderr_isatty() -> bool {
     use libc;
@@ -1187,32 +1029,20 @@
                 try!(self.start_attr(term::Attr::Bold));
                 try!(self.start_attr(term::Attr::ForegroundColor(term::color::BRIGHT_MAGENTA)));
             }
-<<<<<<< HEAD
-            Style::OldSkoolNote => {
-                try!(self.start_attr(term::Attr::Bold));
-                try!(self.start_attr(term::Attr::ForegroundColor(term::color::BRIGHT_GREEN)));
-            }
-            Style::OldSkoolNoteText => {
-=======
             Style::Quotation => {}
             Style::OldSchoolNote => {
                 try!(self.start_attr(term::Attr::Bold));
                 try!(self.start_attr(term::Attr::ForegroundColor(term::color::BRIGHT_GREEN)));
             }
             Style::OldSchoolNoteText | Style::HeaderMsg => {
->>>>>>> c2028969
                 try!(self.start_attr(term::Attr::Bold));
             }
             Style::UnderlinePrimary | Style::LabelPrimary => {
                 try!(self.start_attr(term::Attr::Bold));
                 try!(self.start_attr(term::Attr::ForegroundColor(lvl.color())));
             }
-<<<<<<< HEAD
-            Style::UnderlineSecondary | Style::LabelSecondary => {
-=======
             Style::UnderlineSecondary |
             Style::LabelSecondary => {
->>>>>>> c2028969
                 try!(self.start_attr(term::Attr::Bold));
                 try!(self.start_attr(term::Attr::ForegroundColor(term::color::BRIGHT_BLUE)));
             }
@@ -1240,49 +1070,6 @@
         }
         Ok(())
     }
-<<<<<<< HEAD
-
-    fn print_maybe_styled(&mut self,
-                          args: fmt::Arguments,
-                          color: term::Attr,
-                          print_newline_at_end: bool)
-                          -> io::Result<()> {
-        match *self {
-            Terminal(ref mut t) => {
-                try!(t.attr(color));
-                // If `msg` ends in a newline, we need to reset the color before
-                // the newline. We're making the assumption that we end up writing
-                // to a `LineBufferedWriter`, which means that emitting the reset
-                // after the newline ends up buffering the reset until we print
-                // another line or exit. Buffering the reset is a problem if we're
-                // sharing the terminal with any other programs (e.g. other rustc
-                // instances via `make -jN`).
-                //
-                // Note that if `msg` contains any internal newlines, this will
-                // result in the `LineBufferedWriter` flushing twice instead of
-                // once, which still leaves the opportunity for interleaved output
-                // to be miscolored. We assume this is rare enough that we don't
-                // have to worry about it.
-                try!(t.write_fmt(args));
-                try!(t.reset());
-                if print_newline_at_end {
-                    t.write_all(b"\n")
-                } else {
-                    Ok(())
-                }
-            }
-            Raw(ref mut w) => {
-                try!(w.write_fmt(args));
-                if print_newline_at_end {
-                    w.write_all(b"\n")
-                } else {
-                    Ok(())
-                }
-            }
-        }
-    }
-=======
->>>>>>> c2028969
 }
 
 impl Write for Destination {
