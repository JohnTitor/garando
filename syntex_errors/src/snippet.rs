--- conflicted
+++ resolved
@@ -94,815 +94,6 @@
     OldSchoolNoteText,
     OldSchoolNote,
     NoStyle,
-<<<<<<< HEAD
-}
-
-#[derive(Debug, Clone)]
-pub enum RenderedLineKind {
-    PrimaryFileName,
-    OtherFileName,
-    SourceText {
-        file: Rc<FileMap>,
-        line_index: usize,
-    },
-    Annotations,
-    Elision,
-}
-
-impl SnippetData {
-    pub fn new(codemap: Rc<CodeMapper>,
-               primary_span: Option<Span>,
-               format_mode: FormatMode) // (*)
-               -> Self {
-        // (*) The primary span indicates the file that must appear
-        // first, and which will have a line number etc in its
-        // name. Outside of tests, this is always `Some`, but for many
-        // tests it's not relevant to test this portion of the logic,
-        // and it's tedious to pick a primary span (read: tedious to
-        // port older tests that predate the existence of a primary
-        // span).
-
-        debug!("SnippetData::new(primary_span={:?})", primary_span);
-
-        let mut data = SnippetData {
-            codemap: codemap.clone(),
-            files: vec![],
-            format_mode: format_mode.clone()
-        };
-        if let Some(primary_span) = primary_span {
-            let lo = codemap.lookup_char_pos(primary_span.lo);
-            data.files.push(
-                FileInfo {
-                    file: lo.file,
-                    primary_span: Some(primary_span),
-                    lines: vec![],
-                    format_mode: format_mode.clone(),
-                });
-        }
-        data
-    }
-
-    pub fn push(&mut self, span: Span, is_primary: bool, label: Option<String>) {
-        debug!("SnippetData::push(span={:?}, is_primary={}, label={:?})",
-               span, is_primary, label);
-
-        let file_lines = match self.codemap.span_to_lines(span) {
-            Ok(file_lines) => file_lines,
-            Err(_) => {
-                // ignore unprintable spans completely.
-                return;
-            }
-        };
-
-        self.file(&file_lines.file)
-            .push_lines(&file_lines.lines, is_primary, label);
-    }
-
-    fn file(&mut self, file_map: &Rc<FileMap>) -> &mut FileInfo {
-        let index = self.files.iter().position(|f| f.file.name == file_map.name);
-        if let Some(index) = index {
-            return &mut self.files[index];
-        }
-
-        self.files.push(
-            FileInfo {
-                file: file_map.clone(),
-                lines: vec![],
-                primary_span: None,
-                format_mode: self.format_mode.clone()
-            });
-        self.files.last_mut().unwrap()
-    }
-
-    pub fn render_lines(&self) -> Vec<RenderedLine> {
-        debug!("SnippetData::render_lines()");
-
-        let mut rendered_lines: Vec<_> =
-            self.files.iter()
-                      .flat_map(|f| f.render_file_lines(&self.codemap))
-                      .collect();
-        prepend_prefixes(&mut rendered_lines, &self.format_mode);
-        trim_lines(&mut rendered_lines);
-        rendered_lines
-    }
-}
-
-pub trait StringSource {
-    fn make_string(self) -> String;
-}
-
-impl StringSource for String {
-    fn make_string(self) -> String {
-        self
-    }
-}
-
-impl StringSource for Vec<char> {
-    fn make_string(self) -> String {
-        self.into_iter().collect()
-    }
-}
-
-impl<S> From<(S, Style, RenderedLineKind)> for RenderedLine
-    where S: StringSource
-{
-    fn from((text, style, kind): (S, Style, RenderedLineKind)) -> Self {
-        RenderedLine {
-            text: vec![StyledString {
-                text: text.make_string(),
-                style: style,
-            }],
-            kind: kind,
-        }
-    }
-}
-
-impl<S1,S2> From<(S1, Style, S2, Style, RenderedLineKind)> for RenderedLine
-    where S1: StringSource, S2: StringSource
-{
-    fn from(tuple: (S1, Style, S2, Style, RenderedLineKind)) -> Self {
-        let (text1, style1, text2, style2, kind) = tuple;
-        RenderedLine {
-            text: vec![
-                StyledString {
-                    text: text1.make_string(),
-                    style: style1,
-                },
-                StyledString {
-                    text: text2.make_string(),
-                    style: style2,
-                }
-            ],
-            kind: kind,
-        }
-    }
-}
-
-impl RenderedLine {
-    fn trim_last(&mut self) {
-        if let Some(last_text) = self.text.last_mut() {
-            let len = last_text.text.trim_right().len();
-            last_text.text.truncate(len);
-        }
-    }
-}
-
-impl RenderedLineKind {
-    fn prefix(&self) -> StyledString {
-        match *self {
-            RenderedLineKind::SourceText { file: _, line_index } =>
-                StyledString {
-                    text: format!("{}", line_index + 1),
-                    style: Style::LineNumber,
-                },
-            RenderedLineKind::Elision =>
-                StyledString {
-                    text: String::from("..."),
-                    style: Style::LineNumber,
-                },
-            RenderedLineKind::PrimaryFileName |
-            RenderedLineKind::OtherFileName |
-            RenderedLineKind::Annotations =>
-                StyledString {
-                    text: String::from(""),
-                    style: Style::LineNumber,
-                },
-        }
-    }
-}
-
-impl StyledBuffer {
-    fn new() -> StyledBuffer {
-        StyledBuffer { text: vec![], styles: vec![] }
-    }
-
-    fn render(&self, source_kind: RenderedLineKind) -> Vec<RenderedLine> {
-        let mut output: Vec<RenderedLine> = vec![];
-        let mut styled_vec: Vec<StyledString> = vec![];
-
-        for (row, row_style) in self.text.iter().zip(&self.styles) {
-            let mut current_style = Style::NoStyle;
-            let mut current_text = String::new();
-
-            for (&c, &s) in row.iter().zip(row_style) {
-                if s != current_style {
-                    if !current_text.is_empty() {
-                        styled_vec.push(StyledString { text: current_text, style: current_style });
-                    }
-                    current_style = s;
-                    current_text = String::new();
-                }
-                current_text.push(c);
-            }
-            if !current_text.is_empty() {
-                styled_vec.push(StyledString { text: current_text, style: current_style });
-            }
-
-            if output.is_empty() {
-                //We know our first output line is source and the rest are highlights and labels
-                output.push(RenderedLine { text: styled_vec, kind: source_kind.clone() });
-            } else {
-                output.push(RenderedLine { text: styled_vec, kind: RenderedLineKind::Annotations });
-            }
-            styled_vec = vec![];
-        }
-
-        output
-    }
-
-    fn putc(&mut self, line: usize, col: usize, chr: char, style: Style) {
-        while line >= self.text.len() {
-            self.text.push(vec![]);
-            self.styles.push(vec![]);
-        }
-
-        if col < self.text[line].len() {
-            self.text[line][col] = chr;
-            self.styles[line][col] = style;
-        } else {
-            let mut i = self.text[line].len();
-            while i < col {
-                let s = match self.text[0].get(i) {
-                    Some(&'\t') => '\t',
-                    _ => ' '
-                };
-                self.text[line].push(s);
-                self.styles[line].push(Style::NoStyle);
-                i += 1;
-            }
-            self.text[line].push(chr);
-            self.styles[line].push(style);
-        }
-    }
-
-    fn puts(&mut self, line: usize, col: usize, string: &str, style: Style) {
-        let mut n = col;
-        for c in string.chars() {
-            self.putc(line, n, c, style);
-            n += 1;
-        }
-    }
-
-    fn set_style(&mut self, line: usize, col: usize, style: Style) {
-        if self.styles.len() > line && self.styles[line].len() > col {
-            self.styles[line][col] = style;
-        }
-    }
-
-    fn append(&mut self, line: usize, string: &str, style: Style) {
-        if line >= self.text.len() {
-            self.puts(line, 0, string, style);
-        } else {
-            let col = self.text[line].len();
-            self.puts(line, col, string, style);
-        }
-    }
-}
-
-impl FileInfo {
-    fn push_lines(&mut self,
-                  lines: &[LineInfo],
-                  is_primary: bool,
-                  label: Option<String>) {
-        assert!(lines.len() > 0);
-
-        // If a span covers multiple lines, we reduce it to a single
-        // point at the start of the span. This means that instead
-        // of producing output like this:
-        //
-        // ```
-        // --> foo.rs:2:1
-        // 2   |> fn conflicting_items<'grammar>(state: &LR0State<'grammar>)
-        //     |> ^^^^^^^^^^^^^^^^^^^^^^^^^^^^^^^^^^^^^^^^^^^^^^^^^^^^^^^^^^
-        // 3   |>                               -> Set<LR0Item<'grammar>>
-        //     |> ^^^^^^^^^^^^^^^^^^^^^^^^^^^^^^^^^^^^^^^^^^^^^^^^^^^^^^^
-        // (and so on)
-        // ```
-        //
-        // we produce:
-        //
-        // ```
-        // --> foo.rs:2:1
-        // 2   |> fn conflicting_items<'grammar>(state: &LR0State<'grammar>)
-        //        ^
-        // ```
-        //
-        // Basically, although this loses information, multi-line spans just
-        // never look good.
-
-        let (line, start_col, mut end_col, is_minimized) = if lines.len() == 1 {
-            (lines[0].line_index, lines[0].start_col, lines[0].end_col, false)
-        } else {
-            (lines[0].line_index, lines[0].start_col, CharPos(lines[0].start_col.0 + 1), true)
-        };
-
-        // Watch out for "empty spans". If we get a span like 6..6, we
-        // want to just display a `^` at 6, so convert that to
-        // 6..7. This is degenerate input, but it's best to degrade
-        // gracefully -- and the parser likes to suply a span like
-        // that for EOF, in particular.
-        if start_col == end_col {
-            end_col.0 += 1;
-        }
-
-        let index = self.ensure_source_line(line);
-        self.lines[index].push_annotation(start_col,
-                                          end_col,
-                                          is_primary,
-                                          is_minimized,
-                                          label);
-    }
-
-    /// Ensure that we have a `Line` struct corresponding to
-    /// `line_index` in the file. If we already have some other lines,
-    /// then this will add the intervening lines to ensure that we
-    /// have a complete snippet. (Note that when we finally display,
-    /// some of those lines may be elided.)
-    fn ensure_source_line(&mut self, line_index: usize) -> usize {
-        if self.lines.is_empty() {
-            self.lines.push(Line::new(line_index));
-            return 0;
-        }
-
-        // Find the range of lines we have thus far.
-        let first_line_index = self.lines.first().unwrap().line_index;
-        let last_line_index = self.lines.last().unwrap().line_index;
-        assert!(first_line_index <= last_line_index);
-
-        // If the new line is lower than all the lines we have thus
-        // far, then insert the new line and any intervening lines at
-        // the front. In a silly attempt at micro-optimization, we
-        // don't just call `insert` repeatedly, but instead make a new
-        // (empty) vector, pushing the new lines onto it, and then
-        // appending the old vector.
-        if line_index < first_line_index {
-            let lines = mem::replace(&mut self.lines, vec![]);
-            self.lines.extend(
-                (line_index .. first_line_index)
-                    .map(|line| Line::new(line))
-                    .chain(lines));
-            return 0;
-        }
-
-        // If the new line comes after the ones we have so far, insert
-        // lines for it.
-        if line_index > last_line_index {
-            self.lines.extend(
-                (last_line_index+1 .. line_index+1)
-                    .map(|line| Line::new(line)));
-            return self.lines.len() - 1;
-        }
-
-        // Otherwise it should already exist.
-        return line_index - first_line_index;
-    }
-
-    fn render_file_lines(&self, codemap: &Rc<CodeMapper>) -> Vec<RenderedLine> {
-        let old_school = match self.format_mode {
-            FormatMode::OriginalErrorFormat => true,
-            FormatMode::NewErrorFormat => false,
-            FormatMode::EnvironmentSelected => check_old_skool()
-        };
-
-        // As a first step, we elide any instance of more than one
-        // continuous unannotated line.
-
-        let mut lines_iter = self.lines.iter();
-        let mut output = vec![];
-
-        // First insert the name of the file.
-        if !old_school {
-            match self.primary_span {
-                Some(span) => {
-                    let lo = codemap.lookup_char_pos(span.lo);
-                    output.push(RenderedLine {
-                        text: vec![StyledString {
-                            text: lo.file.name.clone(),
-                            style: Style::FileNameStyle,
-                        }, StyledString {
-                            text: format!(":{}:{}", lo.line, lo.col.0 + 1),
-                            style: Style::LineAndColumn,
-                        }],
-                        kind: RenderedLineKind::PrimaryFileName,
-                    });
-                    output.push(RenderedLine {
-                        text: vec![StyledString {
-                            text: "".to_string(),
-                            style: Style::FileNameStyle,
-                        }],
-                        kind: RenderedLineKind::Annotations,
-                    });
-                }
-                None => {
-                    output.push(RenderedLine {
-                        text: vec![StyledString {
-                            text: self.file.name.clone(),
-                            style: Style::FileNameStyle,
-                        }],
-                        kind: RenderedLineKind::OtherFileName,
-                    });
-                    output.push(RenderedLine {
-                        text: vec![StyledString {
-                            text: "".to_string(),
-                            style: Style::FileNameStyle,
-                        }],
-                        kind: RenderedLineKind::Annotations,
-                    });
-                }
-            }
-        }
-
-        let mut next_line = lines_iter.next();
-        while next_line.is_some() {
-            // Consume lines with annotations.
-            while let Some(line) = next_line {
-                if line.annotations.is_empty() { break; }
-
-                let mut rendered_lines = self.render_line(line);
-                assert!(!rendered_lines.is_empty());
-                if old_school {
-                    match self.primary_span {
-                        Some(span) => {
-                            let lo = codemap.lookup_char_pos(span.lo);
-                            let hi = codemap.lookup_char_pos(span.hi);
-                            //Before each secondary line in old skool-mode, print the label
-                            //as an old-style note
-                            if !line.annotations[0].is_primary {
-                                if let Some(ann) = line.annotations[0].label.clone() {
-                                    output.push(RenderedLine {
-                                        text: vec![StyledString {
-                                            text: lo.file.name.clone(),
-                                            style: Style::FileNameStyle,
-                                        }, StyledString {
-                                            text: format!(":{}:{}: {}:{} ", lo.line, lo.col.0 + 1,
-                                                hi.line, hi.col.0+1),
-                                            style: Style::LineAndColumn,
-                                        }, StyledString {
-                                            text: format!("note: "),
-                                            style: Style::OldSkoolNote,
-                                        }, StyledString {
-                                            text: format!("{}", ann),
-                                            style: Style::OldSkoolNoteText,
-                                        }],
-                                        kind: RenderedLineKind::Annotations,
-                                    });
-                                }
-                            }
-                            rendered_lines[0].text.insert(0, StyledString {
-                                text: format!(":{} ", lo.line),
-                                style: Style::LineAndColumn,
-                            });
-                            rendered_lines[0].text.insert(0, StyledString {
-                                text: lo.file.name.clone(),
-                                style: Style::FileNameStyle,
-                            });
-                            let gap_amount =
-                                rendered_lines[0].text[0].text.len() +
-                                rendered_lines[0].text[1].text.len();
-                            assert!(rendered_lines.len() >= 2,
-                                    "no annotations resulted from: {:?}",
-                                    line);
-                            for i in 1..rendered_lines.len() {
-                                rendered_lines[i].text.insert(0, StyledString {
-                                    text: vec![" "; gap_amount].join(""),
-                                    style: Style::NoStyle
-                                });
-                            }
-                        }
-                        _ =>()
-                    }
-                }
-                output.append(&mut rendered_lines);
-                next_line = lines_iter.next();
-            }
-
-            // Emit lines without annotations, but only if they are
-            // followed by a line with an annotation.
-            let unannotated_line = next_line;
-            let mut unannotated_lines = 0;
-            while let Some(line) = next_line {
-                if !line.annotations.is_empty() { break; }
-                unannotated_lines += 1;
-                next_line = lines_iter.next();
-            }
-            if unannotated_lines > 1 {
-                output.push(RenderedLine::from((String::new(),
-                                                Style::NoStyle,
-                                                RenderedLineKind::Elision)));
-            } else if let Some(line) = unannotated_line {
-                output.append(&mut self.render_line(line));
-            }
-        }
-
-        output
-    }
-
-    fn render_line(&self, line: &Line) -> Vec<RenderedLine> {
-        let old_school = match self.format_mode {
-            FormatMode::OriginalErrorFormat => true,
-            FormatMode::NewErrorFormat => false,
-            FormatMode::EnvironmentSelected => check_old_skool()
-        };
-
-        let source_string = self.file.get_line(line.line_index)
-                                     .unwrap_or("");
-        let source_kind = RenderedLineKind::SourceText {
-            file: self.file.clone(),
-            line_index: line.line_index,
-        };
-
-        let mut styled_buffer = StyledBuffer::new();
-
-        // First create the source line we will highlight.
-        styled_buffer.append(0, &source_string, Style::Quotation);
-
-        if line.annotations.is_empty() {
-            return styled_buffer.render(source_kind);
-        }
-
-        // We want to display like this:
-        //
-        //      vec.push(vec.pop().unwrap());
-        //      ---      ^^^               _ previous borrow ends here
-        //      |        |
-        //      |        error occurs here
-        //      previous borrow of `vec` occurs here
-        //
-        // But there are some weird edge cases to be aware of:
-        //
-        //      vec.push(vec.pop().unwrap());
-        //      --------                    - previous borrow ends here
-        //      ||
-        //      |this makes no sense
-        //      previous borrow of `vec` occurs here
-        //
-        // For this reason, we group the lines into "highlight lines"
-        // and "annotations lines", where the highlight lines have the `~`.
-
-        //let mut highlight_line = Self::whitespace(&source_string);
-
-        // Sort the annotations by (start, end col)
-        let mut annotations = line.annotations.clone();
-        annotations.sort();
-
-        // Next, create the highlight line.
-        for annotation in &annotations {
-            if old_school {
-                for p in annotation.start_col .. annotation.end_col {
-                    if p == annotation.start_col {
-                        styled_buffer.putc(1, p, '^',
-                            if annotation.is_primary {
-                                Style::UnderlinePrimary
-                            } else {
-                                Style::OldSkoolNote
-                            });
-                    }
-                    else {
-                        styled_buffer.putc(1, p, '~',
-                            if annotation.is_primary {
-                                Style::UnderlinePrimary
-                            } else {
-                                Style::OldSkoolNote
-                            });
-                    }
-                }
-            }
-            else {
-                for p in annotation.start_col .. annotation.end_col {
-                    if annotation.is_primary {
-                        styled_buffer.putc(1, p, '^', Style::UnderlinePrimary);
-                        if !annotation.is_minimized {
-                            styled_buffer.set_style(0, p, Style::UnderlinePrimary);
-                        }
-                    } else {
-                        styled_buffer.putc(1, p, '-', Style::UnderlineSecondary);
-                        if !annotation.is_minimized {
-                            styled_buffer.set_style(0, p, Style::UnderlineSecondary);
-                        }
-                    }
-                }
-            }
-        }
-
-        // Now we are going to write labels in. To start, we'll exclude
-        // the annotations with no labels.
-        let (labeled_annotations, unlabeled_annotations): (Vec<_>, _) =
-            annotations.into_iter()
-                       .partition(|a| a.label.is_some());
-
-        // If there are no annotations that need text, we're done.
-        if labeled_annotations.is_empty() {
-            return styled_buffer.render(source_kind);
-        }
-        if old_school {
-            return styled_buffer.render(source_kind);
-        }
-
-        // Now add the text labels. We try, when possible, to stick the rightmost
-        // annotation at the end of the highlight line:
-        //
-        //      vec.push(vec.pop().unwrap());
-        //      ---      ---               - previous borrow ends here
-        //
-        // But sometimes that's not possible because one of the other
-        // annotations overlaps it. For example, from the test
-        // `span_overlap_label`, we have the following annotations
-        // (written on distinct lines for clarity):
-        //
-        //      fn foo(x: u32) {
-        //      --------------
-        //             -
-        //
-        // In this case, we can't stick the rightmost-most label on
-        // the highlight line, or we would get:
-        //
-        //      fn foo(x: u32) {
-        //      -------- x_span
-        //      |
-        //      fn_span
-        //
-        // which is totally weird. Instead we want:
-        //
-        //      fn foo(x: u32) {
-        //      --------------
-        //      |      |
-        //      |      x_span
-        //      fn_span
-        //
-        // which is...less weird, at least. In fact, in general, if
-        // the rightmost span overlaps with any other span, we should
-        // use the "hang below" version, so we can at least make it
-        // clear where the span *starts*.
-        let mut labeled_annotations = &labeled_annotations[..];
-        match labeled_annotations.split_last().unwrap() {
-            (last, previous) => {
-                if previous.iter()
-                           .chain(&unlabeled_annotations)
-                           .all(|a| !overlaps(a, last))
-                {
-                    // append the label afterwards; we keep it in a separate
-                    // string
-                    let highlight_label: String = format!(" {}", last.label.as_ref().unwrap());
-                    if last.is_primary {
-                        styled_buffer.append(1, &highlight_label, Style::LabelPrimary);
-                    } else {
-                        styled_buffer.append(1, &highlight_label, Style::LabelSecondary);
-                    }
-                    labeled_annotations = previous;
-                }
-            }
-        }
-
-        // If that's the last annotation, we're done
-        if labeled_annotations.is_empty() {
-            return styled_buffer.render(source_kind);
-        }
-
-        for (index, annotation) in labeled_annotations.iter().enumerate() {
-            // Leave:
-            // - 1 extra line
-            // - One line for each thing that comes after
-            let comes_after = labeled_annotations.len() - index - 1;
-            let blank_lines = 3 + comes_after;
-
-            // For each blank line, draw a `|` at our column. The
-            // text ought to be long enough for this.
-            for index in 2..blank_lines {
-                if annotation.is_primary {
-                    styled_buffer.putc(index, annotation.start_col, '|', Style::UnderlinePrimary);
-                } else {
-                    styled_buffer.putc(index, annotation.start_col, '|', Style::UnderlineSecondary);
-                }
-            }
-
-            if annotation.is_primary {
-                styled_buffer.puts(blank_lines, annotation.start_col,
-                    annotation.label.as_ref().unwrap(), Style::LabelPrimary);
-            } else {
-                styled_buffer.puts(blank_lines, annotation.start_col,
-                    annotation.label.as_ref().unwrap(), Style::LabelSecondary);
-            }
-        }
-
-        styled_buffer.render(source_kind)
-    }
-}
-
-fn prepend_prefixes(rendered_lines: &mut [RenderedLine], format_mode: &FormatMode) {
-    let old_school = match *format_mode {
-        FormatMode::OriginalErrorFormat => true,
-        FormatMode::NewErrorFormat => false,
-        FormatMode::EnvironmentSelected => check_old_skool()
-    };
-    if old_school {
-        return;
-    }
-
-    let prefixes: Vec<_> =
-        rendered_lines.iter()
-                      .map(|rl| rl.kind.prefix())
-                      .collect();
-
-    // find the max amount of spacing we need; add 1 to
-    // p.text.len() to leave space between the prefix and the
-    // source text
-    let padding_len =
-        prefixes.iter()
-                .map(|p| if p.text.len() == 0 { 0 } else { p.text.len() + 1 })
-                .max()
-                .unwrap_or(0);
-
-    // Ensure we insert at least one character of padding, so that the
-    // `-->` arrows can fit etc.
-    let padding_len = cmp::max(padding_len, 1);
-
-    for (mut prefix, line) in prefixes.into_iter().zip(rendered_lines) {
-        let extra_spaces = (prefix.text.len() .. padding_len).map(|_| ' ');
-        prefix.text.extend(extra_spaces);
-        match line.kind {
-            RenderedLineKind::Elision => {
-                line.text.insert(0, prefix);
-            }
-            RenderedLineKind::PrimaryFileName => {
-                //   --> filename
-                // 22 |>
-                //   ^
-                //   padding_len
-                let dashes = (0..padding_len - 1).map(|_| ' ')
-                                                 .chain(Some('-'))
-                                                 .chain(Some('-'))
-                                                 .chain(Some('>'))
-                                                 .chain(Some(' '));
-                line.text.insert(0, StyledString {text: dashes.collect(),
-                                                  style: Style::LineNumber})
-            }
-            RenderedLineKind::OtherFileName => {
-                //   ::: filename
-                // 22 |>
-                //   ^
-                //   padding_len
-                let dashes = (0..padding_len - 1).map(|_| ' ')
-                                                 .chain(Some(':'))
-                                                 .chain(Some(':'))
-                                                 .chain(Some(':'))
-                                                 .chain(Some(' '));
-                line.text.insert(0, StyledString {text: dashes.collect(),
-                                                  style: Style::LineNumber})
-            }
-            _ => {
-                line.text.insert(0, prefix);
-                line.text.insert(1, StyledString {text: String::from("|> "),
-                                                  style: Style::LineNumber})
-            }
-        }
-    }
-}
-
-fn trim_lines(rendered_lines: &mut [RenderedLine]) {
-    for line in rendered_lines {
-        while !line.text.is_empty() {
-            line.trim_last();
-            if line.text.last().unwrap().text.is_empty() {
-                line.text.pop();
-            } else {
-                break;
-            }
-        }
-    }
-}
-
-impl Line {
-    fn new(line_index: usize) -> Line {
-        Line {
-            line_index: line_index,
-            annotations: vec![]
-        }
-    }
-
-    fn push_annotation(&mut self,
-                       start: CharPos,
-                       end: CharPos,
-                       is_primary: bool,
-                       is_minimized: bool,
-                       label: Option<String>) {
-        self.annotations.push(Annotation {
-            start_col: start.0,
-            end_col: end.0,
-            is_primary: is_primary,
-            is_minimized: is_minimized,
-            label: label,
-        });
-    }
-}
-
-fn overlaps(a1: &Annotation,
-            a2: &Annotation)
-            -> bool
-{
-    (a2.start_col <= a1.start_col && a1.start_col < a2.end_col) ||
-        (a1.start_col <= a2.start_col && a2.start_col < a1.end_col)
-=======
     ErrorCode,
     Level(Level),
->>>>>>> c2028969
 }