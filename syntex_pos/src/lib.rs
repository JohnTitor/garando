--- conflicted
+++ resolved
@@ -21,16 +21,6 @@
       html_root_url = "https://doc.rust-lang.org/nightly/")]
 #![cfg_attr(not(stage0), deny(warnings))]
 
-<<<<<<< HEAD
-=======
-#![feature(custom_attribute)]
-#![allow(unused_attributes)]
-#![feature(rustc_private)]
-#![feature(staged_api)]
-#![feature(question_mark)]
-#![feature(specialization)]
-
->>>>>>> 6c79ae61
 use std::cell::{Cell, RefCell};
 use std::ops::{Add, Sub};
 use std::rc::Rc;
@@ -138,19 +128,8 @@
 impl serialize::UseSpecializedDecodable for Span {
     fn default_decode<D: Decoder>(d: &mut D) -> Result<Span, D::Error> {
         d.read_struct("Span", 2, |d| {
-<<<<<<< HEAD
-            let lo = try!(d.read_struct_field("lo", 0, |d| {
-                BytePos::decode(d)
-            }));
-
-            let hi = try!(d.read_struct_field("hi", 1, |d| {
-                BytePos::decode(d)
-            }));
-
-=======
             let lo = d.read_struct_field("lo", 0, Decodable::decode)?;
             let hi = d.read_struct_field("hi", 1, Decodable::decode)?;
->>>>>>> 6c79ae61
             Ok(mk_sp(lo, hi))
         })
     }
