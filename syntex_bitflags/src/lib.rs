--- conflicted
+++ resolved
@@ -8,12 +8,7 @@
 // option. This file may not be copied, modified, or distributed
 // except according to those terms.
 
-<<<<<<< HEAD
-#![unstable]
-=======
-#![crate_name = "rustc_bitflags"]
 #![feature(staged_api)]
->>>>>>> fa23a141
 #![staged_api]
 #![crate_type = "rlib"]
 #![no_std]
