--- conflicted
+++ resolved
@@ -125,23 +125,6 @@
             }
             _ => panic!(err)
         }
-    }
-
-<<<<<<< HEAD
-    pub fn into_iter(self) -> IntoIter<T> {
-        let repr = match self.repr {
-            Zero => ZeroIterator,
-            One(v) => OneIterator(v),
-            Many(vs) => ManyIterator(vs.into_iter())
-        };
-        IntoIter { repr: repr }
-=======
-    /// Deprecated: use `into_iter`.
-    #[unstable(feature = "rustc_private", issue = "0")]
-    #[rustc_deprecated(since = "1.0.0", reason = "use into_iter")]
-    pub fn move_iter(self) -> IntoIter<T> {
-        self.into_iter()
->>>>>>> 4e90ed61
     }
 
     pub fn len(&self) -> usize {
