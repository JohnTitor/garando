--- conflicted
+++ resolved
@@ -8,9 +8,9 @@
 // option. This file may not be copied, modified, or distributed
 // except according to those terms.
 
-use rustc_data_structures::small_vec::SmallVec;
-
-<<<<<<< HEAD
+use self::SmallVectorRepr::*;
+use self::IntoIterRepr::*;
+
 use std::ops;
 use std::iter::{IntoIterator, FromIterator};
 use std::mem;
@@ -65,6 +65,10 @@
 }
 
 impl<T> SmallVector<T> {
+    pub fn new() -> SmallVector<T> {
+        SmallVector::zero()
+    }
+
     pub fn zero() -> SmallVector<T> {
         SmallVector { repr: Zero }
     }
@@ -255,9 +259,6 @@
         }
     }
 }
-=======
-pub type SmallVector<T> = SmallVec<[T; 1]>;
->>>>>>> df6114c0
 
 #[cfg(test)]
 mod tests {
