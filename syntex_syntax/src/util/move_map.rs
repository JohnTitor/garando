// Copyright 2015 The Rust Project Developers. See the COPYRIGHT
// file at the top-level directory of this distribution and at
// http://rust-lang.org/COPYRIGHT.
//
// Licensed under the Apache License, Version 2.0 <LICENSE-APACHE or
// http://www.apache.org/licenses/LICENSE-2.0> or the MIT license
// <LICENSE-MIT or http://opensource.org/licenses/MIT>, at your
// option. This file may not be copied, modified, or distributed
// except according to those terms.

use std::ptr;

pub trait MoveMap<T>: Sized {
    fn move_map<F>(self, mut f: F) -> Self where F: FnMut(T) -> T {
        self.move_flat_map(|e| Some(f(e)))
    }

    fn move_flat_map<F, I>(self, f: F) -> Self
        where F: FnMut(T) -> I,
              I: IntoIterator<Item=T>;
}

impl<T> MoveMap<T> for Vec<T> {
    fn move_flat_map<F, I>(mut self, mut f: F) -> Self
        where F: FnMut(T) -> I,
              I: IntoIterator<Item=T>
    {
        let mut read_i = 0;
        let mut write_i = 0;
        unsafe {
            let mut old_len = self.len();
            self.set_len(0); // make sure we just leak elements in case of panic

            while read_i < old_len {
                // move the read_i'th item out of the vector and map it
                // to an iterator
                let e = ptr::read(self.get_unchecked(read_i));
                let iter = f(e).into_iter();
                read_i += 1;

                for e in iter {
                    if write_i < read_i {
                        ptr::write(self.get_unchecked_mut(write_i), e);
                        write_i += 1;
                    } else {
                        // If this is reached we ran out of space
                        // in the middle of the vector.
                        // However, the vector is in a valid state here,
                        // so we just do a somewhat inefficient insert.
                        self.set_len(old_len);
                        self.insert(write_i, e);

                        old_len = self.len();
                        self.set_len(0);

                        read_i += 1;
                        write_i += 1;
                    }
                }
            }

            // write_i tracks the number of actually written new items.
            self.set_len(write_i);
        }

        self
    }
}

impl<T> MoveMap<T> for ::ptr::P<[T]> {
    fn move_flat_map<F, I>(self, f: F) -> Self
        where F: FnMut(T) -> I,
              I: IntoIterator<Item=T>
    {
        ::ptr::P::from_vec(self.into_vec().move_flat_map(f))
    }
<<<<<<< HEAD
=======
}

impl<T> MoveMap<T> for SmallVector<T> {
    fn move_flat_map<F, I>(mut self, mut f: F) -> Self
        where F: FnMut(T) -> I,
              I: IntoIterator<Item=T>
    {
        let mut read_i = 0;
        let mut write_i = 0;
        unsafe {
            let mut old_len = self.len();
            self.set_len(0); // make sure we just leak elements in case of panic

            while read_i < old_len {
                // move the read_i'th item out of the vector and map it
                // to an iterator
                let e = ptr::read(self.get_unchecked(read_i));
                let iter = f(e).into_iter();
                read_i += 1;

                for e in iter {
                    if write_i < read_i {
                        ptr::write(self.get_unchecked_mut(write_i), e);
                        write_i += 1;
                    } else {
                        // If this is reached we ran out of space
                        // in the middle of the vector.
                        // However, the vector is in a valid state here,
                        // so we just do a somewhat inefficient insert.
                        self.set_len(old_len);
                        self.insert(write_i, e);

                        old_len = self.len();
                        self.set_len(0);

                        read_i += 1;
                        write_i += 1;
                    }
                }
            }

            // write_i tracks the number of actually written new items.
            self.set_len(write_i);
        }

        self
    }
>>>>>>> 965fba49
}<|MERGE_RESOLUTION|>--- conflicted
+++ resolved
@@ -9,6 +9,8 @@
 // except according to those terms.
 
 use std::ptr;
+
+use util::small_vector::SmallVector;
 
 pub trait MoveMap<T>: Sized {
     fn move_map<F>(self, mut f: F) -> Self where F: FnMut(T) -> T {
@@ -74,8 +76,6 @@
     {
         ::ptr::P::from_vec(self.into_vec().move_flat_map(f))
     }
-<<<<<<< HEAD
-=======
 }
 
 impl<T> MoveMap<T> for SmallVector<T> {
@@ -123,5 +123,4 @@
 
         self
     }
->>>>>>> 965fba49
 }