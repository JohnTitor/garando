// Copyright 2012-2013 The Rust Project Developers. See the COPYRIGHT
// file at the top-level directory of this distribution and at
// http://rust-lang.org/COPYRIGHT.
//
// Licensed under the Apache License, Version 2.0 <LICENSE-APACHE or
// http://www.apache.org/licenses/LICENSE-2.0> or the MIT license
// <LICENSE-MIT or http://opensource.org/licenses/MIT>, at your
// option. This file may not be copied, modified, or distributed
// except according to those terms.

pub use self::BinOpToken::*;
pub use self::Nonterminal::*;
pub use self::DelimToken::*;
pub use self::Lit::*;
pub use self::Token::*;

use ast::{self};
use ptr::P;
use util::interner::Interner;
use tokenstream;

use serialize::{Decodable, Decoder, Encodable, Encoder};
use std::cell::RefCell;
use std::fmt;
use std::ops::Deref;
use std::rc::Rc;

#[derive(Clone, RustcEncodable, RustcDecodable, PartialEq, Eq, Hash, Debug, Copy)]
pub enum BinOpToken {
    Plus,
    Minus,
    Star,
    Slash,
    Percent,
    Caret,
    And,
    Or,
    Shl,
    Shr,
}

/// A delimiter token
#[derive(Clone, RustcEncodable, RustcDecodable, PartialEq, Eq, Hash, Debug, Copy)]
pub enum DelimToken {
    /// A round parenthesis: `(` or `)`
    Paren,
    /// A square bracket: `[` or `]`
    Bracket,
    /// A curly brace: `{` or `}`
    Brace,
    /// An empty delimiter
    NoDelim,
}

#[derive(Clone, RustcEncodable, RustcDecodable, PartialEq, Eq, Hash, Debug, Copy)]
pub enum SpecialMacroVar {
    /// `$crate` will be filled in with the name of the crate a macro was
    /// imported from, if any.
    CrateMacroVar,
}

impl SpecialMacroVar {
    pub fn as_str(self) -> &'static str {
        match self {
            SpecialMacroVar::CrateMacroVar => "crate",
        }
    }
}

#[derive(Clone, RustcEncodable, RustcDecodable, PartialEq, Eq, Hash, Debug, Copy)]
pub enum Lit {
    Byte(ast::Name),
    Char(ast::Name),
    Integer(ast::Name),
    Float(ast::Name),
    Str_(ast::Name),
    StrRaw(ast::Name, usize), /* raw str delimited by n hash symbols */
    ByteStr(ast::Name),
    ByteStrRaw(ast::Name, usize), /* raw byte str delimited by n hash symbols */
}

impl Lit {
    pub fn short_name(&self) -> &'static str {
        match *self {
            Byte(_) => "byte",
            Char(_) => "char",
            Integer(_) => "integer",
            Float(_) => "float",
            Str_(_) | StrRaw(..) => "string",
            ByteStr(_) | ByteStrRaw(..) => "byte string"
        }
    }
}

#[derive(Clone, RustcEncodable, RustcDecodable, PartialEq, Eq, Hash, Debug)]
pub enum Token {
    /* Expression-operator symbols. */
    Eq,
    Lt,
    Le,
    EqEq,
    Ne,
    Ge,
    Gt,
    AndAnd,
    OrOr,
    Not,
    Tilde,
    BinOp(BinOpToken),
    BinOpEq(BinOpToken),

    /* Structural symbols */
    At,
    Dot,
    DotDot,
    DotDotDot,
    Comma,
    Semi,
    Colon,
    ModSep,
    RArrow,
    LArrow,
    FatArrow,
    Pound,
    Dollar,
    Question,
    /// An opening delimiter, eg. `{`
    OpenDelim(DelimToken),
    /// A closing delimiter, eg. `}`
    CloseDelim(DelimToken),

    /* Literals */
    Literal(Lit, Option<ast::Name>),

    /* Name components */
    Ident(ast::Ident),
    Underscore,
    Lifetime(ast::Ident),

    /* For interpolation */
    Interpolated(Nonterminal),
    // Can be expanded into several tokens.
    /// Doc comment
    DocComment(ast::Name),
    // In left-hand-sides of MBE macros:
    /// Parse a nonterminal (name to bind, name of NT)
    MatchNt(ast::Ident, ast::Ident),
    // In right-hand-sides of MBE macros:
    /// A syntactic variable that will be filled in by macro expansion.
    SubstNt(ast::Ident),
    /// A macro variable with special meaning.
    SpecialVarNt(SpecialMacroVar),

    // Junk. These carry no data because we don't really care about the data
    // they *would* carry, and don't really want to allocate a new ident for
    // them. Instead, users could extract that from the associated span.

    /// Whitespace
    Whitespace,
    /// Comment
    Comment,
    Shebang(ast::Name),

    Eof,
}

impl Token {
    /// Returns `true` if the token starts with '>'.
    pub fn is_like_gt(&self) -> bool {
        match *self {
            BinOp(Shr) | BinOpEq(Shr) | Gt | Ge => true,
            _ => false,
        }
    }

    /// Returns `true` if the token can appear at the start of an expression.
    pub fn can_begin_expr(&self) -> bool {
        match *self {
            OpenDelim(_)                => true,
            Ident(..)                   => true,
            Underscore                  => true,
            Tilde                       => true,
            Literal(..)                 => true,
            Not                         => true,
            BinOp(Minus)                => true,
            BinOp(Star)                 => true,
            BinOp(And)                  => true,
            BinOp(Or)                   => true, // in lambda syntax
            OrOr                        => true, // in lambda syntax
            AndAnd                      => true, // double borrow
            DotDot | DotDotDot          => true, // range notation
            ModSep                      => true,
            Interpolated(NtExpr(..))    => true,
            Interpolated(NtIdent(..))   => true,
            Interpolated(NtBlock(..))   => true,
            Interpolated(NtPath(..))    => true,
            Pound                       => true, // for expression attributes
            _                           => false,
        }
    }

    /// Returns `true` if the token is any literal
    pub fn is_lit(&self) -> bool {
        match *self {
            Literal(..) => true,
            _           => false,
        }
    }

    /// Returns `true` if the token is an identifier.
    pub fn is_ident(&self) -> bool {
        match *self {
            Ident(..)   => true,
            _           => false,
        }
    }

    /// Returns `true` if the token is a documentation comment.
    pub fn is_doc_comment(&self) -> bool {
        match *self {
            DocComment(..)   => true,
            _                => false,
        }
    }

    /// Returns `true` if the token is interpolated.
    pub fn is_interpolated(&self) -> bool {
        match *self {
            Interpolated(..) => true,
            _                => false,
        }
    }

    /// Returns `true` if the token is an interpolated path.
    pub fn is_path(&self) -> bool {
        match *self {
            Interpolated(NtPath(..))    => true,
            _                           => false,
        }
    }

    /// Returns `true` if the token is a lifetime.
    pub fn is_lifetime(&self) -> bool {
        match *self {
            Lifetime(..) => true,
            _            => false,
        }
    }

    /// Returns `true` if the token is either the `mut` or `const` keyword.
    pub fn is_mutability(&self) -> bool {
        self.is_keyword(keywords::Mut) ||
        self.is_keyword(keywords::Const)
    }

    pub fn is_path_start(&self) -> bool {
        self == &ModSep || self == &Lt || self.is_path() ||
        self.is_path_segment_keyword() || self.is_ident() && !self.is_any_keyword()
    }

    /// Returns `true` if the token is a given keyword, `kw`.
    pub fn is_keyword(&self, kw: keywords::Keyword) -> bool {
        match *self {
            Ident(id) => id.name == kw.name(),
            _ => false,
        }
    }

    pub fn is_path_segment_keyword(&self) -> bool {
        match *self {
            Ident(id) => id.name == keywords::Super.name() ||
                         id.name == keywords::SelfValue.name() ||
                         id.name == keywords::SelfType.name(),
            _ => false,
        }
    }

    /// Returns `true` if the token is either a strict or reserved keyword.
    pub fn is_any_keyword(&self) -> bool {
        self.is_strict_keyword() || self.is_reserved_keyword()
    }

    /// Returns `true` if the token is a strict keyword.
    pub fn is_strict_keyword(&self) -> bool {
        match *self {
            Ident(id) => id.name >= keywords::As.name() &&
                         id.name <= keywords::While.name(),
            _ => false,
        }
    }

    /// Returns `true` if the token is a keyword reserved for possible future use.
    pub fn is_reserved_keyword(&self) -> bool {
        match *self {
            Ident(id) => id.name >= keywords::Abstract.name() &&
                         id.name <= keywords::Yield.name(),
            _ => false,
        }
    }
}

#[derive(Clone, RustcEncodable, RustcDecodable, PartialEq, Eq, Hash)]
/// For interpolation during macro expansion.
pub enum Nonterminal {
    NtItem(P<ast::Item>),
    NtBlock(P<ast::Block>),
    NtStmt(P<ast::Stmt>),
    NtPat(P<ast::Pat>),
    NtExpr(P<ast::Expr>),
    NtTy(P<ast::Ty>),
    NtIdent(Box<ast::SpannedIdent>),
    /// Stuff inside brackets for attributes
    NtMeta(P<ast::MetaItem>),
    NtPath(Box<ast::Path>),
    NtTT(P<tokenstream::TokenTree>), // needs P'ed to break a circularity
    // These are not exposed to macros, but are used by quasiquote.
    NtArm(ast::Arm),
    NtImplItem(P<ast::ImplItem>),
    NtTraitItem(P<ast::TraitItem>),
    NtGenerics(ast::Generics),
    NtWhereClause(ast::WhereClause),
    NtArg(ast::Arg),
}

impl fmt::Debug for Nonterminal {
    fn fmt(&self, f: &mut fmt::Formatter) -> fmt::Result {
        match *self {
            NtItem(..) => f.pad("NtItem(..)"),
            NtBlock(..) => f.pad("NtBlock(..)"),
            NtStmt(..) => f.pad("NtStmt(..)"),
            NtPat(..) => f.pad("NtPat(..)"),
            NtExpr(..) => f.pad("NtExpr(..)"),
            NtTy(..) => f.pad("NtTy(..)"),
            NtIdent(..) => f.pad("NtIdent(..)"),
            NtMeta(..) => f.pad("NtMeta(..)"),
            NtPath(..) => f.pad("NtPath(..)"),
            NtTT(..) => f.pad("NtTT(..)"),
            NtArm(..) => f.pad("NtArm(..)"),
            NtImplItem(..) => f.pad("NtImplItem(..)"),
            NtTraitItem(..) => f.pad("NtTraitItem(..)"),
            NtGenerics(..) => f.pad("NtGenerics(..)"),
            NtWhereClause(..) => f.pad("NtWhereClause(..)"),
            NtArg(..) => f.pad("NtArg(..)"),
        }
    }
}

// In this macro, there is the requirement that the name (the number) must be monotonically
// increasing by one in the special identifiers, starting at 0; the same holds for the keywords,
// except starting from the next number instead of zero.
macro_rules! declare_keywords {(
    $( ($index: expr, $konst: ident, $string: expr) )*
) => {
    pub mod keywords {
        use ast;
        #[derive(Clone, Copy, PartialEq, Eq)]
        pub struct Keyword {
            ident: ast::Ident,
        }
        impl Keyword {
            #[inline] pub fn ident(self) -> ast::Ident { self.ident }
            #[inline] pub fn name(self) -> ast::Name { self.ident.name }
        }
        $(
            #[allow(non_upper_case_globals)]
            pub const $konst: Keyword = Keyword {
                ident: ast::Ident {
                    name: ast::Name($index),
                    ctxt: ::ext::hygiene::SyntaxContext(0),
                }
            };
        )*
    }

    fn mk_fresh_ident_interner() -> IdentInterner {
        Interner::prefill(&[$($string,)*])
    }
}}

// NB: leaving holes in the ident table is bad! a different ident will get
// interned with the id from the hole, but it will be between the min and max
// of the reserved words, and thus tagged as "reserved".
// After modifying this list adjust `is_strict_keyword`/`is_reserved_keyword`,
// this should be rarely necessary though if the keywords are kept in alphabetic order.
declare_keywords! {
    // Invalid identifier
    (0,  Invalid,        "")

    // Strict keywords used in the language.
    (1,  As,             "as")
    (2,  Box,            "box")
    (3,  Break,          "break")
    (4,  Const,          "const")
    (5,  Continue,       "continue")
    (6,  Crate,          "crate")
    (7,  Else,           "else")
    (8,  Enum,           "enum")
    (9,  Extern,         "extern")
    (10, False,          "false")
    (11, Fn,             "fn")
    (12, For,            "for")
    (13, If,             "if")
    (14, Impl,           "impl")
    (15, In,             "in")
    (16, Let,            "let")
    (17, Loop,           "loop")
    (18, Match,          "match")
    (19, Mod,            "mod")
    (20, Move,           "move")
    (21, Mut,            "mut")
    (22, Pub,            "pub")
    (23, Ref,            "ref")
    (24, Return,         "return")
    (25, SelfValue,      "self")
    (26, SelfType,       "Self")
    (27, Static,         "static")
    (28, Struct,         "struct")
    (29, Super,          "super")
    (30, Trait,          "trait")
    (31, True,           "true")
    (32, Type,           "type")
    (33, Unsafe,         "unsafe")
    (34, Use,            "use")
    (35, Where,          "where")
    (36, While,          "while")

    // Keywords reserved for future use.
    (37, Abstract,       "abstract")
    (38, Alignof,        "alignof")
    (39, Become,         "become")
    (40, Do,             "do")
    (41, Final,          "final")
    (42, Macro,          "macro")
    (43, Offsetof,       "offsetof")
    (44, Override,       "override")
    (45, Priv,           "priv")
    (46, Proc,           "proc")
    (47, Pure,           "pure")
    (48, Sizeof,         "sizeof")
    (49, Typeof,         "typeof")
    (50, Unsized,        "unsized")
    (51, Virtual,        "virtual")
    (52, Yield,          "yield")

    // Weak keywords, have special meaning only in specific contexts.
    (53, Default,        "default")
    (54, StaticLifetime, "'static")
    (55, Union,          "union")
}

// looks like we can get rid of this completely...
pub type IdentInterner = Interner;

// if an interner exists in TLS, return it. Otherwise, prepare a
// fresh one.
// FIXME(eddyb) #8726 This should probably use a thread-local reference.
pub fn with_ident_interner<T, F: FnOnce(&mut IdentInterner) -> T>(f: F) -> T {
    thread_local!(static KEY: RefCell<IdentInterner> = {
        RefCell::new(mk_fresh_ident_interner())
    });
    KEY.with(|interner| f(&mut *interner.borrow_mut()))
}

/// Reset the ident interner to its initial state.
pub fn reset_ident_interner() {
    with_ident_interner(|interner| *interner = mk_fresh_ident_interner());
}

pub fn clear_ident_interner() {
    with_ident_interner(|interner| *interner = IdentInterner::new());
}

/// Represents a string stored in the thread-local interner. Because the
/// interner lives for the life of the thread, this can be safely treated as an
/// immortal string, as long as it never crosses between threads.
///
/// FIXME(pcwalton): You must be careful about what you do in the destructors
/// of objects stored in TLS, because they may run after the interner is
/// destroyed. In particular, they must not access string contents. This can
/// be fixed in the future by just leaking all strings until thread death
/// somehow.
#[derive(Clone, PartialEq, Hash, PartialOrd, Eq, Ord)]
pub struct InternedString {
    string: Rc<String>,
}

impl InternedString {
    #[inline]
    pub fn new(string: &'static str) -> InternedString {
        InternedString {
            string: Rc::new(string.to_owned()),
        }
    }

    #[inline]
    fn new_from_rc_str(string: Rc<String>) -> InternedString {
        InternedString {
            string: string,
        }
    }

    #[inline]
    pub fn new_from_name(name: ast::Name) -> InternedString {
        with_ident_interner(|interner| InternedString::new_from_rc_str(interner.get(name)))
    }
}

impl Deref for InternedString {
    type Target = str;

    fn deref(&self) -> &str { &self.string }
}

impl fmt::Debug for InternedString {
    fn fmt(&self, f: &mut fmt::Formatter) -> fmt::Result {
        fmt::Debug::fmt(&self.string, f)
    }
}

impl fmt::Display for InternedString {
    fn fmt(&self, f: &mut fmt::Formatter) -> fmt::Result {
        fmt::Display::fmt(&self.string, f)
    }
}

impl<'a> PartialEq<&'a str> for InternedString {
    #[inline(always)]
    fn eq(&self, other: & &'a str) -> bool {
        PartialEq::eq(&self.string[..], *other)
    }
    #[inline(always)]
    fn ne(&self, other: & &'a str) -> bool {
        PartialEq::ne(&self.string[..], *other)
    }
}

impl<'a> PartialEq<InternedString> for &'a str {
    #[inline(always)]
    fn eq(&self, other: &InternedString) -> bool {
        PartialEq::eq(*self, &other.string[..])
    }
    #[inline(always)]
    fn ne(&self, other: &InternedString) -> bool {
        PartialEq::ne(*self, &other.string[..])
    }
}

impl PartialEq<str> for InternedString {
    #[inline(always)]
    fn eq(&self, other: &str) -> bool {
        PartialEq::eq(&self.string[..], other)
    }
    #[inline(always)]
    fn ne(&self, other: &str) -> bool {
        PartialEq::ne(&self.string[..], other)
    }
}

impl PartialEq<InternedString> for str {
    #[inline(always)]
    fn eq(&self, other: &InternedString) -> bool {
        PartialEq::eq(self, &other.string[..])
    }
    #[inline(always)]
    fn ne(&self, other: &InternedString) -> bool {
        PartialEq::ne(self, &other.string[..])
    }
}

impl Decodable for InternedString {
    fn decode<D: Decoder>(d: &mut D) -> Result<InternedString, D::Error> {
<<<<<<< HEAD
        Ok(intern(try!(d.read_str()).as_ref()).as_str())
=======
        Ok(intern(&d.read_str()?).as_str())
>>>>>>> 1df17355
    }
}

impl Encodable for InternedString {
    fn encode<S: Encoder>(&self, s: &mut S) -> Result<(), S::Error> {
        s.emit_str(&self.string)
    }
}

/// Interns and returns the string contents of an identifier, using the
/// thread-local interner.
#[inline]
pub fn intern_and_get_ident(s: &str) -> InternedString {
    intern(s).as_str()
}

/// Maps a string to its interned representation.
#[inline]
pub fn intern(s: &str) -> ast::Name {
    with_ident_interner(|interner| interner.intern(s))
}

/// gensym's a new usize, using the current interner.
#[inline]
pub fn gensym(s: &str) -> ast::Name {
    with_ident_interner(|interner| interner.gensym(s))
}

/// Maps a string to an identifier with an empty syntax context.
#[inline]
pub fn str_to_ident(s: &str) -> ast::Ident {
    ast::Ident::with_empty_ctxt(intern(s))
}

/// Maps a string to a gensym'ed identifier.
#[inline]
pub fn gensym_ident(s: &str) -> ast::Ident {
    ast::Ident::with_empty_ctxt(gensym(s))
}

// create a fresh name that maps to the same string as the old one.
// note that this guarantees that str_ptr_eq(ident_to_string(src),interner_get(fresh_name(src)));
// that is, that the new name and the old one are connected to ptr_eq strings.
pub fn fresh_name(src: ast::Ident) -> ast::Name {
    with_ident_interner(|interner| interner.gensym_copy(src.name))
    // following: debug version. Could work in final except that it's incompatible with
    // good error messages and uses of struct names in ambiguous could-be-binding
    // locations. Also definitely destroys the guarantee given above about ptr_eq.
    /*let num = rand::thread_rng().gen_uint_range(0,0xffff);
    gensym(format!("{}_{}",ident_to_string(src),num))*/
}<|MERGE_RESOLUTION|>--- conflicted
+++ resolved
@@ -569,11 +569,7 @@
 
 impl Decodable for InternedString {
     fn decode<D: Decoder>(d: &mut D) -> Result<InternedString, D::Error> {
-<<<<<<< HEAD
-        Ok(intern(try!(d.read_str()).as_ref()).as_str())
-=======
-        Ok(intern(&d.read_str()?).as_str())
->>>>>>> 1df17355
+        Ok(intern(&try!(d.read_str())).as_str())
     }
 }
 
