// Copyright 2012-2014 The Rust Project Developers. See the COPYRIGHT
// file at the top-level directory of this distribution and at
// http://rust-lang.org/COPYRIGHT.
//
// Licensed under the Apache License, Version 2.0 <LICENSE-APACHE or
// http://www.apache.org/licenses/LICENSE-2.0> or the MIT license
// <LICENSE-MIT or http://opensource.org/licenses/MIT>, at your
// option. This file may not be copied, modified, or distributed
// except according to those terms.

use abi::{self, Abi};
use ast::BareFnTy;
use ast::{RegionTyParamBound, TraitTyParamBound, TraitBoundModifier};
use ast::Unsafety;
use ast::{Mod, Arg, Arm, Attribute, BindingMode, TraitItemKind};
use ast::Block;
use ast::{BlockCheckMode, CaptureBy};
use ast::{Constness, Crate, CrateConfig};
use ast::Defaultness;
use ast::EnumDef;
use ast::{Expr, ExprKind, RangeLimits};
use ast::{Field, FnDecl};
use ast::{ForeignItem, ForeignItemKind, FunctionRetTy};
use ast::{Ident, ImplItem, Item, ItemKind};
use ast::{Lit, LitKind, UintTy};
use ast::Local;
use ast::MacStmtStyle;
use ast::Mac_;
use ast::{MutTy, Mutability};
use ast::{Pat, PatKind};
use ast::{PolyTraitRef, QSelf};
use ast::{Stmt, StmtKind};
use ast::{VariantData, StructField};
use ast::StrStyle;
use ast::SelfKind;
use ast::{TraitItem, TraitRef};
use ast::{Ty, TyKind, TypeBinding, TyParam, TyParamBounds};
use ast::{ViewPath, ViewPathGlob, ViewPathList, ViewPathSimple};
use ast::{Visibility, WhereClause};
use ast::{BinOpKind, UnOp};
use ast;
use codemap::{self, CodeMap, Spanned, spanned};
use syntax_pos::{self, Span, BytePos, mk_sp};
use errors::{self, DiagnosticBuilder};
use ext::tt::macro_parser;
use parse;
use parse::classify;
use parse::common::SeqSep;
use parse::lexer::{Reader, TokenAndSpan};
use parse::obsolete::{ParserObsoleteMethods, ObsoleteSyntax};
use parse::token::{self, intern, MatchNt, SubstNt, SpecialVarNt, InternedString};
use parse::token::{keywords, SpecialMacroVar};
use parse::{new_sub_parser_from_file, ParseSess};
use util::parser::{AssocOp, Fixity};
use print::pprust;
use ptr::P;
use parse::PResult;
use tokenstream::{self, Delimited, SequenceRepetition, TokenTree};
use util::ThinVec;

use std::collections::HashSet;
use std::mem;
use std::path::{Path, PathBuf};
use std::rc::Rc;
use std::slice;

bitflags! {
    pub flags Restrictions: u8 {
        const RESTRICTION_STMT_EXPR         = 1 << 0,
        const RESTRICTION_NO_STRUCT_LITERAL = 1 << 1,
        const NO_NONINLINE_MOD  = 1 << 2,
    }
}

impl Restrictions {
    // Hack to work around differences between bitflags built-in and the bitflags crate
    pub fn restriction_stmt_expr() -> Self {
        RESTRICTION_STMT_EXPR
    }
    pub fn restriction_no_struct_literal() -> Self {
        RESTRICTION_NO_STRUCT_LITERAL
    }
    pub fn no_noninline_mod() -> Self {
        NO_NONINLINE_MOD
    }
}

type ItemInfo = (Ident, ItemKind, Option<Vec<Attribute> >);

/// How to parse a path. There are three different kinds of paths, all of which
/// are parsed somewhat differently.
#[derive(Copy, Clone, PartialEq)]
pub enum PathStyle {
    /// A path with no type parameters, e.g. `foo::bar::Baz`, used in imports or visibilities.
    Mod,
    /// A path with a lifetime and type parameters, with no double colons
    /// before the type parameters; e.g. `foo::bar<'a>::Baz<T>`, used in types.
    /// Paths using this style can be passed into macros expecting `path` nonterminals.
    Type,
    /// A path with a lifetime and type parameters with double colons before
    /// the type parameters; e.g. `foo::bar::<'a>::Baz::<T>`, used in expressions or patterns.
    Expr,
}

/// How to parse a bound, whether to allow bound modifiers such as `?`.
#[derive(Copy, Clone, PartialEq)]
pub enum BoundParsingMode {
    Bare,
    Modified,
}

#[derive(Clone, Copy, PartialEq)]
pub enum SemiColonMode {
    Break,
    Ignore,
}

/// Possibly accept an `token::Interpolated` expression (a pre-parsed expression
/// dropped into the token stream, which happens while parsing the result of
/// macro expansion). Placement of these is not as complex as I feared it would
/// be. The important thing is to make sure that lookahead doesn't balk at
/// `token::Interpolated` tokens.
macro_rules! maybe_whole_expr {
    ($p:expr) => (
        {
            let found = match $p.token {
                token::Interpolated(token::NtExpr(ref e)) => {
                    Some((*e).clone())
                }
                token::Interpolated(token::NtPath(_)) => {
                    // FIXME: The following avoids an issue with lexical borrowck scopes,
                    // but the clone is unfortunate.
                    let pt = match $p.token {
                        token::Interpolated(token::NtPath(ref pt)) => (**pt).clone(),
                        _ => unreachable!()
                    };
                    let span = $p.span;
                    Some($p.mk_expr(span.lo, span.hi, ExprKind::Path(None, pt), ThinVec::new()))
                }
                token::Interpolated(token::NtBlock(_)) => {
                    // FIXME: The following avoids an issue with lexical borrowck scopes,
                    // but the clone is unfortunate.
                    let b = match $p.token {
                        token::Interpolated(token::NtBlock(ref b)) => (*b).clone(),
                        _ => unreachable!()
                    };
                    let span = $p.span;
                    Some($p.mk_expr(span.lo, span.hi, ExprKind::Block(b), ThinVec::new()))
                }
                _ => None
            };
            match found {
                Some(e) => {
                    $p.bump();
                    return Ok(e);
                }
                None => ()
            }
        }
    )
}

/// As maybe_whole_expr, but for things other than expressions
macro_rules! maybe_whole {
    ($p:expr, $constructor:ident) => (
        {
            let found = match ($p).token {
                token::Interpolated(token::$constructor(_)) => {
                    Some(($p).bump_and_get())
                }
                _ => None
            };
            if let Some(token::Interpolated(token::$constructor(x))) = found {
                return Ok(x.clone());
            }
        }
    );
    (no_clone $p:expr, $constructor:ident) => (
        {
            let found = match ($p).token {
                token::Interpolated(token::$constructor(_)) => {
                    Some(($p).bump_and_get())
                }
                _ => None
            };
            if let Some(token::Interpolated(token::$constructor(x))) = found {
                return Ok(x);
            }
        }
    );
    (no_clone_from_p $p:expr, $constructor:ident) => (
        {
            let found = match ($p).token {
                token::Interpolated(token::$constructor(_)) => {
                    Some(($p).bump_and_get())
                }
                _ => None
            };
            if let Some(token::Interpolated(token::$constructor(x))) = found {
                return Ok(x.unwrap());
            }
        }
    );
    (deref $p:expr, $constructor:ident) => (
        {
            let found = match ($p).token {
                token::Interpolated(token::$constructor(_)) => {
                    Some(($p).bump_and_get())
                }
                _ => None
            };
            if let Some(token::Interpolated(token::$constructor(x))) = found {
                return Ok((*x).clone());
            }
        }
    );
    (Some deref $p:expr, $constructor:ident) => (
        {
            let found = match ($p).token {
                token::Interpolated(token::$constructor(_)) => {
                    Some(($p).bump_and_get())
                }
                _ => None
            };
            if let Some(token::Interpolated(token::$constructor(x))) = found {
                return Ok(Some((*x).clone()));
            }
        }
    );
    (pair_empty $p:expr, $constructor:ident) => (
        {
            let found = match ($p).token {
                token::Interpolated(token::$constructor(_)) => {
                    Some(($p).bump_and_get())
                }
                _ => None
            };
            if let Some(token::Interpolated(token::$constructor(x))) = found {
                return Ok((Vec::new(), x));
            }
        }
    )
}

fn maybe_append(mut lhs: Vec<Attribute>, rhs: Option<Vec<Attribute>>)
                -> Vec<Attribute> {
    if let Some(ref attrs) = rhs {
        lhs.extend(attrs.iter().cloned())
    }
    lhs
}

/* ident is handled by common.rs */

pub struct Parser<'a> {
    pub sess: &'a ParseSess,
    /// the current token:
    pub token: token::Token,
    /// the span of the current token:
    pub span: Span,
    /// the span of the prior token:
    pub last_span: Span,
    pub cfg: CrateConfig,
    /// the previous token or None (only stashed sometimes).
    pub last_token: Option<Box<token::Token>>,
    last_token_interpolated: bool,
    last_token_eof: bool,
    pub buffer: [TokenAndSpan; 4],
    pub buffer_start: isize,
    pub buffer_end: isize,
    pub tokens_consumed: usize,
    pub restrictions: Restrictions,
    pub quote_depth: usize, // not (yet) related to the quasiquoter
    parsing_token_tree: bool,
    pub reader: Box<Reader+'a>,
    /// The set of seen errors about obsolete syntax. Used to suppress
    /// extra detail when the same error is seen twice
    pub obsolete_set: HashSet<ObsoleteSyntax>,
    /// Used to determine the path to externally loaded source files
    pub filename: Option<String>,
    pub mod_path_stack: Vec<InternedString>,
    /// Stack of open delimiters and their spans. Used for error message.
    pub open_braces: Vec<(token::DelimToken, Span)>,
    /// Flag if this parser "owns" the directory that it is currently parsing
    /// in. This will affect how nested files are looked up.
    pub owns_directory: bool,
    /// Name of the root module this parser originated from. If `None`, then the
    /// name is not known. This does not change while the parser is descending
    /// into modules, and sub-parsers have new values for this name.
    pub root_module_name: Option<String>,
    pub expected_tokens: Vec<TokenType>,
}

#[derive(PartialEq, Eq, Clone)]
pub enum TokenType {
    Token(token::Token),
    Keyword(keywords::Keyword),
    Operator,
}

impl TokenType {
    fn to_string(&self) -> String {
        match *self {
            TokenType::Token(ref t) => format!("`{}`", Parser::token_to_string(t)),
            TokenType::Operator => "an operator".to_string(),
            TokenType::Keyword(kw) => format!("`{}`", kw.name()),
        }
    }
}

fn is_ident_or_underscore(t: &token::Token) -> bool {
    t.is_ident() || *t == token::Underscore
}

/// Information about the path to a module.
pub struct ModulePath {
    pub name: String,
    pub path_exists: bool,
    pub result: Result<ModulePathSuccess, ModulePathError>,
}

pub struct ModulePathSuccess {
    pub path: ::std::path::PathBuf,
    pub owns_directory: bool,
}

pub struct ModulePathError {
    pub err_msg: String,
    pub help_msg: String,
}

pub enum LhsExpr {
    NotYetParsed,
    AttributesParsed(ThinVec<Attribute>),
    AlreadyParsed(P<Expr>),
}

impl From<Option<ThinVec<Attribute>>> for LhsExpr {
    fn from(o: Option<ThinVec<Attribute>>) -> Self {
        if let Some(attrs) = o {
            LhsExpr::AttributesParsed(attrs)
        } else {
            LhsExpr::NotYetParsed
        }
    }
}

impl From<P<Expr>> for LhsExpr {
    fn from(expr: P<Expr>) -> Self {
        LhsExpr::AlreadyParsed(expr)
    }
}

impl<'a> Parser<'a> {
    pub fn new(sess: &'a ParseSess,
               cfg: ast::CrateConfig,
               mut rdr: Box<Reader+'a>)
               -> Parser<'a>
    {
        let tok0 = rdr.real_token();
        let span = tok0.sp;
        let filename = if span != syntax_pos::DUMMY_SP {
            Some(sess.codemap().span_to_filename(span))
        } else { None };
        let placeholder = TokenAndSpan {
            tok: token::Underscore,
            sp: span,
        };

        Parser {
            reader: rdr,
            sess: sess,
            cfg: cfg,
            token: tok0.tok,
            span: span,
            last_span: span,
            last_token: None,
            last_token_interpolated: false,
            last_token_eof: false,
            buffer: [
                placeholder.clone(),
                placeholder.clone(),
                placeholder.clone(),
                placeholder.clone(),
            ],
            buffer_start: 0,
            buffer_end: 0,
            tokens_consumed: 0,
            restrictions: Restrictions::empty(),
            quote_depth: 0,
            parsing_token_tree: false,
            obsolete_set: HashSet::new(),
            mod_path_stack: Vec::new(),
            filename: filename,
            open_braces: Vec::new(),
            owns_directory: true,
            root_module_name: None,
            expected_tokens: Vec::new(),
        }
    }

    /// Convert a token to a string using self's reader
    pub fn token_to_string(token: &token::Token) -> String {
        pprust::token_to_string(token)
    }

    /// Convert the current token to a string using self's reader
    pub fn this_token_to_string(&self) -> String {
        Parser::token_to_string(&self.token)
    }

    pub fn this_token_descr(&self) -> String {
        let s = self.this_token_to_string();
        if self.token.is_strict_keyword() {
            format!("keyword `{}`", s)
        } else if self.token.is_reserved_keyword() {
            format!("reserved keyword `{}`", s)
        } else {
            format!("`{}`", s)
        }
    }

    pub fn unexpected_last<T>(&self, t: &token::Token) -> PResult<'a, T> {
        let token_str = Parser::token_to_string(t);
        let last_span = self.last_span;
        Err(self.span_fatal(last_span, &format!("unexpected token: `{}`", token_str)))
    }

    pub fn unexpected<T>(&mut self) -> PResult<'a, T> {
        match self.expect_one_of(&[], &[]) {
            Err(e) => Err(e),
            Ok(_) => unreachable!(),
        }
    }

    /// Expect and consume the token t. Signal an error if
    /// the next token is not t.
    pub fn expect(&mut self, t: &token::Token) -> PResult<'a,  ()> {
        if self.expected_tokens.is_empty() {
            if self.token == *t {
                self.bump();
                Ok(())
            } else {
                let token_str = Parser::token_to_string(t);
                let this_token_str = self.this_token_to_string();
                Err(self.fatal(&format!("expected `{}`, found `{}`",
                                   token_str,
                                   this_token_str)))
            }
        } else {
            self.expect_one_of(unsafe { slice::from_raw_parts(t, 1) }, &[])
        }
    }

    /// Expect next token to be edible or inedible token.  If edible,
    /// then consume it; if inedible, then return without consuming
    /// anything.  Signal a fatal error if next token is unexpected.
    pub fn expect_one_of(&mut self,
                         edible: &[token::Token],
                         inedible: &[token::Token]) -> PResult<'a,  ()>{
        fn tokens_to_string(tokens: &[TokenType]) -> String {
            let mut i = tokens.iter();
            // This might be a sign we need a connect method on Iterator.
            let b = i.next()
                     .map_or("".to_string(), |t| t.to_string());
            i.enumerate().fold(b, |mut b, (i, ref a)| {
                if tokens.len() > 2 && i == tokens.len() - 2 {
                    b.push_str(", or ");
                } else if tokens.len() == 2 && i == tokens.len() - 2 {
                    b.push_str(" or ");
                } else {
                    b.push_str(", ");
                }
                b.push_str(&a.to_string());
                b
            })
        }
        if edible.contains(&self.token) {
            self.bump();
            Ok(())
        } else if inedible.contains(&self.token) {
            // leave it in the input
            Ok(())
        } else {
            let mut expected = edible.iter()
                .map(|x| TokenType::Token(x.clone()))
                .chain(inedible.iter().map(|x| TokenType::Token(x.clone())))
                .chain(self.expected_tokens.iter().cloned())
                .collect::<Vec<_>>();
            expected.sort_by(|a, b| a.to_string().cmp(&b.to_string()));
            expected.dedup();
            let expect = tokens_to_string(&expected[..]);
            let actual = self.this_token_to_string();
            Err(self.fatal(
                &(if expected.len() > 1 {
                    (format!("expected one of {}, found `{}`",
                             expect,
                             actual))
                } else if expected.is_empty() {
                    (format!("unexpected token: `{}`",
                             actual))
                } else {
                    (format!("expected {}, found `{}`",
                             expect,
                             actual))
                })[..]
            ))
        }
    }

    /// returns the span of expr, if it was not interpolated or the span of the interpolated token
    fn interpolated_or_expr_span(&self,
                                 expr: PResult<'a, P<Expr>>)
                                 -> PResult<'a, (Span, P<Expr>)> {
        expr.map(|e| {
            if self.last_token_interpolated {
                (self.last_span, e)
            } else {
                (e.span, e)
            }
        })
    }

    pub fn parse_ident(&mut self) -> PResult<'a, ast::Ident> {
        self.check_strict_keywords();
        self.check_reserved_keywords();
        match self.token {
            token::Ident(i) => {
                self.bump();
                Ok(i)
            }
            token::Interpolated(token::NtIdent(..)) => {
                self.bug("ident interpolation not converted to real token");
            }
            _ => {
                let mut err = self.fatal(&format!("expected identifier, found `{}`",
                                                  self.this_token_to_string()));
                if self.token == token::Underscore {
                    err.note("`_` is a wildcard pattern, not an identifier");
                }
                Err(err)
            }
        }
    }

    fn parse_ident_into_path(&mut self) -> PResult<'a, ast::Path> {
        let ident = try!(self.parse_ident());
        Ok(ast::Path::from_ident(self.last_span, ident))
    }

    /// Check if the next token is `tok`, and return `true` if so.
    ///
    /// This method will automatically add `tok` to `expected_tokens` if `tok` is not
    /// encountered.
    pub fn check(&mut self, tok: &token::Token) -> bool {
        let is_present = self.token == *tok;
        if !is_present { self.expected_tokens.push(TokenType::Token(tok.clone())); }
        is_present
    }

    /// Consume token 'tok' if it exists. Returns true if the given
    /// token was present, false otherwise.
    pub fn eat(&mut self, tok: &token::Token) -> bool {
        let is_present = self.check(tok);
        if is_present { self.bump() }
        is_present
    }

    pub fn check_keyword(&mut self, kw: keywords::Keyword) -> bool {
        self.expected_tokens.push(TokenType::Keyword(kw));
        self.token.is_keyword(kw)
    }

    /// If the next token is the given keyword, eat it and return
    /// true. Otherwise, return false.
    pub fn eat_keyword(&mut self, kw: keywords::Keyword) -> bool {
        if self.check_keyword(kw) {
            self.bump();
            true
        } else {
            false
        }
    }

    pub fn eat_keyword_noexpect(&mut self, kw: keywords::Keyword) -> bool {
        if self.token.is_keyword(kw) {
            self.bump();
            true
        } else {
            false
        }
    }

    pub fn check_contextual_keyword(&mut self, ident: Ident) -> bool {
        self.expected_tokens.push(TokenType::Token(token::Ident(ident)));
        if let token::Ident(ref cur_ident) = self.token {
            cur_ident.name == ident.name
        } else {
            false
        }
    }

    pub fn eat_contextual_keyword(&mut self, ident: Ident) -> bool {
        if self.check_contextual_keyword(ident) {
            self.bump();
            true
        } else {
            false
        }
    }

    /// If the given word is not a keyword, signal an error.
    /// If the next token is not the given word, signal an error.
    /// Otherwise, eat it.
    pub fn expect_keyword(&mut self, kw: keywords::Keyword) -> PResult<'a, ()> {
        if !self.eat_keyword(kw) {
            self.unexpected()
        } else {
            Ok(())
        }
    }

    /// Signal an error if the given string is a strict keyword
    pub fn check_strict_keywords(&mut self) {
        if self.token.is_strict_keyword() {
            let token_str = self.this_token_to_string();
            let span = self.span;
            self.span_err(span,
                          &format!("expected identifier, found keyword `{}`",
                                  token_str));
        }
    }

    /// Signal an error if the current token is a reserved keyword
    pub fn check_reserved_keywords(&mut self) {
        if self.token.is_reserved_keyword() {
            let token_str = self.this_token_to_string();
            self.fatal(&format!("`{}` is a reserved keyword", token_str)).emit()
        }
    }

    /// Expect and consume an `&`. If `&&` is seen, replace it with a single
    /// `&` and continue. If an `&` is not seen, signal an error.
    fn expect_and(&mut self) -> PResult<'a, ()> {
        self.expected_tokens.push(TokenType::Token(token::BinOp(token::And)));
        match self.token {
            token::BinOp(token::And) => {
                self.bump();
                Ok(())
            }
            token::AndAnd => {
                let span = self.span;
                let lo = span.lo + BytePos(1);
                Ok(self.bump_with(token::BinOp(token::And), lo, span.hi))
            }
            _ => self.unexpected()
        }
    }

    pub fn expect_no_suffix(&self, sp: Span, kind: &str, suffix: Option<ast::Name>) {
        match suffix {
            None => {/* everything ok */}
            Some(suf) => {
                let text = suf.as_str();
                if text.is_empty() {
                    self.span_bug(sp, "found empty literal suffix in Some")
                }
                self.span_err(sp, &format!("{} with a suffix is invalid", kind));
            }
        }
    }

    /// Attempt to consume a `<`. If `<<` is seen, replace it with a single
    /// `<` and continue. If a `<` is not seen, return false.
    ///
    /// This is meant to be used when parsing generics on a path to get the
    /// starting token.
    fn eat_lt(&mut self) -> bool {
        self.expected_tokens.push(TokenType::Token(token::Lt));
        match self.token {
            token::Lt => {
                self.bump();
                true
            }
            token::BinOp(token::Shl) => {
                let span = self.span;
                let lo = span.lo + BytePos(1);
                self.bump_with(token::Lt, lo, span.hi);
                true
            }
            _ => false,
        }
    }

    fn expect_lt(&mut self) -> PResult<'a, ()> {
        if !self.eat_lt() {
            self.unexpected()
        } else {
            Ok(())
        }
    }

    /// Expect and consume a GT. if a >> is seen, replace it
    /// with a single > and continue. If a GT is not seen,
    /// signal an error.
    pub fn expect_gt(&mut self) -> PResult<'a, ()> {
        self.expected_tokens.push(TokenType::Token(token::Gt));
        match self.token {
            token::Gt => {
                self.bump();
                Ok(())
            }
            token::BinOp(token::Shr) => {
                let span = self.span;
                let lo = span.lo + BytePos(1);
                Ok(self.bump_with(token::Gt, lo, span.hi))
            }
            token::BinOpEq(token::Shr) => {
                let span = self.span;
                let lo = span.lo + BytePos(1);
                Ok(self.bump_with(token::Ge, lo, span.hi))
            }
            token::Ge => {
                let span = self.span;
                let lo = span.lo + BytePos(1);
                Ok(self.bump_with(token::Eq, lo, span.hi))
            }
            _ => {
                let gt_str = Parser::token_to_string(&token::Gt);
                let this_token_str = self.this_token_to_string();
                Err(self.fatal(&format!("expected `{}`, found `{}`",
                                   gt_str,
                                   this_token_str)))
            }
        }
    }

    pub fn parse_seq_to_before_gt_or_return<T, F>(&mut self,
                                                  sep: Option<token::Token>,
                                                  mut f: F)
                                                  -> PResult<'a, (P<[T]>, bool)>
        where F: FnMut(&mut Parser<'a>) -> PResult<'a, Option<T>>,
    {
        let mut v = Vec::new();
        // This loop works by alternating back and forth between parsing types
        // and commas.  For example, given a string `A, B,>`, the parser would
        // first parse `A`, then a comma, then `B`, then a comma. After that it
        // would encounter a `>` and stop. This lets the parser handle trailing
        // commas in generic parameters, because it can stop either after
        // parsing a type or after parsing a comma.
        for i in 0.. {
            if self.check(&token::Gt)
                || self.token == token::BinOp(token::Shr)
                || self.token == token::Ge
                || self.token == token::BinOpEq(token::Shr) {
                break;
            }

            if i % 2 == 0 {
                match try!(f(self)) {
                    Some(result) => v.push(result),
                    None => return Ok((P::from_vec(v), true))
                }
            } else {
                if let Some(t) = sep.as_ref() {
                    try!(self.expect(t));
                }

            }
        }
        return Ok((P::from_vec(v), false));
    }

    /// Parse a sequence bracketed by '<' and '>', stopping
    /// before the '>'.
    pub fn parse_seq_to_before_gt<T, F>(&mut self,
                                        sep: Option<token::Token>,
                                        mut f: F)
                                        -> PResult<'a, P<[T]>> where
        F: FnMut(&mut Parser<'a>) -> PResult<'a, T>,
    {
        let (result, returned) = try!(self.parse_seq_to_before_gt_or_return(sep,
                                                                       |p| Ok(Some(try!(f(p))))));
        assert!(!returned);
        return Ok(result);
    }

    pub fn parse_seq_to_gt<T, F>(&mut self,
                                 sep: Option<token::Token>,
                                 f: F)
                                 -> PResult<'a, P<[T]>> where
        F: FnMut(&mut Parser<'a>) -> PResult<'a, T>,
    {
        let v = try!(self.parse_seq_to_before_gt(sep, f));
        try!(self.expect_gt());
        return Ok(v);
    }

    pub fn parse_seq_to_gt_or_return<T, F>(&mut self,
                                           sep: Option<token::Token>,
                                           f: F)
                                           -> PResult<'a, (P<[T]>, bool)> where
        F: FnMut(&mut Parser<'a>) -> PResult<'a, Option<T>>,
    {
        let (v, returned) = try!(self.parse_seq_to_before_gt_or_return(sep, f));
        if !returned {
            try!(self.expect_gt());
        }
        return Ok((v, returned));
    }

    /// Eat and discard tokens until one of `kets` is encountered. Respects token trees,
    /// passes through any errors encountered. Used for error recovery.
    pub fn eat_to_tokens(&mut self, kets: &[&token::Token]) {
        self.parse_seq_to_before_tokens(kets,
                                        SeqSep::none(),
                                        |p| p.parse_token_tree(),
                                        |mut e| e.cancel());
    }

    /// Parse a sequence, including the closing delimiter. The function
    /// f must consume tokens until reaching the next separator or
    /// closing bracket.
    pub fn parse_seq_to_end<T, F>(&mut self,
                                  ket: &token::Token,
                                  sep: SeqSep,
                                  f: F)
                                  -> PResult<'a, Vec<T>> where
        F: FnMut(&mut Parser<'a>) -> PResult<'a,  T>,
    {
        let val = self.parse_seq_to_before_end(ket, sep, f);
        self.bump();
        Ok(val)
    }

    /// Parse a sequence, not including the closing delimiter. The function
    /// f must consume tokens until reaching the next separator or
    /// closing bracket.
    pub fn parse_seq_to_before_end<T, F>(&mut self,
                                         ket: &token::Token,
                                         sep: SeqSep,
                                         f: F)
                                         -> Vec<T>
        where F: FnMut(&mut Parser<'a>) -> PResult<'a,  T>
    {
        self.parse_seq_to_before_tokens(&[ket], sep, f, |mut e| e.emit())
    }

    // `fe` is an error handler.
    fn parse_seq_to_before_tokens<T, F, Fe>(&mut self,
                                            kets: &[&token::Token],
                                            sep: SeqSep,
                                            mut f: F,
                                            mut fe: Fe)
                                            -> Vec<T>
        where F: FnMut(&mut Parser<'a>) -> PResult<'a,  T>,
              Fe: FnMut(DiagnosticBuilder)
    {
        let mut first: bool = true;
        let mut v = vec!();
        while !kets.contains(&&self.token) {
            match sep.sep {
                Some(ref t) => {
                    if first {
                        first = false;
                    } else {
                        if let Err(e) = self.expect(t) {
                            fe(e);
                            break;
                        }
                    }
                }
                _ => ()
            }
            if sep.trailing_sep_allowed && kets.iter().any(|k| self.check(k)) {
                break;
            }

            match f(self) {
                Ok(t) => v.push(t),
                Err(e) => {
                    fe(e);
                    break;
                }
            }
        }

        v
    }

    /// Parse a sequence, including the closing delimiter. The function
    /// f must consume tokens until reaching the next separator or
    /// closing bracket.
    pub fn parse_unspanned_seq<T, F>(&mut self,
                                     bra: &token::Token,
                                     ket: &token::Token,
                                     sep: SeqSep,
                                     f: F)
                                     -> PResult<'a, Vec<T>> where
        F: FnMut(&mut Parser<'a>) -> PResult<'a,  T>,
    {
        try!(self.expect(bra));
        let result = self.parse_seq_to_before_end(ket, sep, f);
        if self.token == *ket {
            self.bump();
        }
        Ok(result)
    }

    // NB: Do not use this function unless you actually plan to place the
    // spanned list in the AST.
    pub fn parse_seq<T, F>(&mut self,
                           bra: &token::Token,
                           ket: &token::Token,
                           sep: SeqSep,
                           f: F)
                           -> PResult<'a, Spanned<Vec<T>>> where
        F: FnMut(&mut Parser<'a>) -> PResult<'a,  T>,
    {
        let lo = self.span.lo;
        try!(self.expect(bra));
        let result = self.parse_seq_to_before_end(ket, sep, f);
        let hi = self.span.hi;
        self.bump();
        Ok(spanned(lo, hi, result))
    }

    /// Advance the parser by one token
    pub fn bump(&mut self) {
        if self.last_token_eof {
            // Bumping after EOF is a bad sign, usually an infinite loop.
            self.bug("attempted to bump the parser past EOF (may be stuck in a loop)");
        }

        if self.token == token::Eof {
            self.last_token_eof = true;
        }

        self.last_span = self.span;
        // Stash token for error recovery (sometimes; clone is not necessarily cheap).
        self.last_token = if self.token.is_ident() ||
                          self.token.is_path() ||
                          self.token == token::Comma {
            Some(Box::new(self.token.clone()))
        } else {
            None
        };
        self.last_token_interpolated = self.token.is_interpolated();
        let next = if self.buffer_start == self.buffer_end {
            self.reader.real_token()
        } else {
            // Avoid token copies with `replace`.
            let buffer_start = self.buffer_start as usize;
            let next_index = (buffer_start + 1) & 3;
            self.buffer_start = next_index as isize;

            let placeholder = TokenAndSpan {
                tok: token::Underscore,
                sp: self.span,
            };
            mem::replace(&mut self.buffer[buffer_start], placeholder)
        };
        self.span = next.sp;
        self.token = next.tok;
        self.tokens_consumed += 1;
        self.expected_tokens.clear();
        // check after each token
        self.check_unknown_macro_variable();
    }

    /// Advance the parser by one token and return the bumped token.
    pub fn bump_and_get(&mut self) -> token::Token {
        let old_token = mem::replace(&mut self.token, token::Underscore);
        self.bump();
        old_token
    }

    /// Advance the parser using provided token as a next one. Use this when
    /// consuming a part of a token. For example a single `<` from `<<`.
    pub fn bump_with(&mut self,
                     next: token::Token,
                     lo: BytePos,
                     hi: BytePos) {
        self.last_span = mk_sp(self.span.lo, lo);
        // It would be incorrect to just stash current token, but fortunately
        // for tokens currently using `bump_with`, last_token will be of no
        // use anyway.
        self.last_token = None;
        self.last_token_interpolated = false;
        self.span = mk_sp(lo, hi);
        self.token = next;
        self.expected_tokens.clear();
    }

    pub fn buffer_length(&mut self) -> isize {
        if self.buffer_start <= self.buffer_end {
            return self.buffer_end - self.buffer_start;
        }
        return (4 - self.buffer_start) + self.buffer_end;
    }
    pub fn look_ahead<R, F>(&mut self, distance: usize, f: F) -> R where
        F: FnOnce(&token::Token) -> R,
    {
        let dist = distance as isize;
        while self.buffer_length() < dist {
            self.buffer[self.buffer_end as usize] = self.reader.real_token();
            self.buffer_end = (self.buffer_end + 1) & 3;
        }
        f(&self.buffer[((self.buffer_start + dist - 1) & 3) as usize].tok)
    }
    pub fn fatal(&self, m: &str) -> DiagnosticBuilder<'a> {
        self.sess.span_diagnostic.struct_span_fatal(self.span, m)
    }
    pub fn span_fatal(&self, sp: Span, m: &str) -> DiagnosticBuilder<'a> {
        self.sess.span_diagnostic.struct_span_fatal(sp, m)
    }
    pub fn span_fatal_help(&self, sp: Span, m: &str, help: &str) -> DiagnosticBuilder<'a> {
        let mut err = self.sess.span_diagnostic.struct_span_fatal(sp, m);
        err.help(help);
        err
    }
    pub fn bug(&self, m: &str) -> ! {
        self.sess.span_diagnostic.span_bug(self.span, m)
    }
    pub fn warn(&self, m: &str) {
        self.sess.span_diagnostic.span_warn(self.span, m)
    }
    pub fn span_warn(&self, sp: Span, m: &str) {
        self.sess.span_diagnostic.span_warn(sp, m)
    }
    pub fn span_err(&self, sp: Span, m: &str) {
        self.sess.span_diagnostic.span_err(sp, m)
    }
    pub fn span_bug(&self, sp: Span, m: &str) -> ! {
        self.sess.span_diagnostic.span_bug(sp, m)
    }
    pub fn abort_if_errors(&self) {
        self.sess.span_diagnostic.abort_if_errors();
    }

    pub fn diagnostic(&self) -> &'a errors::Handler {
        &self.sess.span_diagnostic
    }

    pub fn id_to_interned_str(&mut self, id: Ident) -> InternedString {
        id.name.as_str()
    }

    /// Is the current token one of the keywords that signals a bare function
    /// type?
    pub fn token_is_bare_fn_keyword(&mut self) -> bool {
        self.check_keyword(keywords::Fn) ||
            self.check_keyword(keywords::Unsafe) ||
            self.check_keyword(keywords::Extern)
    }

    pub fn get_lifetime(&mut self) -> ast::Ident {
        match self.token {
            token::Lifetime(ref ident) => *ident,
            _ => self.bug("not a lifetime"),
        }
    }

    pub fn parse_for_in_type(&mut self) -> PResult<'a, TyKind> {
        /*
        Parses whatever can come after a `for` keyword in a type.
        The `for` has already been consumed.

        Deprecated:

        - for <'lt> |S| -> T

        Eventually:

        - for <'lt> [unsafe] [extern "ABI"] fn (S) -> T
        - for <'lt> path::foo(a, b)

        */

        // parse <'lt>
        let lo = self.span.lo;

        let lifetime_defs = try!(self.parse_late_bound_lifetime_defs());

        // examine next token to decide to do
        if self.token_is_bare_fn_keyword() {
            self.parse_ty_bare_fn(lifetime_defs)
        } else {
            let hi = self.span.hi;
            let trait_ref = try!(self.parse_trait_ref());
            let poly_trait_ref = ast::PolyTraitRef { bound_lifetimes: lifetime_defs,
                                                     trait_ref: trait_ref,
                                                     span: mk_sp(lo, hi)};
            let other_bounds = if self.eat(&token::BinOp(token::Plus)) {
                try!(self.parse_ty_param_bounds(BoundParsingMode::Bare))
            } else {
                P::new()
            };
            let all_bounds =
                Some(TraitTyParamBound(poly_trait_ref, TraitBoundModifier::None)).into_iter()
                .chain(other_bounds.into_vec())
                .collect();
            Ok(ast::TyKind::PolyTraitRef(all_bounds))
        }
    }

    pub fn parse_ty_path(&mut self) -> PResult<'a, TyKind> {
        Ok(TyKind::Path(None, try!(self.parse_path(PathStyle::Type))))
    }

    /// parse a TyKind::BareFn type:
    pub fn parse_ty_bare_fn(&mut self, lifetime_defs: Vec<ast::LifetimeDef>)
                            -> PResult<'a, TyKind> {
        /*

        [unsafe] [extern "ABI"] fn (S) -> T
         ^~~~^           ^~~~^     ^~^    ^
           |               |        |     |
           |               |        |   Return type
           |               |      Argument types
           |               |
           |              ABI
        Function Style
        */

        let unsafety = try!(self.parse_unsafety());
        let abi = if self.eat_keyword(keywords::Extern) {
            try!(self.parse_opt_abi()).unwrap_or(Abi::C)
        } else {
            Abi::Rust
        };

        try!(self.expect_keyword(keywords::Fn));
        let (inputs, variadic) = try!(self.parse_fn_args(false, true));
        let ret_ty = try!(self.parse_ret_ty());
        let decl = P(FnDecl {
            inputs: inputs,
            output: ret_ty,
            variadic: variadic
        });
        Ok(TyKind::BareFn(P(BareFnTy {
            abi: abi,
            unsafety: unsafety,
            lifetimes: lifetime_defs,
            decl: decl
        })))
    }

    /// Parses an obsolete closure kind (`&:`, `&mut:`, or `:`).
    pub fn parse_obsolete_closure_kind(&mut self) -> PResult<'a, ()> {
         let lo = self.span.lo;
        if
            self.check(&token::BinOp(token::And)) &&
            self.look_ahead(1, |t| t.is_keyword(keywords::Mut)) &&
            self.look_ahead(2, |t| *t == token::Colon)
        {
            self.bump();
            self.bump();
            self.bump();
        } else if
            self.token == token::BinOp(token::And) &&
            self.look_ahead(1, |t| *t == token::Colon)
        {
            self.bump();
            self.bump();
        } else if
            self.eat(&token::Colon)
        {
            /* nothing */
        } else {
            return Ok(());
        }

        let span = mk_sp(lo, self.span.hi);
        self.obsolete(span, ObsoleteSyntax::ClosureKind);
        Ok(())
    }

    pub fn parse_unsafety(&mut self) -> PResult<'a, Unsafety> {
        if self.eat_keyword(keywords::Unsafe) {
            return Ok(Unsafety::Unsafe);
        } else {
            return Ok(Unsafety::Normal);
        }
    }

    /// Parse the items in a trait declaration
    pub fn parse_trait_item(&mut self) -> PResult<'a, TraitItem> {
        maybe_whole!(no_clone_from_p self, NtTraitItem);
        let mut attrs = try!(self.parse_outer_attributes());
        let lo = self.span.lo;

        let (name, node) = if self.eat_keyword(keywords::Type) {
            let TyParam {ident, bounds, default, ..} = try!(self.parse_ty_param());
            try!(self.expect(&token::Semi));
            (ident, TraitItemKind::Type(bounds, default))
        } else if self.is_const_item() {
                try!(self.expect_keyword(keywords::Const));
            let ident = try!(self.parse_ident());
            try!(self.expect(&token::Colon));
            let ty = try!(self.parse_ty_sum());
            let default = if self.check(&token::Eq) {
                self.bump();
<<<<<<< HEAD
                let expr = try!(self.parse_expr());
                try!(self.commit_expr_expecting(&expr, token::Semi));
=======
                let expr = self.parse_expr()?;
                self.expect(&token::Semi)?;
>>>>>>> c2028969
                Some(expr)
            } else {
                try!(self.expect(&token::Semi));
                None
            };
            (ident, TraitItemKind::Const(ty, default))
        } else if !self.token.is_any_keyword()
            && self.look_ahead(1, |t| *t == token::Not)
            && (self.look_ahead(2, |t| *t == token::OpenDelim(token::Paren))
                || self.look_ahead(2, |t| *t == token::OpenDelim(token::Brace))) {
                // trait item macro.
                // code copied from parse_macro_use_or_failure... abstraction!
                let lo = self.span.lo;
                let pth = try!(self.parse_ident_into_path());
                try!(self.expect(&token::Not));

                // eat a matched-delimiter token tree:
                let delim = try!(self.expect_open_delim());
                let tts = try!(self.parse_seq_to_end(&token::CloseDelim(delim),
                                             SeqSep::none(),
                                             |pp| pp.parse_token_tree()));
                let m_ = Mac_ { path: pth, tts: tts };
                let m: ast::Mac = codemap::Spanned { node: m_,
                                                     span: mk_sp(lo,
                                                                 self.last_span.hi) };
                if delim != token::Brace {
                    try!(self.expect(&token::Semi))
                }
                (keywords::Invalid.ident(), ast::TraitItemKind::Macro(m))
            } else {
                let (constness, unsafety, abi) = match self.parse_fn_front_matter() {
                    Ok(cua) => cua,
                    Err(e) => {
                        loop {
                            match self.token {
                                token::Eof => break,
                                token::CloseDelim(token::Brace) |
                                token::Semi => {
                                    self.bump();
                                    break;
                                }
                                token::OpenDelim(token::Brace) => {
                                    try!(self.parse_token_tree());
                                    break;
                                }
                                _ => self.bump()
                            }
                        }

                        return Err(e);
                    }
                };

                let ident = try!(self.parse_ident());
                let mut generics = try!(self.parse_generics());

                let d = try!(self.parse_fn_decl_with_self(|p: &mut Parser<'a>|{
                    // This is somewhat dubious; We don't want to allow
                    // argument names to be left off if there is a
                    // definition...
                    p.parse_arg_general(false)
                }));

                generics.where_clause = try!(self.parse_where_clause());
                let sig = ast::MethodSig {
                    unsafety: unsafety,
                    constness: constness,
                    decl: d,
                    generics: generics,
                    abi: abi,
                };

                let body = match self.token {
                    token::Semi => {
                        self.bump();
                        debug!("parse_trait_methods(): parsing required method");
                        None
                    }
                    token::OpenDelim(token::Brace) => {
                        debug!("parse_trait_methods(): parsing provided method");
                        let (inner_attrs, body) =
                            try!(self.parse_inner_attrs_and_block());
                        attrs.extend(inner_attrs.iter().cloned());
                        Some(body)
                    }

                    _ => {
                        let token_str = self.this_token_to_string();
                        return Err(self.fatal(&format!("expected `;` or `{{`, found `{}`",
                                                    token_str)[..]))
                    }
                };
                (ident, ast::TraitItemKind::Method(sig, body))
            };
        Ok(TraitItem {
            id: ast::DUMMY_NODE_ID,
            ident: name,
            attrs: attrs,
            node: node,
            span: mk_sp(lo, self.last_span.hi),
        })
    }


    /// Parse the items in a trait declaration
    pub fn parse_trait_items(&mut self) -> PResult<'a,  Vec<TraitItem>> {
        self.parse_unspanned_seq(
            &token::OpenDelim(token::Brace),
            &token::CloseDelim(token::Brace),
            SeqSep::none(),
            |p| -> PResult<'a, TraitItem> {
                p.parse_trait_item()
            })
    }

    /// Parse a possibly mutable type
    pub fn parse_mt(&mut self) -> PResult<'a, MutTy> {
        let mutbl = try!(self.parse_mutability());
        let t = try!(self.parse_ty());
        Ok(MutTy { ty: t, mutbl: mutbl })
    }

    /// Parse optional return type [ -> TY ] in function decl
    pub fn parse_ret_ty(&mut self) -> PResult<'a, FunctionRetTy> {
        if self.eat(&token::RArrow) {
            if self.eat(&token::Not) {
                Ok(FunctionRetTy::None(self.last_span))
            } else {
                Ok(FunctionRetTy::Ty(try!(self.parse_ty())))
            }
        } else {
            let pos = self.span.lo;
            Ok(FunctionRetTy::Default(mk_sp(pos, pos)))
        }
    }

    /// Parse a type in a context where `T1+T2` is allowed.
    pub fn parse_ty_sum(&mut self) -> PResult<'a, P<Ty>> {
        let lo = self.span.lo;
        let lhs = try!(self.parse_ty());

        if !self.eat(&token::BinOp(token::Plus)) {
            return Ok(lhs);
        }

        let bounds = try!(self.parse_ty_param_bounds(BoundParsingMode::Bare));

        // In type grammar, `+` is treated like a binary operator,
        // and hence both L and R side are required.
        if bounds.is_empty() {
            let last_span = self.last_span;
            self.span_err(last_span,
                          "at least one type parameter bound \
                          must be specified");
        }

        let sp = mk_sp(lo, self.last_span.hi);
        let sum = ast::TyKind::ObjectSum(lhs, bounds);
        Ok(P(Ty {id: ast::DUMMY_NODE_ID, node: sum, span: sp}))
    }

    /// Parse a type.
    pub fn parse_ty(&mut self) -> PResult<'a, P<Ty>> {
        maybe_whole!(no_clone self, NtTy);

        let lo = self.span.lo;

        let t = if self.check(&token::OpenDelim(token::Paren)) {
            self.bump();

            // (t) is a parenthesized ty
            // (t,) is the type of a tuple with only one field,
            // of type t
            let mut ts = vec![];
            let mut last_comma = false;
            while self.token != token::CloseDelim(token::Paren) {
                ts.push(try!(self.parse_ty_sum()));
                if self.check(&token::Comma) {
                    last_comma = true;
                    self.bump();
                } else {
                    last_comma = false;
                    break;
                }
            }

            try!(self.expect(&token::CloseDelim(token::Paren)));
            if ts.len() == 1 && !last_comma {
                TyKind::Paren(ts.into_iter().nth(0).unwrap())
            } else {
                TyKind::Tup(ts)
            }
        } else if self.check(&token::BinOp(token::Star)) {
            // STAR POINTER (bare pointer?)
            self.bump();
            TyKind::Ptr(try!(self.parse_ptr()))
        } else if self.check(&token::OpenDelim(token::Bracket)) {
            // VECTOR
            try!(self.expect(&token::OpenDelim(token::Bracket)));
            let t = try!(self.parse_ty_sum());

            // Parse the `; e` in `[ i32; e ]`
            // where `e` is a const expression
            let t = match try!(self.maybe_parse_fixed_length_of_vec()) {
                None => TyKind::Vec(t),
                Some(suffix) => TyKind::FixedLengthVec(t, suffix)
            };
            try!(self.expect(&token::CloseDelim(token::Bracket)));
            t
        } else if self.check(&token::BinOp(token::And)) ||
                  self.token == token::AndAnd {
            // BORROWED POINTER
            try!(self.expect_and());
            try!(self.parse_borrowed_pointee())
        } else if self.check_keyword(keywords::For) {
            try!(self.parse_for_in_type())
        } else if self.token_is_bare_fn_keyword() {
            // BARE FUNCTION
            try!(self.parse_ty_bare_fn(Vec::new()))
        } else if self.eat_keyword_noexpect(keywords::Typeof) {
            // TYPEOF
            // In order to not be ambiguous, the type must be surrounded by parens.
            try!(self.expect(&token::OpenDelim(token::Paren)));
            let e = try!(self.parse_expr());
            try!(self.expect(&token::CloseDelim(token::Paren)));
            TyKind::Typeof(e)
        } else if self.eat_lt() {

            let (qself, path) =
                 try!(self.parse_qualified_path(PathStyle::Type));

            TyKind::Path(Some(qself), path)
        } else if self.token.is_path_start() {
            let path = try!(self.parse_path(PathStyle::Type));
            if self.check(&token::Not) {
                // MACRO INVOCATION
                self.bump();
                let delim = try!(self.expect_open_delim());
                let tts = try!(self.parse_seq_to_end(&token::CloseDelim(delim),
                                                SeqSep::none(),
                                                |p| p.parse_token_tree()));
                let hi = self.span.hi;
                TyKind::Mac(spanned(lo, hi, Mac_ { path: path, tts: tts }))
            } else {
                // NAMED TYPE
                TyKind::Path(None, path)
            }
        } else if self.eat(&token::Underscore) {
            // TYPE TO BE INFERRED
            TyKind::Infer
        } else {
            let msg = format!("expected type, found {}", self.this_token_descr());
            return Err(self.fatal(&msg));
        };

        let sp = mk_sp(lo, self.last_span.hi);
        Ok(P(Ty {id: ast::DUMMY_NODE_ID, node: t, span: sp}))
    }

    pub fn parse_borrowed_pointee(&mut self) -> PResult<'a, TyKind> {
        // look for `&'lt` or `&'foo ` and interpret `foo` as the region name:
        let opt_lifetime = try!(self.parse_opt_lifetime());

        let mt = try!(self.parse_mt());
        return Ok(TyKind::Rptr(opt_lifetime, mt));
    }

    pub fn parse_ptr(&mut self) -> PResult<'a, MutTy> {
        let mutbl = if self.eat_keyword(keywords::Mut) {
            Mutability::Mutable
        } else if self.eat_keyword(keywords::Const) {
            Mutability::Immutable
        } else {
            let span = self.last_span;
            self.span_err(span,
                          "expected mut or const in raw pointer type (use \
                           `*mut T` or `*const T` as appropriate)");
            Mutability::Immutable
        };
        let t = try!(self.parse_ty());
        Ok(MutTy { ty: t, mutbl: mutbl })
    }

    pub fn is_named_argument(&mut self) -> bool {
        let offset = match self.token {
            token::BinOp(token::And) => 1,
            token::AndAnd => 1,
            _ if self.token.is_keyword(keywords::Mut) => 1,
            _ => 0
        };

        debug!("parser is_named_argument offset:{}", offset);

        if offset == 0 {
            is_ident_or_underscore(&self.token)
                && self.look_ahead(1, |t| *t == token::Colon)
        } else {
            self.look_ahead(offset, |t| is_ident_or_underscore(t))
                && self.look_ahead(offset + 1, |t| *t == token::Colon)
        }
    }

    /// This version of parse arg doesn't necessarily require
    /// identifier names.
    pub fn parse_arg_general(&mut self, require_name: bool) -> PResult<'a, Arg> {
        maybe_whole!(no_clone self, NtArg);

        let pat = if require_name || self.is_named_argument() {
            debug!("parse_arg_general parse_pat (require_name:{})",
                   require_name);
            let pat = try!(self.parse_pat());

            try!(self.expect(&token::Colon));
            pat
        } else {
            debug!("parse_arg_general ident_to_pat");
            let sp = self.last_span;
            let spanned = Spanned { span: sp, node: keywords::Invalid.ident() };
            P(Pat {
                id: ast::DUMMY_NODE_ID,
                node: PatKind::Ident(BindingMode::ByValue(Mutability::Immutable),
                                     spanned, None),
                span: sp
            })
        };

        let t = try!(self.parse_ty_sum());

        Ok(Arg {
            ty: t,
            pat: pat,
            id: ast::DUMMY_NODE_ID,
        })
    }

    /// Parse a single function argument
    pub fn parse_arg(&mut self) -> PResult<'a, Arg> {
        self.parse_arg_general(true)
    }

    /// Parse an argument in a lambda header e.g. |arg, arg|
    pub fn parse_fn_block_arg(&mut self) -> PResult<'a, Arg> {
        let pat = try!(self.parse_pat());
        let t = if self.eat(&token::Colon) {
            try!(self.parse_ty_sum())
        } else {
            P(Ty {
                id: ast::DUMMY_NODE_ID,
                node: TyKind::Infer,
                span: mk_sp(self.span.lo, self.span.hi),
            })
        };
        Ok(Arg {
            ty: t,
            pat: pat,
            id: ast::DUMMY_NODE_ID
        })
    }

    pub fn maybe_parse_fixed_length_of_vec(&mut self) -> PResult<'a, Option<P<ast::Expr>>> {
        if self.check(&token::Semi) {
            self.bump();
            Ok(Some(try!(self.parse_expr())))
        } else {
            Ok(None)
        }
    }

    /// Matches token_lit = LIT_INTEGER | ...
    pub fn parse_lit_token(&mut self) -> PResult<'a, LitKind> {
        let out = match self.token {
            token::Interpolated(token::NtExpr(ref v)) => {
                match v.node {
                    ExprKind::Lit(ref lit) => { lit.node.clone() }
                    _ => { return self.unexpected_last(&self.token); }
                }
            }
            token::Literal(lit, suf) => {
                let (suffix_illegal, out) = match lit {
                    token::Byte(i) => (true, LitKind::Byte(parse::byte_lit(&i.as_str()).0)),
                    token::Char(i) => (true, LitKind::Char(parse::char_lit(&i.as_str()).0)),

                    // there are some valid suffixes for integer and
                    // float literals, so all the handling is done
                    // internally.
                    token::Integer(s) => {
                        (false, parse::integer_lit(&s.as_str(),
                                                   suf.as_ref().map(|s| s.as_str()),
                                                   &self.sess.span_diagnostic,
                                                   self.span))
                    }
                    token::Float(s) => {
                        (false, parse::float_lit(&s.as_str(),
                                                 suf.as_ref().map(|s| s.as_str()),
                                                  &self.sess.span_diagnostic,
                                                 self.span))
                    }

                    token::Str_(s) => {
                        (true,
                         LitKind::Str(token::intern_and_get_ident(&parse::str_lit(&s.as_str())),
                                      ast::StrStyle::Cooked))
                    }
                    token::StrRaw(s, n) => {
                        (true,
                         LitKind::Str(
                            token::intern_and_get_ident(&parse::raw_str_lit(&s.as_str())),
                            ast::StrStyle::Raw(n)))
                    }
                    token::ByteStr(i) =>
                        (true, LitKind::ByteStr(parse::byte_str_lit(&i.as_str()))),
                    token::ByteStrRaw(i, _) =>
                        (true,
                         LitKind::ByteStr(Rc::new(i.to_string().into_bytes()))),
                };

                if suffix_illegal {
                    let sp = self.span;
                    self.expect_no_suffix(sp, &format!("{} literal", lit.short_name()), suf)
                }

                out
            }
            _ => { return self.unexpected_last(&self.token); }
        };

        self.bump();
        Ok(out)
    }

    /// Matches lit = true | false | token_lit
    pub fn parse_lit(&mut self) -> PResult<'a, Lit> {
        let lo = self.span.lo;
        let lit = if self.eat_keyword(keywords::True) {
            LitKind::Bool(true)
        } else if self.eat_keyword(keywords::False) {
            LitKind::Bool(false)
        } else {
            let lit = try!(self.parse_lit_token());
            lit
        };
        Ok(codemap::Spanned { node: lit, span: mk_sp(lo, self.last_span.hi) })
    }

    /// matches '-' lit | lit
    pub fn parse_pat_literal_maybe_minus(&mut self) -> PResult<'a, P<Expr>> {
        let minus_lo = self.span.lo;
        let minus_present = self.eat(&token::BinOp(token::Minus));
        let lo = self.span.lo;
        let literal = P(try!(self.parse_lit()));
        let hi = self.last_span.hi;
        let expr = self.mk_expr(lo, hi, ExprKind::Lit(literal), ThinVec::new());

        if minus_present {
            let minus_hi = self.last_span.hi;
            let unary = self.mk_unary(UnOp::Neg, expr);
            Ok(self.mk_expr(minus_lo, minus_hi, unary, ThinVec::new()))
        } else {
            Ok(expr)
        }
    }

    pub fn parse_path_segment_ident(&mut self) -> PResult<'a, ast::Ident> {
        match self.token {
            token::Ident(sid) if self.token.is_path_segment_keyword() => {
                self.bump();
                Ok(sid)
            }
            _ => self.parse_ident(),
         }
     }

    /// Parses qualified path.
    ///
    /// Assumes that the leading `<` has been parsed already.
    ///
    /// Qualifed paths are a part of the universal function call
    /// syntax (UFCS).
    ///
    /// `qualified_path = <type [as trait_ref]>::path`
    ///
    /// See `parse_path` for `mode` meaning.
    ///
    /// # Examples:
    ///
    /// `<T as U>::a`
    /// `<T as U>::F::a::<S>`
    pub fn parse_qualified_path(&mut self, mode: PathStyle)
                                -> PResult<'a, (QSelf, ast::Path)> {
        let span = self.last_span;
        let self_type = try!(self.parse_ty_sum());
        let mut path = if self.eat_keyword(keywords::As) {
            try!(self.parse_path(PathStyle::Type))
        } else {
            ast::Path {
                span: span,
                global: false,
                segments: vec![]
            }
        };

        let qself = QSelf {
            ty: self_type,
            position: path.segments.len()
        };

        try!(self.expect(&token::Gt));
        try!(self.expect(&token::ModSep));

        let segments = match mode {
            PathStyle::Type => {
                try!(self.parse_path_segments_without_colons())
            }
            PathStyle::Expr => {
                try!(self.parse_path_segments_with_colons())
            }
            PathStyle::Mod => {
                try!(self.parse_path_segments_without_types())
            }
        };
        path.segments.extend(segments);

        path.span.hi = self.last_span.hi;

        Ok((qself, path))
    }

    /// Parses a path and optional type parameter bounds, depending on the
    /// mode. The `mode` parameter determines whether lifetimes, types, and/or
    /// bounds are permitted and whether `::` must precede type parameter
    /// groups.
    pub fn parse_path(&mut self, mode: PathStyle) -> PResult<'a, ast::Path> {
        // Check for a whole path...
        let found = match self.token {
            token::Interpolated(token::NtPath(_)) => Some(self.bump_and_get()),
            _ => None,
        };
        if let Some(token::Interpolated(token::NtPath(path))) = found {
            return Ok(*path);
        }

        let lo = self.span.lo;
        let is_global = self.eat(&token::ModSep);

        // Parse any number of segments and bound sets. A segment is an
        // identifier followed by an optional lifetime and a set of types.
        // A bound set is a set of type parameter bounds.
        let segments = match mode {
            PathStyle::Type => {
                try!(self.parse_path_segments_without_colons())
            }
            PathStyle::Expr => {
                try!(self.parse_path_segments_with_colons())
            }
            PathStyle::Mod => {
                try!(self.parse_path_segments_without_types())
            }
        };

        // Assemble the span.
        let span = mk_sp(lo, self.last_span.hi);

        // Assemble the result.
        Ok(ast::Path {
            span: span,
            global: is_global,
            segments: segments,
        })
    }

    /// Examples:
    /// - `a::b<T,U>::c<V,W>`
    /// - `a::b<T,U>::c(V) -> W`
    /// - `a::b<T,U>::c(V)`
    pub fn parse_path_segments_without_colons(&mut self) -> PResult<'a, Vec<ast::PathSegment>> {
        let mut segments = Vec::new();
        loop {
            // First, parse an identifier.
            let identifier = try!(self.parse_path_segment_ident());

            // Parse types, optionally.
            let parameters = if self.eat_lt() {
                let (lifetimes, types, bindings) = try!(self.parse_generic_values_after_lt());

                ast::PathParameters::AngleBracketed(ast::AngleBracketedParameterData {
                    lifetimes: lifetimes,
                    types: P::from_vec(types),
                    bindings: P::from_vec(bindings),
                })
            } else if self.eat(&token::OpenDelim(token::Paren)) {
                let lo = self.last_span.lo;

                let inputs = try!(self.parse_seq_to_end(
                    &token::CloseDelim(token::Paren),
                    SeqSep::trailing_allowed(token::Comma),
                    |p| p.parse_ty_sum()));

                let output_ty = if self.eat(&token::RArrow) {
                    Some(try!(self.parse_ty()))
                } else {
                    None
                };

                let hi = self.last_span.hi;

                ast::PathParameters::Parenthesized(ast::ParenthesizedParameterData {
                    span: mk_sp(lo, hi),
                    inputs: inputs,
                    output: output_ty,
                })
            } else {
                ast::PathParameters::none()
            };

            // Assemble and push the result.
            segments.push(ast::PathSegment { identifier: identifier,
                                             parameters: parameters });

            // Continue only if we see a `::`
            if !self.eat(&token::ModSep) {
                return Ok(segments);
            }
        }
    }

    /// Examples:
    /// - `a::b::<T,U>::c`
    pub fn parse_path_segments_with_colons(&mut self) -> PResult<'a, Vec<ast::PathSegment>> {
        let mut segments = Vec::new();
        loop {
            // First, parse an identifier.
            let identifier = try!(self.parse_path_segment_ident());

            // If we do not see a `::`, stop.
            if !self.eat(&token::ModSep) {
                segments.push(ast::PathSegment {
                    identifier: identifier,
                    parameters: ast::PathParameters::none()
                });
                return Ok(segments);
            }

            // Check for a type segment.
            if self.eat_lt() {
                // Consumed `a::b::<`, go look for types
                let (lifetimes, types, bindings) = try!(self.parse_generic_values_after_lt());
                let parameters = ast::AngleBracketedParameterData {
                    lifetimes: lifetimes,
                    types: P::from_vec(types),
                    bindings: P::from_vec(bindings),
                };
                segments.push(ast::PathSegment {
                    identifier: identifier,
                    parameters: ast::PathParameters::AngleBracketed(parameters),
                });

                // Consumed `a::b::<T,U>`, check for `::` before proceeding
                if !self.eat(&token::ModSep) {
                    return Ok(segments);
                }
            } else {
                // Consumed `a::`, go look for `b`
                segments.push(ast::PathSegment {
                    identifier: identifier,
                    parameters: ast::PathParameters::none(),
                });
            }
        }
    }

    /// Examples:
    /// - `a::b::c`
    pub fn parse_path_segments_without_types(&mut self)
                                             -> PResult<'a, Vec<ast::PathSegment>> {
        let mut segments = Vec::new();
        loop {
            // First, parse an identifier.
            let identifier = try!(self.parse_path_segment_ident());

            // Assemble and push the result.
            segments.push(ast::PathSegment {
                identifier: identifier,
                parameters: ast::PathParameters::none()
            });

            // If we do not see a `::` or see `::{`/`::*`, stop.
            if !self.check(&token::ModSep) || self.is_import_coupler() {
                return Ok(segments);
            } else {
                self.bump();
            }
        }
    }

    /// parses 0 or 1 lifetime
    pub fn parse_opt_lifetime(&mut self) -> PResult<'a, Option<ast::Lifetime>> {
        match self.token {
            token::Lifetime(..) => {
                Ok(Some(try!(self.parse_lifetime())))
            }
            _ => {
                Ok(None)
            }
        }
    }

    /// Parses a single lifetime
    /// Matches lifetime = LIFETIME
    pub fn parse_lifetime(&mut self) -> PResult<'a, ast::Lifetime> {
        match self.token {
            token::Lifetime(i) => {
                let span = self.span;
                self.bump();
                return Ok(ast::Lifetime {
                    id: ast::DUMMY_NODE_ID,
                    span: span,
                    name: i.name
                });
            }
            _ => {
                return Err(self.fatal("expected a lifetime name"));
            }
        }
    }

    /// Parses `lifetime_defs = [ lifetime_defs { ',' lifetime_defs } ]` where `lifetime_def  =
    /// lifetime [':' lifetimes]`
    pub fn parse_lifetime_defs(&mut self) -> PResult<'a, Vec<ast::LifetimeDef>> {

        let mut res = Vec::new();
        loop {
            match self.token {
                token::Lifetime(_) => {
                    let lifetime = try!(self.parse_lifetime());
                    let bounds =
                        if self.eat(&token::Colon) {
                            try!(self.parse_lifetimes(token::BinOp(token::Plus)))
                        } else {
                            Vec::new()
                        };
                    res.push(ast::LifetimeDef { lifetime: lifetime,
                                                bounds: bounds });
                }

                _ => {
                    return Ok(res);
                }
            }

            match self.token {
                token::Comma => { self.bump();}
                token::Gt => { return Ok(res); }
                token::BinOp(token::Shr) => { return Ok(res); }
                _ => {
                    let this_token_str = self.this_token_to_string();
                    let msg = format!("expected `,` or `>` after lifetime \
                                      name, found `{}`",
                                      this_token_str);
                    return Err(self.fatal(&msg[..]));
                }
            }
        }
    }

    /// matches lifetimes = ( lifetime ) | ( lifetime , lifetimes ) actually, it matches the empty
    /// one too, but putting that in there messes up the grammar....
    ///
    /// Parses zero or more comma separated lifetimes. Expects each lifetime to be followed by
    /// either a comma or `>`.  Used when parsing type parameter lists, where we expect something
    /// like `<'a, 'b, T>`.
    pub fn parse_lifetimes(&mut self, sep: token::Token) -> PResult<'a, Vec<ast::Lifetime>> {

        let mut res = Vec::new();
        loop {
            match self.token {
                token::Lifetime(_) => {
                    res.push(try!(self.parse_lifetime()));
                }
                _ => {
                    return Ok(res);
                }
            }

            if self.token != sep {
                return Ok(res);
            }

            self.bump();
        }
    }

    /// Parse mutability (`mut` or nothing).
    pub fn parse_mutability(&mut self) -> PResult<'a, Mutability> {
        if self.eat_keyword(keywords::Mut) {
            Ok(Mutability::Mutable)
        } else {
            Ok(Mutability::Immutable)
        }
    }

    /// Parse ident COLON expr
    pub fn parse_field(&mut self) -> PResult<'a, Field> {
        let lo = self.span.lo;
        let i = try!(self.parse_ident());
        let hi = self.last_span.hi;
        try!(self.expect(&token::Colon));
        let e = try!(self.parse_expr());
        Ok(ast::Field {
            ident: spanned(lo, hi, i),
            span: mk_sp(lo, e.span.hi),
            expr: e,
        })
    }

    pub fn mk_expr(&mut self, lo: BytePos, hi: BytePos, node: ExprKind, attrs: ThinVec<Attribute>)
                   -> P<Expr> {
        P(Expr {
            id: ast::DUMMY_NODE_ID,
            node: node,
            span: mk_sp(lo, hi),
            attrs: attrs.into(),
        })
    }

    pub fn mk_unary(&mut self, unop: ast::UnOp, expr: P<Expr>) -> ast::ExprKind {
        ExprKind::Unary(unop, expr)
    }

    pub fn mk_binary(&mut self, binop: ast::BinOp, lhs: P<Expr>, rhs: P<Expr>) -> ast::ExprKind {
        ExprKind::Binary(binop, lhs, rhs)
    }

    pub fn mk_call(&mut self, f: P<Expr>, args: Vec<P<Expr>>) -> ast::ExprKind {
        ExprKind::Call(f, args)
    }

    fn mk_method_call(&mut self,
                      ident: ast::SpannedIdent,
                      tps: Vec<P<Ty>>,
                      args: Vec<P<Expr>>)
                      -> ast::ExprKind {
        ExprKind::MethodCall(ident, tps, args)
    }

    pub fn mk_index(&mut self, expr: P<Expr>, idx: P<Expr>) -> ast::ExprKind {
        ExprKind::Index(expr, idx)
    }

    pub fn mk_range(&mut self,
                    start: Option<P<Expr>>,
                    end: Option<P<Expr>>,
                    limits: RangeLimits)
                    -> PResult<'a, ast::ExprKind> {
        if end.is_none() && limits == RangeLimits::Closed {
            Err(self.span_fatal_help(self.span,
                                     "inclusive range with no end",
                                     "inclusive ranges must be bounded at the end \
                                      (`...b` or `a...b`)"))
        } else {
            Ok(ExprKind::Range(start, end, limits))
        }
    }

    pub fn mk_field(&mut self, expr: P<Expr>, ident: ast::SpannedIdent) -> ast::ExprKind {
        ExprKind::Field(expr, ident)
    }

    pub fn mk_tup_field(&mut self, expr: P<Expr>, idx: codemap::Spanned<usize>) -> ast::ExprKind {
        ExprKind::TupField(expr, idx)
    }

    pub fn mk_assign_op(&mut self, binop: ast::BinOp,
                        lhs: P<Expr>, rhs: P<Expr>) -> ast::ExprKind {
        ExprKind::AssignOp(binop, lhs, rhs)
    }

    pub fn mk_mac_expr(&mut self, lo: BytePos, hi: BytePos,
                       m: Mac_, attrs: ThinVec<Attribute>) -> P<Expr> {
        P(Expr {
            id: ast::DUMMY_NODE_ID,
            node: ExprKind::Mac(codemap::Spanned {node: m, span: mk_sp(lo, hi)}),
            span: mk_sp(lo, hi),
            attrs: attrs,
        })
    }

    pub fn mk_lit_u32(&mut self, i: u32, attrs: ThinVec<Attribute>) -> P<Expr> {
        let span = &self.span;
        let lv_lit = P(codemap::Spanned {
            node: LitKind::Int(i as u64, ast::LitIntType::Unsigned(UintTy::U32)),
            span: *span
        });

        P(Expr {
            id: ast::DUMMY_NODE_ID,
            node: ExprKind::Lit(lv_lit),
            span: *span,
            attrs: attrs,
        })
    }

    fn expect_open_delim(&mut self) -> PResult<'a, token::DelimToken> {
        self.expected_tokens.push(TokenType::Token(token::Gt));
        match self.token {
            token::OpenDelim(delim) => {
                self.bump();
                Ok(delim)
            },
            _ => Err(self.fatal("expected open delimiter")),
        }
    }

    /// At the bottom (top?) of the precedence hierarchy,
    /// parse things like parenthesized exprs,
    /// macros, return, etc.
    ///
    /// NB: This does not parse outer attributes,
    ///     and is private because it only works
    ///     correctly if called from parse_dot_or_call_expr().
    fn parse_bottom_expr(&mut self) -> PResult<'a, P<Expr>> {
        maybe_whole_expr!(self);

        // Outer attributes are already parsed and will be
        // added to the return value after the fact.
        //
        // Therefore, prevent sub-parser from parsing
        // attributes by giving them a empty "already parsed" list.
        let mut attrs = ThinVec::new();

        let lo = self.span.lo;
        let mut hi = self.span.hi;

        let ex: ExprKind;

        // Note: when adding new syntax here, don't forget to adjust Token::can_begin_expr().
        match self.token {
            token::OpenDelim(token::Paren) => {
                self.bump();

                attrs.extend(try!(self.parse_inner_attributes()));

                // (e) is parenthesized e
                // (e,) is a tuple with only one field, e
                let mut es = vec![];
                let mut trailing_comma = false;
                while self.token != token::CloseDelim(token::Paren) {
<<<<<<< HEAD
                    es.push(try!(self.parse_expr()));
                    try!(self.commit_expr(&es.last().unwrap(), &[],
                                     &[token::Comma, token::CloseDelim(token::Paren)]));
=======
                    es.push(self.parse_expr()?);
                    self.expect_one_of(&[], &[token::Comma, token::CloseDelim(token::Paren)])?;
>>>>>>> c2028969
                    if self.check(&token::Comma) {
                        trailing_comma = true;

                        self.bump();
                    } else {
                        trailing_comma = false;
                        break;
                    }
                }
                self.bump();

                hi = self.last_span.hi;
                return if es.len() == 1 && !trailing_comma {
                    Ok(self.mk_expr(lo, hi, ExprKind::Paren(es.into_iter().nth(0).unwrap()), attrs))
                } else {
                    Ok(self.mk_expr(lo, hi, ExprKind::Tup(es), attrs))
                }
            },
            token::OpenDelim(token::Brace) => {
                return self.parse_block_expr(lo, BlockCheckMode::Default, attrs);
            },
            token::BinOp(token::Or) |  token::OrOr => {
                let lo = self.span.lo;
                return self.parse_lambda_expr(lo, CaptureBy::Ref, attrs);
            },
            token::OpenDelim(token::Bracket) => {
                self.bump();

                attrs.extend(try!(self.parse_inner_attributes()));

                if self.check(&token::CloseDelim(token::Bracket)) {
                    // Empty vector.
                    self.bump();
                    ex = ExprKind::Vec(Vec::new());
                } else {
                    // Nonempty vector.
                    let first_expr = try!(self.parse_expr());
                    if self.check(&token::Semi) {
                        // Repeating array syntax: [ 0; 512 ]
                        self.bump();
                        let count = try!(self.parse_expr());
                        try!(self.expect(&token::CloseDelim(token::Bracket)));
                        ex = ExprKind::Repeat(first_expr, count);
                    } else if self.check(&token::Comma) {
                        // Vector with two or more elements.
                        self.bump();
                        let remaining_exprs = try!(self.parse_seq_to_end(
                            &token::CloseDelim(token::Bracket),
                            SeqSep::trailing_allowed(token::Comma),
                            |p| Ok(try!(p.parse_expr()))
                        ));
                        let mut exprs = vec!(first_expr);
                        exprs.extend(remaining_exprs);
                        ex = ExprKind::Vec(exprs);
                    } else {
                        // Vector with one element.
                        try!(self.expect(&token::CloseDelim(token::Bracket)));
                        ex = ExprKind::Vec(vec!(first_expr));
                    }
                }
                hi = self.last_span.hi;
            }
            _ => {
                if self.eat_lt() {
                    let (qself, path) =
                        try!(self.parse_qualified_path(PathStyle::Expr));
                    hi = path.span.hi;
                    return Ok(self.mk_expr(lo, hi, ExprKind::Path(Some(qself), path), attrs));
                }
                if self.eat_keyword(keywords::Move) {
                    let lo = self.last_span.lo;
                    return self.parse_lambda_expr(lo, CaptureBy::Value, attrs);
                }
                if self.eat_keyword(keywords::If) {
                    return self.parse_if_expr(attrs);
                }
                if self.eat_keyword(keywords::For) {
                    let lo = self.last_span.lo;
                    return self.parse_for_expr(None, lo, attrs);
                }
                if self.eat_keyword(keywords::While) {
                    let lo = self.last_span.lo;
                    return self.parse_while_expr(None, lo, attrs);
                }
                if self.token.is_lifetime() {
                    let label = Spanned { node: self.get_lifetime(),
                                          span: self.span };
                    let lo = self.span.lo;
                    self.bump();
                    try!(self.expect(&token::Colon));
                    if self.eat_keyword(keywords::While) {
                        return self.parse_while_expr(Some(label), lo, attrs)
                    }
                    if self.eat_keyword(keywords::For) {
                        return self.parse_for_expr(Some(label), lo, attrs)
                    }
                    if self.eat_keyword(keywords::Loop) {
                        return self.parse_loop_expr(Some(label), lo, attrs)
                    }
                    return Err(self.fatal("expected `while`, `for`, or `loop` after a label"))
                }
                if self.eat_keyword(keywords::Loop) {
                    let lo = self.last_span.lo;
                    return self.parse_loop_expr(None, lo, attrs);
                }
                if self.eat_keyword(keywords::Continue) {
                    let ex = if self.token.is_lifetime() {
                        let ex = ExprKind::Continue(Some(Spanned{
                            node: self.get_lifetime(),
                            span: self.span
                        }));
                        self.bump();
                        ex
                    } else {
                        ExprKind::Continue(None)
                    };
                    let hi = self.last_span.hi;
                    return Ok(self.mk_expr(lo, hi, ex, attrs));
                }
                if self.eat_keyword(keywords::Match) {
                    return self.parse_match_expr(attrs);
                }
                if self.eat_keyword(keywords::Unsafe) {
                    return self.parse_block_expr(
                        lo,
                        BlockCheckMode::Unsafe(ast::UserProvided),
                        attrs);
                }
                if self.eat_keyword(keywords::Return) {
                    if self.token.can_begin_expr() {
                        let e = try!(self.parse_expr());
                        hi = e.span.hi;
                        ex = ExprKind::Ret(Some(e));
                    } else {
                        ex = ExprKind::Ret(None);
                    }
                } else if self.eat_keyword(keywords::Break) {
                    if self.token.is_lifetime() {
                        ex = ExprKind::Break(Some(Spanned {
                            node: self.get_lifetime(),
                            span: self.span
                        }));
                        self.bump();
                    } else {
                        ex = ExprKind::Break(None);
                    }
                    hi = self.last_span.hi;
                } else if self.token.is_keyword(keywords::Let) {
                    // Catch this syntax error here, instead of in `check_strict_keywords`, so
                    // that we can explicitly mention that let is not to be used as an expression
                    let mut db = self.fatal("expected expression, found statement (`let`)");
                    db.note("variable declaration using `let` is a statement");
                    return Err(db);
                } else if self.token.is_path_start() {
                    let pth = try!(self.parse_path(PathStyle::Expr));

                    // `!`, as an operator, is prefix, so we know this isn't that
                    if self.check(&token::Not) {
                        // MACRO INVOCATION expression
                        self.bump();

                        let delim = try!(self.expect_open_delim());
                        let tts = try!(self.parse_seq_to_end(
                            &token::CloseDelim(delim),
                            SeqSep::none(),
                            |p| p.parse_token_tree()));
                        let hi = self.last_span.hi;

                        return Ok(self.mk_mac_expr(lo,
                                                   hi,
                                                   Mac_ { path: pth, tts: tts },
                                                   attrs));
                    }
                    if self.check(&token::OpenDelim(token::Brace)) {
                        // This is a struct literal, unless we're prohibited
                        // from parsing struct literals here.
                        let prohibited = self.restrictions.contains(
                            RESTRICTION_NO_STRUCT_LITERAL
                        );
                        if !prohibited {
                            // It's a struct literal.
                            self.bump();
                            let mut fields = Vec::new();
                            let mut base = None;

                            attrs.extend(try!(self.parse_inner_attributes()));

                            while self.token != token::CloseDelim(token::Brace) {
                                if self.eat(&token::DotDot) {
                                    match self.parse_expr() {
                                        Ok(e) => {
                                            base = Some(e);
                                        }
                                        Err(mut e) => {
                                            e.emit();
                                            self.recover_stmt();
                                        }
                                    }
                                    break;
                                }

                                match self.parse_field() {
                                    Ok(f) => fields.push(f),
                                    Err(mut e) => {
                                        e.emit();
                                        self.recover_stmt();
                                        break;
                                    }
                                }

                                match self.expect_one_of(&[token::Comma],
                                                         &[token::CloseDelim(token::Brace)]) {
                                    Ok(()) => {}
                                    Err(mut e) => {
                                        e.emit();
                                        self.recover_stmt();
                                        break;
                                    }
                                }
                            }

                            hi = self.span.hi;
                            try!(self.expect(&token::CloseDelim(token::Brace)));
                            ex = ExprKind::Struct(pth, fields, base);
                            return Ok(self.mk_expr(lo, hi, ex, attrs));
                        }
                    }

                    hi = pth.span.hi;
                    ex = ExprKind::Path(None, pth);
                } else {
                    match self.parse_lit() {
                        Ok(lit) => {
                            hi = lit.span.hi;
                            ex = ExprKind::Lit(P(lit));
                        }
                        Err(mut err) => {
                            err.cancel();
                            let msg = format!("expected expression, found {}",
                                              self.this_token_descr());
                            return Err(self.fatal(&msg));
                        }
                    }
                }
            }
        }

        return Ok(self.mk_expr(lo, hi, ex, attrs));
    }

    fn parse_or_use_outer_attributes(&mut self,
                                     already_parsed_attrs: Option<ThinVec<Attribute>>)
                                     -> PResult<'a, ThinVec<Attribute>> {
        if let Some(attrs) = already_parsed_attrs {
            Ok(attrs)
        } else {
            self.parse_outer_attributes().map(|a| a.into())
        }
    }

    /// Parse a block or unsafe block
    pub fn parse_block_expr(&mut self, lo: BytePos, blk_mode: BlockCheckMode,
                            outer_attrs: ThinVec<Attribute>)
                            -> PResult<'a, P<Expr>> {

        try!(self.expect(&token::OpenDelim(token::Brace)));

        let mut attrs = outer_attrs;
        attrs.extend(try!(self.parse_inner_attributes()));

        let blk = try!(self.parse_block_tail(lo, blk_mode));
        return Ok(self.mk_expr(blk.span.lo, blk.span.hi, ExprKind::Block(blk), attrs));
    }

    /// parse a.b or a(13) or a[4] or just a
    pub fn parse_dot_or_call_expr(&mut self,
                                  already_parsed_attrs: Option<ThinVec<Attribute>>)
                                  -> PResult<'a, P<Expr>> {
        let attrs = try!(self.parse_or_use_outer_attributes(already_parsed_attrs));

        let b = self.parse_bottom_expr();
        let (span, b) = try!(self.interpolated_or_expr_span(b));
        self.parse_dot_or_call_expr_with(b, span.lo, attrs)
    }

    pub fn parse_dot_or_call_expr_with(&mut self,
                                       e0: P<Expr>,
                                       lo: BytePos,
                                       mut attrs: ThinVec<Attribute>)
                                       -> PResult<'a, P<Expr>> {
        // Stitch the list of outer attributes onto the return value.
        // A little bit ugly, but the best way given the current code
        // structure
        self.parse_dot_or_call_expr_with_(e0, lo)
        .map(|expr|
            expr.map(|mut expr| {
                attrs.extend::<Vec<_>>(expr.attrs.into());
                expr.attrs = attrs;
                match expr.node {
                    ExprKind::If(..) | ExprKind::IfLet(..) => {
                        if !expr.attrs.is_empty() {
                            // Just point to the first attribute in there...
                            let span = expr.attrs[0].span;

                            self.span_err(span,
                                "attributes are not yet allowed on `if` \
                                expressions");
                        }
                    }
                    _ => {}
                }
                expr
            })
        )
    }

    // Assuming we have just parsed `.foo` (i.e., a dot and an ident), continue
    // parsing into an expression.
    fn parse_dot_suffix(&mut self,
                        ident: Ident,
                        ident_span: Span,
                        self_value: P<Expr>,
                        lo: BytePos)
                        -> PResult<'a, P<Expr>> {
        let (_, tys, bindings) = if self.eat(&token::ModSep) {
            try!(self.expect_lt());
            try!(self.parse_generic_values_after_lt())
        } else {
            (Vec::new(), Vec::new(), Vec::new())
        };

        if !bindings.is_empty() {
            let last_span = self.last_span;
            self.span_err(last_span, "type bindings are only permitted on trait paths");
        }

        Ok(match self.token {
            // expr.f() method call.
            token::OpenDelim(token::Paren) => {
                let mut es = try!(self.parse_unspanned_seq(
                    &token::OpenDelim(token::Paren),
                    &token::CloseDelim(token::Paren),
                    SeqSep::trailing_allowed(token::Comma),
                    |p| Ok(try!(p.parse_expr()))
                ));
                let hi = self.last_span.hi;

                es.insert(0, self_value);
                let id = spanned(ident_span.lo, ident_span.hi, ident);
                let nd = self.mk_method_call(id, tys, es);
                self.mk_expr(lo, hi, nd, ThinVec::new())
            }
            // Field access.
            _ => {
                if !tys.is_empty() {
                    let last_span = self.last_span;
                    self.span_err(last_span,
                                  "field expressions may not \
                                   have type parameters");
                }

                let id = spanned(ident_span.lo, ident_span.hi, ident);
                let field = self.mk_field(self_value, id);
                self.mk_expr(lo, ident_span.hi, field, ThinVec::new())
            }
        })
    }

    fn parse_dot_or_call_expr_with_(&mut self, e0: P<Expr>, lo: BytePos) -> PResult<'a, P<Expr>> {
        let mut e = e0;
        let mut hi;
        loop {
            // expr?
            while self.eat(&token::Question) {
                let hi = self.last_span.hi;
                e = self.mk_expr(lo, hi, ExprKind::Try(e), ThinVec::new());
            }

            // expr.f
            if self.eat(&token::Dot) {
                match self.token {
                  token::Ident(i) => {
                    let dot_pos = self.last_span.hi;
                    hi = self.span.hi;
                    self.bump();

                    e = try!(self.parse_dot_suffix(i, mk_sp(dot_pos, hi), e, lo));
                  }
                  token::Literal(token::Integer(n), suf) => {
                    let sp = self.span;

                    // A tuple index may not have a suffix
                    self.expect_no_suffix(sp, "tuple index", suf);

                    let dot = self.last_span.hi;
                    hi = self.span.hi;
                    self.bump();

                    let index = n.as_str().parse::<usize>().ok();
                    match index {
                        Some(n) => {
                            let id = spanned(dot, hi, n);
                            let field = self.mk_tup_field(e, id);
                            e = self.mk_expr(lo, hi, field, ThinVec::new());
                        }
                        None => {
                            let last_span = self.last_span;
                            self.span_err(last_span, "invalid tuple or tuple struct index");
                        }
                    }
                  }
                  token::Literal(token::Float(n), _suf) => {
                    self.bump();
                    let last_span = self.last_span;
                    let fstr = n.as_str();
                    let mut err = self.diagnostic().struct_span_err(last_span,
                        &format!("unexpected token: `{}`", n.as_str()));
                    if fstr.chars().all(|x| "0123456789.".contains(x)) {
                        let float = match fstr.parse::<f64>().ok() {
                            Some(f) => f,
                            None => continue,
                        };
                        err.help(&format!("try parenthesizing the first index; e.g., `(foo.{}){}`",
                                 float.trunc() as usize,
                                 format!(".{}", fstr.splitn(2, ".").last().unwrap())));
                    }
                    return Err(err);

                  }
                  _ => {
                    // FIXME Could factor this out into non_fatal_unexpected or something.
                    let actual = self.this_token_to_string();
                    self.span_err(self.span, &format!("unexpected token: `{}`", actual));

                    let dot_pos = self.last_span.hi;
                    e = try!(self.parse_dot_suffix(keywords::Invalid.ident(),
                                              mk_sp(dot_pos, dot_pos),
                                              e, lo));
                  }
                }
                continue;
            }
            if self.expr_is_complete(&e) { break; }
            match self.token {
              // expr(...)
              token::OpenDelim(token::Paren) => {
                let es = try!(self.parse_unspanned_seq(
                    &token::OpenDelim(token::Paren),
                    &token::CloseDelim(token::Paren),
                    SeqSep::trailing_allowed(token::Comma),
                    |p| Ok(try!(p.parse_expr()))
                ));
                hi = self.last_span.hi;

                let nd = self.mk_call(e, es);
                e = self.mk_expr(lo, hi, nd, ThinVec::new());
              }

              // expr[...]
              // Could be either an index expression or a slicing expression.
              token::OpenDelim(token::Bracket) => {
                self.bump();
                let ix = try!(self.parse_expr());
                hi = self.span.hi;
<<<<<<< HEAD
                try!(self.commit_expr_expecting(&ix, token::CloseDelim(token::Bracket)));
=======
                self.expect(&token::CloseDelim(token::Bracket))?;
>>>>>>> c2028969
                let index = self.mk_index(e, ix);
                e = self.mk_expr(lo, hi, index, ThinVec::new())
              }
              _ => return Ok(e)
            }
        }
        return Ok(e);
    }

    // Parse unquoted tokens after a `$` in a token tree
    fn parse_unquoted(&mut self) -> PResult<'a, TokenTree> {
        let mut sp = self.span;
        let name = match self.token {
            token::Dollar => {
                self.bump();

                if self.token == token::OpenDelim(token::Paren) {
                    let Spanned { node: seq, span: seq_span } = try!(self.parse_seq(
                        &token::OpenDelim(token::Paren),
                        &token::CloseDelim(token::Paren),
                        SeqSep::none(),
                        |p| p.parse_token_tree()
                    ));
                    let (sep, repeat) = try!(self.parse_sep_and_kleene_op());
                    let name_num = macro_parser::count_names(&seq);
                    return Ok(TokenTree::Sequence(mk_sp(sp.lo, seq_span.hi),
                                      Rc::new(SequenceRepetition {
                                          tts: seq,
                                          separator: sep,
                                          op: repeat,
                                          num_captures: name_num
                                      })));
                } else if self.token.is_keyword(keywords::Crate) {
                    self.bump();
                    return Ok(TokenTree::Token(sp, SpecialVarNt(SpecialMacroVar::CrateMacroVar)));
                } else {
                    sp = mk_sp(sp.lo, self.span.hi);
                    self.parse_ident().unwrap_or_else(|mut e| {
                        e.emit();
                        keywords::Invalid.ident()
                    })
                }
            }
            token::SubstNt(name) => {
                self.bump();
                name
            }
            _ => unreachable!()
        };
        // continue by trying to parse the `:ident` after `$name`
        if self.token == token::Colon &&
                self.look_ahead(1, |t| t.is_ident() && !t.is_any_keyword()) {
            self.bump();
            sp = mk_sp(sp.lo, self.span.hi);
            let nt_kind = try!(self.parse_ident());
            Ok(TokenTree::Token(sp, MatchNt(name, nt_kind)))
        } else {
            Ok(TokenTree::Token(sp, SubstNt(name)))
        }
    }

    pub fn check_unknown_macro_variable(&mut self) {
        if self.quote_depth == 0 && !self.parsing_token_tree {
            match self.token {
                token::SubstNt(name) =>
                    self.fatal(&format!("unknown macro variable `{}`", name)).emit(),
                _ => {}
            }
        }
    }

    /// Parse an optional separator followed by a Kleene-style
    /// repetition token (+ or *).
    pub fn parse_sep_and_kleene_op(&mut self)
                                   -> PResult<'a, (Option<token::Token>, tokenstream::KleeneOp)> {
        fn parse_kleene_op<'a>(parser: &mut Parser<'a>) ->
          PResult<'a,  Option<tokenstream::KleeneOp>> {
            match parser.token {
                token::BinOp(token::Star) => {
                    parser.bump();
                    Ok(Some(tokenstream::KleeneOp::ZeroOrMore))
                },
                token::BinOp(token::Plus) => {
                    parser.bump();
                    Ok(Some(tokenstream::KleeneOp::OneOrMore))
                },
                _ => Ok(None)
            }
        };

        if let Some(kleene_op) = try!(parse_kleene_op(self)) {
            return Ok((None, kleene_op));
        }

        let separator = self.bump_and_get();
        match try!(parse_kleene_op(self)) {
            Some(zerok) => Ok((Some(separator), zerok)),
            None => return Err(self.fatal("expected `*` or `+`"))
        }
    }

    /// parse a single token tree from the input.
    pub fn parse_token_tree(&mut self) -> PResult<'a, TokenTree> {
        // FIXME #6994: currently, this is too eager. It
        // parses token trees but also identifies TokenType::Sequence's
        // and token::SubstNt's; it's too early to know yet
        // whether something will be a nonterminal or a seq
        // yet.
        maybe_whole!(deref self, NtTT);

        match self.token {
            token::Eof => {
                let mut err: DiagnosticBuilder<'a> =
                    self.diagnostic().struct_span_err(self.span,
                                                      "this file contains an un-closed delimiter");
                for &(_, sp) in &self.open_braces {
                    err.span_help(sp, "did you mean to close this delimiter?");
                }

                Err(err)
            },
            token::OpenDelim(delim) => {
                let parsing_token_tree = ::std::mem::replace(&mut self.parsing_token_tree, true);
                // The span for beginning of the delimited section
                let pre_span = self.span;

                // Parse the open delimiter.
                self.open_braces.push((delim, self.span));
                let open_span = self.span;
                self.bump();

                // Parse the token trees within the delimiters.
                // We stop at any delimiter so we can try to recover if the user
                // uses an incorrect delimiter.
                let tts = self.parse_seq_to_before_tokens(&[&token::CloseDelim(token::Brace),
                                                            &token::CloseDelim(token::Paren),
                                                            &token::CloseDelim(token::Bracket)],
                                                          SeqSep::none(),
                                                          |p| p.parse_token_tree(),
                                                          |mut e| e.emit());

                let close_span = self.span;
                // Expand to cover the entire delimited token tree
                let span = Span { hi: close_span.hi, ..pre_span };

                match self.token {
                    // Correct delimiter.
                    token::CloseDelim(d) if d == delim => {
                        self.open_braces.pop().unwrap();

                        // Parse the close delimiter.
                        self.bump();
                    }
                    // Incorrect delimiter.
                    token::CloseDelim(other) => {
                        let token_str = self.this_token_to_string();
                        let mut err = self.diagnostic().struct_span_err(self.span,
                            &format!("incorrect close delimiter: `{}`", token_str));
                        // This is a conservative error: only report the last unclosed delimiter.
                        // The previous unclosed delimiters could actually be closed! The parser
                        // just hasn't gotten to them yet.
                        if let Some(&(_, sp)) = self.open_braces.last() {
                            err.span_note(sp, "unclosed delimiter");
                        };
                        err.emit();

                        self.open_braces.pop().unwrap();

                        // If the incorrect delimiter matches an earlier opening
                        // delimiter, then don't consume it (it can be used to
                        // close the earlier one). Otherwise, consume it.
                        // E.g., we try to recover from:
                        // fn foo() {
                        //     bar(baz(
                        // }  // Incorrect delimiter but matches the earlier `{`
                        if !self.open_braces.iter().any(|&(b, _)| b == other) {
                            self.bump();
                        }
                    }
                    token::Eof => {
                        // Silently recover, the EOF token will be seen again
                        // and an error emitted then. Thus we don't pop from
                        // self.open_braces here.
                    },
                    _ => {}
                }

                self.parsing_token_tree = parsing_token_tree;
                Ok(TokenTree::Delimited(span, Rc::new(Delimited {
                    delim: delim,
                    open_span: open_span,
                    tts: tts,
                    close_span: close_span,
                })))
            },
            _ => {
                // invariants: the current token is not a left-delimiter,
                // not an EOF, and not the desired right-delimiter (if
                // it were, parse_seq_to_before_end would have prevented
                // reaching this point).
                maybe_whole!(deref self, NtTT);
                match self.token {
                    token::CloseDelim(_) => {
                        // An unexpected closing delimiter (i.e., there is no
                        // matching opening delimiter).
                        let token_str = self.this_token_to_string();
                        let err = self.diagnostic().struct_span_err(self.span,
                            &format!("unexpected close delimiter: `{}`", token_str));
                        Err(err)
                    },
                    /* we ought to allow different depths of unquotation */
                    token::Dollar | token::SubstNt(..) if self.quote_depth > 0 => {
                        self.parse_unquoted()
                    }
                    _ => {
                        Ok(TokenTree::Token(self.span, self.bump_and_get()))
                    }
                }
            }
        }
    }

    // parse a stream of tokens into a list of TokenTree's,
    // up to EOF.
    pub fn parse_all_token_trees(&mut self) -> PResult<'a, Vec<TokenTree>> {
        let mut tts = Vec::new();
        while self.token != token::Eof {
            tts.push(try!(self.parse_token_tree()));
        }
        Ok(tts)
    }

    /// Parse a prefix-unary-operator expr
    pub fn parse_prefix_expr(&mut self,
                             already_parsed_attrs: Option<ThinVec<Attribute>>)
                             -> PResult<'a, P<Expr>> {
        let attrs = try!(self.parse_or_use_outer_attributes(already_parsed_attrs));
        let lo = self.span.lo;
        let hi;
        // Note: when adding new unary operators, don't forget to adjust Token::can_begin_expr()
        let ex = match self.token {
            token::Not => {
                self.bump();
                let e = self.parse_prefix_expr(None);
                let (span, e) = try!(self.interpolated_or_expr_span(e));
                hi = span.hi;
                self.mk_unary(UnOp::Not, e)
            }
            token::BinOp(token::Minus) => {
                self.bump();
                let e = self.parse_prefix_expr(None);
                let (span, e) = try!(self.interpolated_or_expr_span(e));
                hi = span.hi;
                self.mk_unary(UnOp::Neg, e)
            }
            token::BinOp(token::Star) => {
                self.bump();
                let e = self.parse_prefix_expr(None);
                let (span, e) = try!(self.interpolated_or_expr_span(e));
                hi = span.hi;
                self.mk_unary(UnOp::Deref, e)
            }
            token::BinOp(token::And) | token::AndAnd => {
                try!(self.expect_and());
                let m = try!(self.parse_mutability());
                let e = self.parse_prefix_expr(None);
                let (span, e) = try!(self.interpolated_or_expr_span(e));
                hi = span.hi;
                ExprKind::AddrOf(m, e)
            }
            token::Ident(..) if self.token.is_keyword(keywords::In) => {
                self.bump();
                let place = try!(self.parse_expr_res(
                    RESTRICTION_NO_STRUCT_LITERAL,
                    None,
                ));
                let blk = try!(self.parse_block());
                let span = blk.span;
                hi = span.hi;
                let blk_expr = self.mk_expr(span.lo, hi, ExprKind::Block(blk), ThinVec::new());
                ExprKind::InPlace(place, blk_expr)
            }
            token::Ident(..) if self.token.is_keyword(keywords::Box) => {
                self.bump();
                let e = self.parse_prefix_expr(None);
                let (span, e) = try!(self.interpolated_or_expr_span(e));
                hi = span.hi;
                ExprKind::Box(e)
            }
            _ => return self.parse_dot_or_call_expr(Some(attrs))
        };
        return Ok(self.mk_expr(lo, hi, ex, attrs));
    }

    /// Parse an associative expression
    ///
    /// This parses an expression accounting for associativity and precedence of the operators in
    /// the expression.
    pub fn parse_assoc_expr(&mut self,
                            already_parsed_attrs: Option<ThinVec<Attribute>>)
                            -> PResult<'a, P<Expr>> {
        self.parse_assoc_expr_with(0, already_parsed_attrs.into())
    }

    /// Parse an associative expression with operators of at least `min_prec` precedence
    pub fn parse_assoc_expr_with(&mut self,
                                 min_prec: usize,
                                 lhs: LhsExpr)
                                 -> PResult<'a, P<Expr>> {
        let mut lhs = if let LhsExpr::AlreadyParsed(expr) = lhs {
            expr
        } else {
            let attrs = match lhs {
                LhsExpr::AttributesParsed(attrs) => Some(attrs),
                _ => None,
            };
            if self.token == token::DotDot || self.token == token::DotDotDot {
                return self.parse_prefix_range_expr(attrs);
            } else {
                try!(self.parse_prefix_expr(attrs))
            }
        };

        if self.expr_is_complete(&lhs) {
            // Semi-statement forms are odd. See https://github.com/rust-lang/rust/issues/29071
            return Ok(lhs);
        }
        self.expected_tokens.push(TokenType::Operator);
        while let Some(op) = AssocOp::from_token(&self.token) {

            let lhs_span = if self.last_token_interpolated {
                self.last_span
            } else {
                lhs.span
            };

            let cur_op_span = self.span;
            let restrictions = if op.is_assign_like() {
                self.restrictions & RESTRICTION_NO_STRUCT_LITERAL
            } else {
                self.restrictions
            };
            if op.precedence() < min_prec {
                break;
            }
            self.bump();
            if op.is_comparison() {
                self.check_no_chained_comparison(&lhs, &op);
            }
            // Special cases:
            if op == AssocOp::As {
                let rhs = try!(self.parse_ty());
                let (lo, hi) = (lhs_span.lo, rhs.span.hi);
                lhs = self.mk_expr(lo, hi, ExprKind::Cast(lhs, rhs), ThinVec::new());
                continue
            } else if op == AssocOp::Colon {
                let rhs = try!(self.parse_ty());
                let (lo, hi) = (lhs_span.lo, rhs.span.hi);
                lhs = self.mk_expr(lo, hi, ExprKind::Type(lhs, rhs), ThinVec::new());
                continue
            } else if op == AssocOp::DotDot || op == AssocOp::DotDotDot {
                // If we didn’t have to handle `x..`/`x...`, it would be pretty easy to
                // generalise it to the Fixity::None code.
                //
                // We have 2 alternatives here: `x..y`/`x...y` and `x..`/`x...` The other
                // two variants are handled with `parse_prefix_range_expr` call above.
                let rhs = if self.is_at_start_of_range_notation_rhs() {
                    Some(try!(self.parse_assoc_expr_with(op.precedence() + 1,
                                                    LhsExpr::NotYetParsed)))
                } else {
                    None
                };
                let (lhs_span, rhs_span) = (lhs.span, if let Some(ref x) = rhs {
                    x.span
                } else {
                    cur_op_span
                });
                let limits = if op == AssocOp::DotDot {
                    RangeLimits::HalfOpen
                } else {
                    RangeLimits::Closed
                };

                let r = try!(self.mk_range(Some(lhs), rhs, limits));
                lhs = self.mk_expr(lhs_span.lo, rhs_span.hi, r, ThinVec::new());
                break
            }

            let rhs = try!(match op.fixity() {
                Fixity::Right => self.with_res(
                    restrictions - RESTRICTION_STMT_EXPR,
                    |this| {
                        this.parse_assoc_expr_with(op.precedence(),
                            LhsExpr::NotYetParsed)
                }),
                Fixity::Left => self.with_res(
                    restrictions - RESTRICTION_STMT_EXPR,
                    |this| {
                        this.parse_assoc_expr_with(op.precedence() + 1,
                            LhsExpr::NotYetParsed)
                }),
                // We currently have no non-associative operators that are not handled above by
                // the special cases. The code is here only for future convenience.
                Fixity::None => self.with_res(
                    restrictions - RESTRICTION_STMT_EXPR,
                    |this| {
                        this.parse_assoc_expr_with(op.precedence() + 1,
                            LhsExpr::NotYetParsed)
                }),
            });

            let (lo, hi) = (lhs_span.lo, rhs.span.hi);
            lhs = match op {
                AssocOp::Add | AssocOp::Subtract | AssocOp::Multiply | AssocOp::Divide |
                AssocOp::Modulus | AssocOp::LAnd | AssocOp::LOr | AssocOp::BitXor |
                AssocOp::BitAnd | AssocOp::BitOr | AssocOp::ShiftLeft | AssocOp::ShiftRight |
                AssocOp::Equal | AssocOp::Less | AssocOp::LessEqual | AssocOp::NotEqual |
                AssocOp::Greater | AssocOp::GreaterEqual => {
                    let ast_op = op.to_ast_binop().unwrap();
                    let binary = self.mk_binary(codemap::respan(cur_op_span, ast_op), lhs, rhs);
                    self.mk_expr(lo, hi, binary, ThinVec::new())
                }
                AssocOp::Assign =>
                    self.mk_expr(lo, hi, ExprKind::Assign(lhs, rhs), ThinVec::new()),
                AssocOp::Inplace =>
                    self.mk_expr(lo, hi, ExprKind::InPlace(lhs, rhs), ThinVec::new()),
                AssocOp::AssignOp(k) => {
                    let aop = match k {
                        token::Plus =>    BinOpKind::Add,
                        token::Minus =>   BinOpKind::Sub,
                        token::Star =>    BinOpKind::Mul,
                        token::Slash =>   BinOpKind::Div,
                        token::Percent => BinOpKind::Rem,
                        token::Caret =>   BinOpKind::BitXor,
                        token::And =>     BinOpKind::BitAnd,
                        token::Or =>      BinOpKind::BitOr,
                        token::Shl =>     BinOpKind::Shl,
                        token::Shr =>     BinOpKind::Shr,
                    };
                    let aopexpr = self.mk_assign_op(codemap::respan(cur_op_span, aop), lhs, rhs);
                    self.mk_expr(lo, hi, aopexpr, ThinVec::new())
                }
                AssocOp::As | AssocOp::Colon | AssocOp::DotDot | AssocOp::DotDotDot => {
                    self.bug("As, Colon, DotDot or DotDotDot branch reached")
                }
            };

            if op.fixity() == Fixity::None { break }
        }
        Ok(lhs)
    }

    /// Produce an error if comparison operators are chained (RFC #558).
    /// We only need to check lhs, not rhs, because all comparison ops
    /// have same precedence and are left-associative
    fn check_no_chained_comparison(&mut self, lhs: &Expr, outer_op: &AssocOp) {
        debug_assert!(outer_op.is_comparison());
        match lhs.node {
            ExprKind::Binary(op, _, _) if op.node.is_comparison() => {
                // respan to include both operators
                let op_span = mk_sp(op.span.lo, self.span.hi);
                let mut err = self.diagnostic().struct_span_err(op_span,
                    "chained comparison operators require parentheses");
                if op.node == BinOpKind::Lt && *outer_op == AssocOp::Greater {
                    err.help(
                        "use `::<...>` instead of `<...>` if you meant to specify type arguments");
                }
                err.emit();
            }
            _ => {}
        }
    }

    /// Parse prefix-forms of range notation: `..expr`, `..`, `...expr`
    fn parse_prefix_range_expr(&mut self,
                               already_parsed_attrs: Option<ThinVec<Attribute>>)
                               -> PResult<'a, P<Expr>> {
        debug_assert!(self.token == token::DotDot || self.token == token::DotDotDot);
        let tok = self.token.clone();
        let attrs = try!(self.parse_or_use_outer_attributes(already_parsed_attrs));
        let lo = self.span.lo;
        let mut hi = self.span.hi;
        self.bump();
        let opt_end = if self.is_at_start_of_range_notation_rhs() {
            // RHS must be parsed with more associativity than the dots.
            let next_prec = AssocOp::from_token(&tok).unwrap().precedence() + 1;
            Some(try!(self.parse_assoc_expr_with(next_prec,
                                            LhsExpr::NotYetParsed)
                .map(|x|{
                    hi = x.span.hi;
                    x
                })))
         } else {
            None
        };
        let limits = if tok == token::DotDot {
            RangeLimits::HalfOpen
        } else {
            RangeLimits::Closed
        };

        let r = try!(self.mk_range(None,
                                   opt_end,
                                   limits));
        Ok(self.mk_expr(lo, hi, r, attrs))
    }

    fn is_at_start_of_range_notation_rhs(&self) -> bool {
        if self.token.can_begin_expr() {
            // parse `for i in 1.. { }` as infinite loop, not as `for i in (1..{})`.
            if self.token == token::OpenDelim(token::Brace) {
                return !self.restrictions.contains(RESTRICTION_NO_STRUCT_LITERAL);
            }
            true
        } else {
            false
        }
    }

    /// Parse an 'if' or 'if let' expression ('if' token already eaten)
    pub fn parse_if_expr(&mut self, attrs: ThinVec<Attribute>) -> PResult<'a, P<Expr>> {
        if self.check_keyword(keywords::Let) {
            return self.parse_if_let_expr(attrs);
        }
        let lo = self.last_span.lo;
        let cond = try!(self.parse_expr_res(RESTRICTION_NO_STRUCT_LITERAL, None));
        let thn = try!(self.parse_block());
        let mut els: Option<P<Expr>> = None;
        let mut hi = thn.span.hi;
        if self.eat_keyword(keywords::Else) {
            let elexpr = try!(self.parse_else_expr());
            hi = elexpr.span.hi;
            els = Some(elexpr);
        }
        Ok(self.mk_expr(lo, hi, ExprKind::If(cond, thn, els), attrs))
    }

    /// Parse an 'if let' expression ('if' token already eaten)
    pub fn parse_if_let_expr(&mut self, attrs: ThinVec<Attribute>)
                             -> PResult<'a, P<Expr>> {
        let lo = self.last_span.lo;
        try!(self.expect_keyword(keywords::Let));
        let pat = try!(self.parse_pat());
        try!(self.expect(&token::Eq));
        let expr = try!(self.parse_expr_res(RESTRICTION_NO_STRUCT_LITERAL, None));
        let thn = try!(self.parse_block());
        let (hi, els) = if self.eat_keyword(keywords::Else) {
            let expr = try!(self.parse_else_expr());
            (expr.span.hi, Some(expr))
        } else {
            (thn.span.hi, None)
        };
        Ok(self.mk_expr(lo, hi, ExprKind::IfLet(pat, expr, thn, els), attrs))
    }

    // `move |args| expr`
    pub fn parse_lambda_expr(&mut self,
                             lo: BytePos,
                             capture_clause: CaptureBy,
                             attrs: ThinVec<Attribute>)
                             -> PResult<'a, P<Expr>>
    {
        let decl = try!(self.parse_fn_block_decl());
        let decl_hi = self.last_span.hi;
        let body = match decl.output {
            FunctionRetTy::Default(_) => {
                // If no explicit return type is given, parse any
                // expr and wrap it up in a dummy block:
                let body_expr = try!(self.parse_expr());
                P(ast::Block {
                    id: ast::DUMMY_NODE_ID,
                    span: body_expr.span,
                    stmts: vec![Stmt {
                        span: body_expr.span,
                        node: StmtKind::Expr(body_expr),
                        id: ast::DUMMY_NODE_ID,
                    }],
                    rules: BlockCheckMode::Default,
                })
            }
            _ => {
                // If an explicit return type is given, require a
                // block to appear (RFC 968).
                try!(self.parse_block())
            }
        };

        Ok(self.mk_expr(
            lo,
            body.span.hi,
            ExprKind::Closure(capture_clause, decl, body, mk_sp(lo, decl_hi)),
            attrs))
    }

    // `else` token already eaten
    pub fn parse_else_expr(&mut self) -> PResult<'a, P<Expr>> {
        if self.eat_keyword(keywords::If) {
            return self.parse_if_expr(ThinVec::new());
        } else {
            let blk = try!(self.parse_block());
            return Ok(self.mk_expr(blk.span.lo, blk.span.hi, ExprKind::Block(blk), ThinVec::new()));
        }
    }

    /// Parse a 'for' .. 'in' expression ('for' token already eaten)
    pub fn parse_for_expr(&mut self, opt_ident: Option<ast::SpannedIdent>,
                          span_lo: BytePos,
                          mut attrs: ThinVec<Attribute>) -> PResult<'a, P<Expr>> {
        // Parse: `for <src_pat> in <src_expr> <src_loop_block>`

        let pat = try!(self.parse_pat());
        try!(self.expect_keyword(keywords::In));
        let expr = try!(self.parse_expr_res(Restrictions::restriction_no_struct_literal(), None));
        let (iattrs, loop_block) = try!(self.parse_inner_attrs_and_block());
        attrs.extend(iattrs);

        let hi = self.last_span.hi;

        Ok(self.mk_expr(span_lo, hi,
                        ExprKind::ForLoop(pat, expr, loop_block, opt_ident),
                        attrs))
    }

    /// Parse a 'while' or 'while let' expression ('while' token already eaten)
    pub fn parse_while_expr(&mut self, opt_ident: Option<ast::SpannedIdent>,
                            span_lo: BytePos,
                            mut attrs: ThinVec<Attribute>) -> PResult<'a, P<Expr>> {
        if self.token.is_keyword(keywords::Let) {
            return self.parse_while_let_expr(opt_ident, span_lo, attrs);
        }
        let cond = try!(self.parse_expr_res(Restrictions::restriction_no_struct_literal(), None));
        let (iattrs, body) = try!(self.parse_inner_attrs_and_block());
        attrs.extend(iattrs);
        let hi = body.span.hi;
        return Ok(self.mk_expr(span_lo, hi, ExprKind::While(cond, body, opt_ident),
                               attrs));
    }

    /// Parse a 'while let' expression ('while' token already eaten)
    pub fn parse_while_let_expr(&mut self, opt_ident: Option<ast::SpannedIdent>,
                                span_lo: BytePos,
                                mut attrs: ThinVec<Attribute>) -> PResult<'a, P<Expr>> {
        try!(self.expect_keyword(keywords::Let));
        let pat = try!(self.parse_pat());
        try!(self.expect(&token::Eq));
        let expr = try!(self.parse_expr_res(Restrictions::restriction_no_struct_literal(), None));
        let (iattrs, body) = try!(self.parse_inner_attrs_and_block());
        attrs.extend(iattrs);
        let hi = body.span.hi;
        return Ok(self.mk_expr(span_lo, hi, ExprKind::WhileLet(pat, expr, body, opt_ident), attrs));
    }

    // parse `loop {...}`, `loop` token already eaten
    pub fn parse_loop_expr(&mut self, opt_ident: Option<ast::SpannedIdent>,
                           span_lo: BytePos,
                           mut attrs: ThinVec<Attribute>) -> PResult<'a, P<Expr>> {
        let (iattrs, body) = try!(self.parse_inner_attrs_and_block());
        attrs.extend(iattrs);
        let hi = body.span.hi;
        Ok(self.mk_expr(span_lo, hi, ExprKind::Loop(body, opt_ident), attrs))
    }

    // `match` token already eaten
    fn parse_match_expr(&mut self, mut attrs: ThinVec<Attribute>) -> PResult<'a, P<Expr>> {
        let match_span = self.last_span;
        let lo = self.last_span.lo;
<<<<<<< HEAD
        let discriminant = try!(self.parse_expr_res(RESTRICTION_NO_STRUCT_LITERAL,
                                                    None));
        if let Err(mut e) = self.commit_expr_expecting(&discriminant,
                                                       token::OpenDelim(token::Brace)) {
=======
        let discriminant = self.parse_expr_res(Restrictions::RESTRICTION_NO_STRUCT_LITERAL,
                                               None)?;
        if let Err(mut e) = self.expect(&token::OpenDelim(token::Brace)) {
>>>>>>> c2028969
            if self.token == token::Token::Semi {
                e.span_note(match_span, "did you mean to remove this `match` keyword?");
            }
            return Err(e)
        }
        attrs.extend(try!(self.parse_inner_attributes()));

        let mut arms: Vec<Arm> = Vec::new();
        while self.token != token::CloseDelim(token::Brace) {
            match self.parse_arm() {
                Ok(arm) => arms.push(arm),
                Err(mut e) => {
                    // Recover by skipping to the end of the block.
                    e.emit();
                    self.recover_stmt();
                    let hi = self.span.hi;
                    if self.token == token::CloseDelim(token::Brace) {
                        self.bump();
                    }
                    return Ok(self.mk_expr(lo, hi, ExprKind::Match(discriminant, arms), attrs));
                }
            }
        }
        let hi = self.span.hi;
        self.bump();
        return Ok(self.mk_expr(lo, hi, ExprKind::Match(discriminant, arms), attrs));
    }

    pub fn parse_arm(&mut self) -> PResult<'a, Arm> {
        maybe_whole!(no_clone self, NtArm);

        let attrs = try!(self.parse_outer_attributes());
        let pats = try!(self.parse_pats());
        let mut guard = None;
        if self.eat_keyword(keywords::If) {
            guard = Some(try!(self.parse_expr()));
        }
        try!(self.expect(&token::FatArrow));
        let expr = try!(self.parse_expr_res(RESTRICTION_STMT_EXPR, None));

        let require_comma =
            !classify::expr_is_simple_block(&expr)
            && self.token != token::CloseDelim(token::Brace);

        if require_comma {
<<<<<<< HEAD
            try!(self.commit_expr(&expr, &[token::Comma], &[token::CloseDelim(token::Brace)]));
=======
            self.expect_one_of(&[token::Comma], &[token::CloseDelim(token::Brace)])?;
>>>>>>> c2028969
        } else {
            self.eat(&token::Comma);
        }

        Ok(ast::Arm {
            attrs: attrs,
            pats: pats,
            guard: guard,
            body: expr,
        })
    }

    /// Parse an expression
    pub fn parse_expr(&mut self) -> PResult<'a, P<Expr>> {
        self.parse_expr_res(Restrictions::empty(), None)
    }

    /// Evaluate the closure with restrictions in place.
    ///
    /// After the closure is evaluated, restrictions are reset.
    pub fn with_res<F, T>(&mut self, r: Restrictions, f: F) -> T
        where F: FnOnce(&mut Self) -> T
    {
        let old = self.restrictions;
        self.restrictions = r;
        let r = f(self);
        self.restrictions = old;
        return r;

    }

    /// Parse an expression, subject to the given restrictions
    pub fn parse_expr_res(&mut self, r: Restrictions,
                          already_parsed_attrs: Option<ThinVec<Attribute>>)
                          -> PResult<'a, P<Expr>> {
        self.with_res(r, |this| this.parse_assoc_expr(already_parsed_attrs))
    }

    /// Parse the RHS of a local variable declaration (e.g. '= 14;')
    fn parse_initializer(&mut self) -> PResult<'a, Option<P<Expr>>> {
        if self.check(&token::Eq) {
            self.bump();
            Ok(Some(try!(self.parse_expr())))
        } else {
            Ok(None)
        }
    }

    /// Parse patterns, separated by '|' s
    fn parse_pats(&mut self) -> PResult<'a, Vec<P<Pat>>> {
        let mut pats = Vec::new();
        loop {
            pats.push(try!(self.parse_pat()));
            if self.check(&token::BinOp(token::Or)) { self.bump();}
            else { return Ok(pats); }
        };
    }

    fn parse_pat_tuple_elements(&mut self, unary_needs_comma: bool)
                                -> PResult<'a, (Vec<P<Pat>>, Option<usize>)> {
        let mut fields = vec![];
        let mut ddpos = None;

        while !self.check(&token::CloseDelim(token::Paren)) {
            if ddpos.is_none() && self.eat(&token::DotDot) {
                ddpos = Some(fields.len());
                if self.eat(&token::Comma) {
                    // `..` needs to be followed by `)` or `, pat`, `..,)` is disallowed.
                    fields.push(try!(self.parse_pat()));
                }
            } else if ddpos.is_some() && self.eat(&token::DotDot) {
                // Emit a friendly error, ignore `..` and continue parsing
                self.span_err(self.last_span, "`..` can only be used once per \
                                               tuple or tuple struct pattern");
            } else {
                fields.push(try!(self.parse_pat()));
            }

            if !self.check(&token::CloseDelim(token::Paren)) ||
                    (unary_needs_comma && fields.len() == 1 && ddpos.is_none()) {
                try!(self.expect(&token::Comma));
            }
        }

        Ok((fields, ddpos))
    }

    fn parse_pat_vec_elements(
        &mut self,
    ) -> PResult<'a, (Vec<P<Pat>>, Option<P<Pat>>, Vec<P<Pat>>)> {
        let mut before = Vec::new();
        let mut slice = None;
        let mut after = Vec::new();
        let mut first = true;
        let mut before_slice = true;

        while self.token != token::CloseDelim(token::Bracket) {
            if first {
                first = false;
            } else {
                try!(self.expect(&token::Comma));

                if self.token == token::CloseDelim(token::Bracket)
                        && (before_slice || !after.is_empty()) {
                    break
                }
            }

            if before_slice {
                if self.check(&token::DotDot) {
                    self.bump();

                    if self.check(&token::Comma) ||
                            self.check(&token::CloseDelim(token::Bracket)) {
                        slice = Some(P(ast::Pat {
                            id: ast::DUMMY_NODE_ID,
                            node: PatKind::Wild,
                            span: self.span,
                        }));
                        before_slice = false;
                    }
                    continue
                }
            }

            let subpat = try!(self.parse_pat());
            if before_slice && self.check(&token::DotDot) {
                self.bump();
                slice = Some(subpat);
                before_slice = false;
            } else if before_slice {
                before.push(subpat);
            } else {
                after.push(subpat);
            }
        }

        Ok((before, slice, after))
    }

    /// Parse the fields of a struct-like pattern
    fn parse_pat_fields(&mut self) -> PResult<'a, (Vec<codemap::Spanned<ast::FieldPat>>, bool)> {
        let mut fields = Vec::new();
        let mut etc = false;
        let mut first = true;
        while self.token != token::CloseDelim(token::Brace) {
            if first {
                first = false;
            } else {
                try!(self.expect(&token::Comma));
                // accept trailing commas
                if self.check(&token::CloseDelim(token::Brace)) { break }
            }

            let lo = self.span.lo;
            let hi;

            if self.check(&token::DotDot) {
                self.bump();
                if self.token != token::CloseDelim(token::Brace) {
                    let token_str = self.this_token_to_string();
                    return Err(self.fatal(&format!("expected `{}`, found `{}`", "}",
                                       token_str)))
                }
                etc = true;
                break;
            }

            // Check if a colon exists one ahead. This means we're parsing a fieldname.
            let (subpat, fieldname, is_shorthand) = if self.look_ahead(1, |t| t == &token::Colon) {
                // Parsing a pattern of the form "fieldname: pat"
                let fieldname = try!(self.parse_ident());
                self.bump();
                let pat = try!(self.parse_pat());
                hi = pat.span.hi;
                (pat, fieldname, false)
            } else {
                // Parsing a pattern of the form "(box) (ref) (mut) fieldname"
                let is_box = self.eat_keyword(keywords::Box);
                let boxed_span_lo = self.span.lo;
                let is_ref = self.eat_keyword(keywords::Ref);
                let is_mut = self.eat_keyword(keywords::Mut);
                let fieldname = try!(self.parse_ident());
                hi = self.last_span.hi;

                let bind_type = match (is_ref, is_mut) {
                    (true, true) => BindingMode::ByRef(Mutability::Mutable),
                    (true, false) => BindingMode::ByRef(Mutability::Immutable),
                    (false, true) => BindingMode::ByValue(Mutability::Mutable),
                    (false, false) => BindingMode::ByValue(Mutability::Immutable),
                };
                let fieldpath = codemap::Spanned{span:self.last_span, node:fieldname};
                let fieldpat = P(ast::Pat{
                    id: ast::DUMMY_NODE_ID,
                    node: PatKind::Ident(bind_type, fieldpath, None),
                    span: mk_sp(boxed_span_lo, hi),
                });

                let subpat = if is_box {
                    P(ast::Pat{
                        id: ast::DUMMY_NODE_ID,
                        node: PatKind::Box(fieldpat),
                        span: mk_sp(lo, hi),
                    })
                } else {
                    fieldpat
                };
                (subpat, fieldname, true)
            };

            fields.push(codemap::Spanned { span: mk_sp(lo, hi),
                                              node: ast::FieldPat { ident: fieldname,
                                                                    pat: subpat,
                                                                    is_shorthand: is_shorthand }});
        }
        return Ok((fields, etc));
    }

    fn parse_pat_range_end(&mut self) -> PResult<'a, P<Expr>> {
        if self.token.is_path_start() {
            let lo = self.span.lo;
            let (qself, path) = if self.eat_lt() {
                // Parse a qualified path
                let (qself, path) =
                    try!(self.parse_qualified_path(PathStyle::Expr));
                (Some(qself), path)
            } else {
                // Parse an unqualified path
                (None, try!(self.parse_path(PathStyle::Expr)))
            };
            let hi = self.last_span.hi;
            Ok(self.mk_expr(lo, hi, ExprKind::Path(qself, path), ThinVec::new()))
        } else {
            self.parse_pat_literal_maybe_minus()
        }
    }

    /// Parse a pattern.
    pub fn parse_pat(&mut self) -> PResult<'a, P<Pat>> {
        maybe_whole!(self, NtPat);

        let lo = self.span.lo;
        let pat;
        match self.token {
          token::Underscore => {
            // Parse _
            self.bump();
            pat = PatKind::Wild;
          }
          token::BinOp(token::And) | token::AndAnd => {
            // Parse &pat / &mut pat
            try!(self.expect_and());
            let mutbl = try!(self.parse_mutability());
            if let token::Lifetime(ident) = self.token {
                return Err(self.fatal(&format!("unexpected lifetime `{}` in pattern", ident)));
            }

            let subpat = try!(self.parse_pat());
            pat = PatKind::Ref(subpat, mutbl);
          }
          token::OpenDelim(token::Paren) => {
            // Parse (pat,pat,pat,...) as tuple pattern
            self.bump();
            let (fields, ddpos) = try!(self.parse_pat_tuple_elements(true));
            try!(self.expect(&token::CloseDelim(token::Paren)));
            pat = PatKind::Tuple(fields, ddpos);
          }
          token::OpenDelim(token::Bracket) => {
            // Parse [pat,pat,...] as slice pattern
            self.bump();
            let (before, slice, after) = try!(self.parse_pat_vec_elements());
            try!(self.expect(&token::CloseDelim(token::Bracket)));
            pat = PatKind::Vec(before, slice, after);
          }
          _ => {
            // At this point, token != _, &, &&, (, [
            if self.eat_keyword(keywords::Mut) {
                // Parse mut ident @ pat
                pat = try!(self.parse_pat_ident(BindingMode::ByValue(Mutability::Mutable)));
            } else if self.eat_keyword(keywords::Ref) {
                // Parse ref ident @ pat / ref mut ident @ pat
                let mutbl = try!(self.parse_mutability());
                pat = try!(self.parse_pat_ident(BindingMode::ByRef(mutbl)));
            } else if self.eat_keyword(keywords::Box) {
                // Parse box pat
                let subpat = try!(self.parse_pat());
                pat = PatKind::Box(subpat);
            } else if self.token.is_path_start() {
                // Parse pattern starting with a path
                if self.token.is_ident() && self.look_ahead(1, |t| *t != token::DotDotDot &&
                        *t != token::OpenDelim(token::Brace) &&
                        *t != token::OpenDelim(token::Paren) &&
                        *t != token::ModSep) {
                    // Plain idents have some extra abilities here compared to general paths
                    if self.look_ahead(1, |t| *t == token::Not) {
                        // Parse macro invocation
                        let path = try!(self.parse_ident_into_path());
                        self.bump();
                        let delim = try!(self.expect_open_delim());
                        let tts = try!(self.parse_seq_to_end(
                            &token::CloseDelim(delim),
                            SeqSep::none(), |p| p.parse_token_tree()));
                        let mac = Mac_ { path: path, tts: tts };
                        pat = PatKind::Mac(codemap::Spanned {node: mac,
                                                               span: mk_sp(lo, self.last_span.hi)});
                    } else {
                        // Parse ident @ pat
                        // This can give false positives and parse nullary enums,
                        // they are dealt with later in resolve
                        let binding_mode = BindingMode::ByValue(Mutability::Immutable);
                        pat = try!(self.parse_pat_ident(binding_mode));
                    }
                } else {
                    let (qself, path) = if self.eat_lt() {
                        // Parse a qualified path
                        let (qself, path) =
                            try!(self.parse_qualified_path(PathStyle::Expr));
                        (Some(qself), path)
                    } else {
                        // Parse an unqualified path
                        (None, try!(self.parse_path(PathStyle::Expr)))
                    };
                    match self.token {
                      token::DotDotDot => {
                        // Parse range
                        let hi = self.last_span.hi;
                        let begin =
                              self.mk_expr(lo, hi, ExprKind::Path(qself, path), ThinVec::new());
                        self.bump();
                        let end = try!(self.parse_pat_range_end());
                        pat = PatKind::Range(begin, end);
                      }
                      token::OpenDelim(token::Brace) => {
                         if qself.is_some() {
                            return Err(self.fatal("unexpected `{` after qualified path"));
                        }
                        // Parse struct pattern
                        self.bump();
                        let (fields, etc) = self.parse_pat_fields().unwrap_or_else(|mut e| {
                            e.emit();
                            self.recover_stmt();
                            (vec![], false)
                        });
                        self.bump();
                        pat = PatKind::Struct(path, fields, etc);
                      }
                      token::OpenDelim(token::Paren) => {
                        if qself.is_some() {
                            return Err(self.fatal("unexpected `(` after qualified path"));
                        }
                        // Parse tuple struct or enum pattern
                        self.bump();
                        let (fields, ddpos) = try!(self.parse_pat_tuple_elements(false));
                        try!(self.expect(&token::CloseDelim(token::Paren)));
                        pat = PatKind::TupleStruct(path, fields, ddpos)
                      }
                      _ => {
                        pat = PatKind::Path(qself, path);
                      }
                    }
                }
            } else {
                // Try to parse everything else as literal with optional minus
                match self.parse_pat_literal_maybe_minus() {
                    Ok(begin) => {
                        if self.eat(&token::DotDotDot) {
                            let end = try!(self.parse_pat_range_end());
                            pat = PatKind::Range(begin, end);
                        } else {
                            pat = PatKind::Lit(begin);
                        }
                    }
                    Err(mut err) => {
                        err.cancel();
                        let msg = format!("expected pattern, found {}", self.this_token_descr());
                        return Err(self.fatal(&msg));
                    }
                }
            }
          }
        }

        let hi = self.last_span.hi;
        Ok(P(ast::Pat {
            id: ast::DUMMY_NODE_ID,
            node: pat,
            span: mk_sp(lo, hi),
        }))
    }

    /// Parse ident or ident @ pat
    /// used by the copy foo and ref foo patterns to give a good
    /// error message when parsing mistakes like ref foo(a,b)
    fn parse_pat_ident(&mut self,
                       binding_mode: ast::BindingMode)
                       -> PResult<'a, PatKind> {
        let ident = try!(self.parse_ident());
        let last_span = self.last_span;
        let name = codemap::Spanned{span: last_span, node: ident};
        let sub = if self.eat(&token::At) {
            Some(try!(self.parse_pat()))
        } else {
            None
        };

        // just to be friendly, if they write something like
        //   ref Some(i)
        // we end up here with ( as the current token.  This shortly
        // leads to a parse error.  Note that if there is no explicit
        // binding mode then we do not end up here, because the lookahead
        // will direct us over to parse_enum_variant()
        if self.token == token::OpenDelim(token::Paren) {
            let last_span = self.last_span;
            return Err(self.span_fatal(
                last_span,
                "expected identifier, found enum pattern"))
        }

        Ok(PatKind::Ident(binding_mode, name, sub))
    }

    /// Parse a local variable declaration
    fn parse_local(&mut self, attrs: ThinVec<Attribute>) -> PResult<'a, P<Local>> {
        let lo = self.span.lo;
        let pat = try!(self.parse_pat());

        let mut ty = None;
        if self.eat(&token::Colon) {
            ty = Some(try!(self.parse_ty_sum()));
        }
        let init = try!(self.parse_initializer());
        Ok(P(ast::Local {
            ty: ty,
            pat: pat,
            init: init,
            id: ast::DUMMY_NODE_ID,
            span: mk_sp(lo, self.last_span.hi),
            attrs: attrs,
        }))
    }

    /// Parse a structure field
    fn parse_name_and_ty(&mut self, pr: Visibility,
                         attrs: Vec<Attribute> ) -> PResult<'a, StructField> {
        let lo = match pr {
            Visibility::Inherited => self.span.lo,
            _ => self.last_span.lo,
        };
        let name = try!(self.parse_ident());
        try!(self.expect(&token::Colon));
        let ty = try!(self.parse_ty_sum());
        Ok(StructField {
            span: mk_sp(lo, self.last_span.hi),
            ident: Some(name),
            vis: pr,
            id: ast::DUMMY_NODE_ID,
            ty: ty,
            attrs: attrs,
        })
    }

    /// Emit an expected item after attributes error.
    fn expected_item_err(&self, attrs: &[Attribute]) {
        let message = match attrs.last() {
            Some(&Attribute { node: ast::Attribute_ { is_sugared_doc: true, .. }, .. }) => {
                "expected item after doc comment"
            }
            _ => "expected item after attributes",
        };

        self.span_err(self.last_span, message);
    }

    /// Parse a statement. This stops just before trailing semicolons on everything but items.
    /// e.g. a `StmtKind::Semi` parses to a `StmtKind::Expr`, leaving the trailing `;` unconsumed.
    pub fn parse_stmt(&mut self) -> PResult<'a, Option<Stmt>> {
        Ok(self.parse_stmt_(true))
    }

    // Eat tokens until we can be relatively sure we reached the end of the
    // statement. This is something of a best-effort heuristic.
    //
    // We terminate when we find an unmatched `}` (without consuming it).
    fn recover_stmt(&mut self) {
        self.recover_stmt_(SemiColonMode::Ignore)
    }
    // If `break_on_semi` is `Break`, then we will stop consuming tokens after
    // finding (and consuming) a `;` outside of `{}` or `[]` (note that this is
    // approximate - it can mean we break too early due to macros, but that
    // shoud only lead to sub-optimal recovery, not inaccurate parsing).
    fn recover_stmt_(&mut self, break_on_semi: SemiColonMode) {
        let mut brace_depth = 0;
        let mut bracket_depth = 0;
        debug!("recover_stmt_ enter loop");
        loop {
            debug!("recover_stmt_ loop {:?}", self.token);
            match self.token {
                token::OpenDelim(token::DelimToken::Brace) => {
                    brace_depth += 1;
                    self.bump();
                }
                token::OpenDelim(token::DelimToken::Bracket) => {
                    bracket_depth += 1;
                    self.bump();
                }
                token::CloseDelim(token::DelimToken::Brace) => {
                    if brace_depth == 0 {
                        debug!("recover_stmt_ return - close delim {:?}", self.token);
                        return;
                    }
                    brace_depth -= 1;
                    self.bump();
                }
                token::CloseDelim(token::DelimToken::Bracket) => {
                    bracket_depth -= 1;
                    if bracket_depth < 0 {
                        bracket_depth = 0;
                    }
                    self.bump();
                }
                token::Eof => {
                    debug!("recover_stmt_ return - Eof");
                    return;
                }
                token::Semi => {
                    self.bump();
                    if break_on_semi == SemiColonMode::Break &&
                       brace_depth == 0 &&
                       bracket_depth == 0 {
                        debug!("recover_stmt_ return - Semi");
                        return;
                    }
                }
                _ => {
                    self.bump()
                }
            }
        }
    }

    fn parse_stmt_(&mut self, macro_expanded: bool) -> Option<Stmt> {
        self.parse_stmt_without_recovery(macro_expanded).unwrap_or_else(|mut e| {
            e.emit();
            self.recover_stmt_(SemiColonMode::Break);
            None
        })
    }

    fn parse_stmt_without_recovery(&mut self, macro_expanded: bool) -> PResult<'a, Option<Stmt>> {
        maybe_whole!(Some deref self, NtStmt);

        let attrs = try!(self.parse_outer_attributes());
        let lo = self.span.lo;

        Ok(Some(if self.eat_keyword(keywords::Let) {
            Stmt {
                id: ast::DUMMY_NODE_ID,
                node: StmtKind::Local(try!(self.parse_local(attrs.into()))),
                span: mk_sp(lo, self.last_span.hi),
            }
        } else if self.token.is_ident()
            && !self.token.is_any_keyword()
            && self.look_ahead(1, |t| *t == token::Not) {
            // it's a macro invocation:

            // Potential trouble: if we allow macros with paths instead of
            // idents, we'd need to look ahead past the whole path here...
            let pth = try!(self.parse_ident_into_path());
            self.bump();

            let id = match self.token {
                token::OpenDelim(_) => keywords::Invalid.ident(), // no special identifier
                _ => try!(self.parse_ident()),
            };

            // check that we're pointing at delimiters (need to check
            // again after the `if`, because of `parse_ident`
            // consuming more tokens).
            let delim = match self.token {
                token::OpenDelim(delim) => delim,
                _ => {
                    // we only expect an ident if we didn't parse one
                    // above.
                    let ident_str = if id.name == keywords::Invalid.name() {
                        "identifier, "
                    } else {
                        ""
                    };
                    let tok_str = self.this_token_to_string();
                    return Err(self.fatal(&format!("expected {}`(` or `{{`, found `{}`",
                                       ident_str,
                                       tok_str)))
                },
            };

            let tts = try!(self.parse_unspanned_seq(
                &token::OpenDelim(delim),
                &token::CloseDelim(delim),
                SeqSep::none(),
                |p| p.parse_token_tree()
            ));
            let hi = self.last_span.hi;

            let style = if delim == token::Brace {
                MacStmtStyle::Braces
            } else {
                MacStmtStyle::NoBraces
            };

            if id.name == keywords::Invalid.name() {
                let mac = spanned(lo, hi, Mac_ { path: pth, tts: tts });
                let node = if delim == token::Brace ||
                              self.token == token::Semi || self.token == token::Eof {
                    StmtKind::Mac(P((mac, style, attrs.into())))
                }
                // We used to incorrectly stop parsing macro-expanded statements here.
                // If the next token will be an error anyway but could have parsed with the
                // earlier behavior, stop parsing here and emit a warning to avoid breakage.
                else if macro_expanded && self.token.can_begin_expr() && match self.token {
                    // These can continue an expression, so we can't stop parsing and warn.
                    token::OpenDelim(token::Paren) | token::OpenDelim(token::Bracket) |
                    token::BinOp(token::Minus) | token::BinOp(token::Star) |
                    token::BinOp(token::And) | token::BinOp(token::Or) |
                    token::AndAnd | token::OrOr |
                    token::DotDot | token::DotDotDot => false,
                    _ => true,
                } {
                    self.warn_missing_semicolon();
                    StmtKind::Mac(P((mac, style, attrs.into())))
                } else {
                    let e = self.mk_mac_expr(lo, hi, mac.node, ThinVec::new());
                    let e = self.parse_dot_or_call_expr_with(e, lo, attrs.into())?;
                    let e = self.parse_assoc_expr_with(0, LhsExpr::AlreadyParsed(e))?;
                    StmtKind::Expr(e)
                };
                Stmt {
                    id: ast::DUMMY_NODE_ID,
                    span: mk_sp(lo, hi),
                    node: node,
                }
            } else {
                // if it has a special ident, it's definitely an item
                //
                // Require a semicolon or braces.
                if style != MacStmtStyle::Braces {
                    if !self.eat(&token::Semi) {
                        let last_span = self.last_span;
                        self.span_err(last_span,
                                      "macros that expand to items must \
                                       either be surrounded with braces or \
                                       followed by a semicolon");
                    }
                }
                Stmt {
                    id: ast::DUMMY_NODE_ID,
                    span: mk_sp(lo, hi),
                    node: StmtKind::Item({
                        self.mk_item(
                            lo, hi, id /*id is good here*/,
                            ItemKind::Mac(spanned(lo, hi, Mac_ { path: pth, tts: tts })),
                            Visibility::Inherited,
                            attrs)
                    }),
                }
            }
        } else {
            // FIXME: Bad copy of attrs
            let restrictions = self.restrictions | Restrictions::no_noninline_mod();
            match try!(self.with_res(restrictions,
                                |this| this.parse_item_(attrs.clone(), false, true))) {
                Some(i) => Stmt {
                    id: ast::DUMMY_NODE_ID,
                    span: mk_sp(lo, i.span.hi),
                    node: StmtKind::Item(i),
                },
                None => {
                    let unused_attrs = |attrs: &[_], s: &mut Self| {
                        if attrs.len() > 0 {
                            s.span_err(s.span,
                                "expected statement after outer attribute");
                        }
                    };

                    // Do not attempt to parse an expression if we're done here.
                    if self.token == token::Semi {
                        unused_attrs(&attrs, self);
                        self.bump();
                        return Ok(None);
                    }

                    if self.token == token::CloseDelim(token::Brace) {
                        unused_attrs(&attrs, self);
                        return Ok(None);
                    }

                    // Remainder are line-expr stmts.
                    let e = try!(self.parse_expr_res(
                        Restrictions::restriction_stmt_expr(), Some(attrs.into())));
                    Stmt {
                        id: ast::DUMMY_NODE_ID,
                        span: mk_sp(lo, e.span.hi),
                        node: StmtKind::Expr(e),
                    }
                }
            }
        }))
    }

    /// Is this expression a successfully-parsed statement?
    fn expr_is_complete(&mut self, e: &Expr) -> bool {
        self.restrictions.contains(RESTRICTION_STMT_EXPR) &&
            !classify::expr_requires_semi_to_be_stmt(e)
    }

    /// Parse a block. No inner attrs are allowed.
    pub fn parse_block(&mut self) -> PResult<'a, P<Block>> {
        maybe_whole!(no_clone self, NtBlock);

        let lo = self.span.lo;

        if !self.eat(&token::OpenDelim(token::Brace)) {
            let sp = self.span;
            let tok = self.this_token_to_string();
            return Err(self.span_fatal_help(sp,
                                 &format!("expected `{{`, found `{}`", tok),
                                 "place this code inside a block"));
        }

        self.parse_block_tail(lo, BlockCheckMode::Default)
    }

    /// Parse a block. Inner attrs are allowed.
    fn parse_inner_attrs_and_block(&mut self) -> PResult<'a, (Vec<Attribute>, P<Block>)> {
        maybe_whole!(pair_empty self, NtBlock);

        let lo = self.span.lo;
        try!(self.expect(&token::OpenDelim(token::Brace)));
        Ok((try!(self.parse_inner_attributes()),
            try!(self.parse_block_tail(lo, BlockCheckMode::Default))))
    }

    /// Parse the rest of a block expression or function body
    /// Precondition: already parsed the '{'.
    fn parse_block_tail(&mut self, lo: BytePos, s: BlockCheckMode) -> PResult<'a, P<Block>> {
        let mut stmts = vec![];

        while !self.eat(&token::CloseDelim(token::Brace)) {
            if let Some(stmt) = self.parse_full_stmt(false)? {
                stmts.push(stmt);
            } else if self.token == token::Eof {
                break;
            } else {
                // Found only `;` or `}`.
                continue;
            };
<<<<<<< HEAD

            match node {
                StmtKind::Expr(e) => {
                    try!(self.handle_expression_like_statement(e, span, &mut stmts));
                }
                StmtKind::Mac(mac) => {
                    try!(self.handle_macro_in_block(mac.unwrap(), span, &mut stmts));
                }
                _ => { // all other kinds of statements:
                    let mut hi = span.hi;
                    if classify::stmt_ends_with_semi(&node) {
                        try!(self.commit_stmt(&[token::Semi], &[]));
                        hi = self.last_span.hi;
                    }

                    stmts.push(Stmt {
                        id: ast::DUMMY_NODE_ID,
                        node: node,
                        span: mk_sp(span.lo, hi)
                    });
                }
            }
=======
>>>>>>> c2028969
        }

        Ok(P(ast::Block {
            stmts: stmts,
            id: ast::DUMMY_NODE_ID,
            rules: s,
            span: mk_sp(lo, self.last_span.hi),
        }))
    }

<<<<<<< HEAD
    fn handle_macro_in_block(&mut self,
                             (mac, style, attrs): (ast::Mac, MacStmtStyle, ThinVec<Attribute>),
                             span: Span,
                             stmts: &mut Vec<Stmt>)
                             -> PResult<'a, ()> {
        if style == MacStmtStyle::NoBraces {
            // statement macro without braces; might be an
            // expr depending on whether a semicolon follows
            match self.token {
                token::Semi => {
                    stmts.push(Stmt {
                        id: ast::DUMMY_NODE_ID,
                        node: StmtKind::Mac(P((mac, MacStmtStyle::Semicolon, attrs))),
                        span: mk_sp(span.lo, self.span.hi),
                    });
                    self.bump();
                }
                _ => {
                    let e = self.mk_mac_expr(span.lo, span.hi, mac.node, ThinVec::new());
                    let lo = e.span.lo;
                    let e = try!(self.parse_dot_or_call_expr_with(e, lo, attrs));
                    let e = try!(self.parse_assoc_expr_with(0, LhsExpr::AlreadyParsed(e)));
                    try!(self.handle_expression_like_statement(e, span, stmts));
=======
    /// Parse a statement, including the trailing semicolon.
    pub fn parse_full_stmt(&mut self, macro_expanded: bool) -> PResult<'a, Option<Stmt>> {
        let mut stmt = match self.parse_stmt_(macro_expanded) {
            Some(stmt) => stmt,
            None => return Ok(None),
        };

        match stmt.node {
            StmtKind::Expr(ref expr) if self.token != token::Eof => {
                // expression without semicolon
                if classify::expr_requires_semi_to_be_stmt(expr) {
                    // Just check for errors and recover; do not eat semicolon yet.
                    if let Err(mut e) =
                        self.expect_one_of(&[], &[token::Semi, token::CloseDelim(token::Brace)])
                    {
                        e.emit();
                        self.recover_stmt();
                    }
>>>>>>> c2028969
                }
            }
            StmtKind::Local(..) => {
                // We used to incorrectly allow a macro-expanded let statement to lack a semicolon.
                if macro_expanded && self.token != token::Semi {
                    self.warn_missing_semicolon();
                } else {
                    self.expect_one_of(&[token::Semi], &[])?;
                }
            }
            _ => {}
        }

        if self.eat(&token::Semi) {
            stmt = stmt.add_trailing_semicolon();
        }

        stmt.span.hi = self.last_span.hi;
        Ok(Some(stmt))
    }

    fn warn_missing_semicolon(&self) {
        self.diagnostic().struct_span_warn(self.span, {
            &format!("expected `;`, found `{}`", self.this_token_to_string())
        }).note({
            "This was erroneously allowed and will become a hard error in a future release"
        }).emit();
    }

    // Parses a sequence of bounds if a `:` is found,
    // otherwise returns empty list.
    fn parse_colon_then_ty_param_bounds(&mut self,
                                        mode: BoundParsingMode)
                                        -> PResult<'a, TyParamBounds>
    {
        if !self.eat(&token::Colon) {
            Ok(P::new())
        } else {
            self.parse_ty_param_bounds(mode)
        }
    }

    // matches bounds    = ( boundseq )?
    // where   boundseq  = ( polybound + boundseq ) | polybound
    // and     polybound = ( 'for' '<' 'region '>' )? bound
    // and     bound     = 'region | trait_ref
    fn parse_ty_param_bounds(&mut self,
                             mode: BoundParsingMode)
                             -> PResult<'a, TyParamBounds>
    {
        let mut result = vec!();
        loop {
            let question_span = self.span;
            let ate_question = self.eat(&token::Question);
            match self.token {
                token::Lifetime(lifetime) => {
                    if ate_question {
                        self.span_err(question_span,
                                      "`?` may only modify trait bounds, not lifetime bounds");
                    }
                    result.push(RegionTyParamBound(ast::Lifetime {
                        id: ast::DUMMY_NODE_ID,
                        span: self.span,
                        name: lifetime.name
                    }));
                    self.bump();
                }
                token::ModSep | token::Ident(..) => {
                    let poly_trait_ref = try!(self.parse_poly_trait_ref());
                    let modifier = if ate_question {
                        if mode == BoundParsingMode::Modified {
                            TraitBoundModifier::Maybe
                        } else {
                            self.span_err(question_span,
                                          "unexpected `?`");
                            TraitBoundModifier::None
                        }
                    } else {
                        TraitBoundModifier::None
                    };
                    result.push(TraitTyParamBound(poly_trait_ref, modifier))
                }
                _ => break,
            }

            if !self.eat(&token::BinOp(token::Plus)) {
                break;
            }
        }

        return Ok(P::from_vec(result));
    }

    /// Matches typaram = IDENT (`?` unbound)? optbounds ( EQ ty )?
    fn parse_ty_param(&mut self) -> PResult<'a, TyParam> {
        let span = self.span;
        let ident = try!(self.parse_ident());

        let bounds = try!(self.parse_colon_then_ty_param_bounds(BoundParsingMode::Modified));

        let default = if self.check(&token::Eq) {
            self.bump();
            Some(try!(self.parse_ty_sum()))
        } else {
            None
        };

        Ok(TyParam {
            ident: ident,
            id: ast::DUMMY_NODE_ID,
            bounds: bounds,
            default: default,
            span: span,
        })
    }

    /// Parse a set of optional generic type parameter declarations. Where
    /// clauses are not parsed here, and must be added later via
    /// `parse_where_clause()`.
    ///
    /// matches generics = ( ) | ( < > ) | ( < typaramseq ( , )? > ) | ( < lifetimes ( , )? > )
    ///                  | ( < lifetimes , typaramseq ( , )? > )
    /// where   typaramseq = ( typaram ) | ( typaram , typaramseq )
    pub fn parse_generics(&mut self) -> PResult<'a, ast::Generics> {
        maybe_whole!(self, NtGenerics);

        if self.eat(&token::Lt) {
            let lifetime_defs = try!(self.parse_lifetime_defs());
            let mut seen_default = false;
            let ty_params = try!(self.parse_seq_to_gt(Some(token::Comma), |p| {
                try!(p.forbid_lifetime());
                let ty_param = try!(p.parse_ty_param());
                if ty_param.default.is_some() {
                    seen_default = true;
                } else if seen_default {
                    let last_span = p.last_span;
                    p.span_err(last_span,
                               "type parameters with a default must be trailing");
                }
                Ok(ty_param)
            }));
            Ok(ast::Generics {
                lifetimes: lifetime_defs,
                ty_params: ty_params,
                where_clause: WhereClause {
                    id: ast::DUMMY_NODE_ID,
                    predicates: Vec::new(),
                }
            })
        } else {
            Ok(ast::Generics::default())
        }
    }

    fn parse_generic_values_after_lt(&mut self) -> PResult<'a, (Vec<ast::Lifetime>,
                                                            Vec<P<Ty>>,
                                                            Vec<TypeBinding>)> {
        let span_lo = self.span.lo;
        let lifetimes = try!(self.parse_lifetimes(token::Comma));

        let missing_comma = !lifetimes.is_empty() &&
                            !self.token.is_like_gt() &&
                            self.last_token
                                .as_ref().map_or(true,
                                                 |x| &**x != &token::Comma);

        if missing_comma {

            let msg = format!("expected `,` or `>` after lifetime \
                              name, found `{}`",
                              self.this_token_to_string());
            let mut err = self.diagnostic().struct_span_err(self.span, &msg);

            let span_hi = self.span.hi;
            let span_hi = match self.parse_ty() {
                Ok(..) => self.span.hi,
                Err(ref mut err) => {
                    err.cancel();
                    span_hi
                }
            };

            let msg = format!("did you mean a single argument type &'a Type, \
                              or did you mean the comma-separated arguments \
                              'a, Type?");
            err.span_note(mk_sp(span_lo, span_hi), &msg);
            return Err(err);
        }

        // First parse types.
        let (types, returned) = try!(self.parse_seq_to_gt_or_return(
            Some(token::Comma),
            |p| {
                try!(p.forbid_lifetime());
                if p.look_ahead(1, |t| t == &token::Eq) {
                    Ok(None)
                } else {
                    Ok(Some(try!(p.parse_ty_sum())))
                }
            }
        ));

        // If we found the `>`, don't continue.
        if !returned {
            return Ok((lifetimes, types.into_vec(), Vec::new()));
        }

        // Then parse type bindings.
        let bindings = try!(self.parse_seq_to_gt(
            Some(token::Comma),
            |p| {
                try!(p.forbid_lifetime());
                let lo = p.span.lo;
                let ident = try!(p.parse_ident());
                try!(p.expect(&token::Eq));
                let ty = try!(p.parse_ty());
                let hi = ty.span.hi;
                let span = mk_sp(lo, hi);
                return Ok(TypeBinding{id: ast::DUMMY_NODE_ID,
                    ident: ident,
                    ty: ty,
                    span: span,
                });
            }
        ));
        Ok((lifetimes, types.into_vec(), bindings.into_vec()))
    }

    fn forbid_lifetime(&mut self) -> PResult<'a, ()> {
        if self.token.is_lifetime() {
            let span = self.span;
            return Err(self.diagnostic().struct_span_err(span, "lifetime parameters must be \
                                                                declared prior to type parameters"))
        }
        Ok(())
    }

    /// Parses an optional `where` clause and places it in `generics`.
    ///
    /// ```ignore
    /// where T : Trait<U, V> + 'b, 'a : 'b
    /// ```
    pub fn parse_where_clause(&mut self) -> PResult<'a, ast::WhereClause> {
        maybe_whole!(self, NtWhereClause);

        let mut where_clause = WhereClause {
            id: ast::DUMMY_NODE_ID,
            predicates: Vec::new(),
        };

        if !self.eat_keyword(keywords::Where) {
            return Ok(where_clause);
        }

        let mut parsed_something = false;
        loop {
            let lo = self.span.lo;
            match self.token {
                token::OpenDelim(token::Brace) => {
                    break
                }

                token::Lifetime(..) => {
                    let bounded_lifetime =
                        try!(self.parse_lifetime());

                    self.eat(&token::Colon);

                    let bounds =
                        try!(self.parse_lifetimes(token::BinOp(token::Plus)));

                    let hi = self.last_span.hi;
                    let span = mk_sp(lo, hi);

                    where_clause.predicates.push(ast::WherePredicate::RegionPredicate(
                        ast::WhereRegionPredicate {
                            span: span,
                            lifetime: bounded_lifetime,
                            bounds: bounds
                        }
                    ));

                    parsed_something = true;
                }

                _ => {
                    let bound_lifetimes = if self.eat_keyword(keywords::For) {
                        // Higher ranked constraint.
                        try!(self.expect(&token::Lt));
                        let lifetime_defs = try!(self.parse_lifetime_defs());
                        try!(self.expect_gt());
                        lifetime_defs
                    } else {
                        vec![]
                    };

                    let bounded_ty = try!(self.parse_ty());

                    if self.eat(&token::Colon) {
                        let bounds = try!(self.parse_ty_param_bounds(BoundParsingMode::Bare));
                        let hi = self.last_span.hi;
                        let span = mk_sp(lo, hi);

                        if bounds.is_empty() {
                            self.span_err(span,
                                          "each predicate in a `where` clause must have \
                                           at least one bound in it");
                        }

                        where_clause.predicates.push(ast::WherePredicate::BoundPredicate(
                                ast::WhereBoundPredicate {
                                    span: span,
                                    bound_lifetimes: bound_lifetimes,
                                    bounded_ty: bounded_ty,
                                    bounds: bounds,
                        }));

                        parsed_something = true;
                    } else if self.eat(&token::Eq) {
                        // let ty = try!(self.parse_ty());
                        let hi = self.last_span.hi;
                        let span = mk_sp(lo, hi);
                        // where_clause.predicates.push(
                        //     ast::WherePredicate::EqPredicate(ast::WhereEqPredicate {
                        //         id: ast::DUMMY_NODE_ID,
                        //         span: span,
                        //         path: panic!("NYI"), //bounded_ty,
                        //         ty: ty,
                        // }));
                        // parsed_something = true;
                        // // FIXME(#18433)
                        self.span_err(span,
                                     "equality constraints are not yet supported \
                                     in where clauses (#20041)");
                    } else {
                        let last_span = self.last_span;
                        self.span_err(last_span,
                              "unexpected token in `where` clause");
                    }
                }
            };

            if !self.eat(&token::Comma) {
                break
            }
        }

        if !parsed_something {
            let last_span = self.last_span;
            self.span_err(last_span,
                          "a `where` clause must have at least one predicate \
                           in it");
        }

        Ok(where_clause)
    }

    fn parse_fn_args(&mut self, named_args: bool, allow_variadic: bool)
                     -> PResult<'a, (Vec<Arg> , bool)> {
        let sp = self.span;
        let mut variadic = false;
        let args: Vec<Option<Arg>> =
            try!(self.parse_unspanned_seq(
                &token::OpenDelim(token::Paren),
                &token::CloseDelim(token::Paren),
                SeqSep::trailing_allowed(token::Comma),
                |p| {
                    if p.token == token::DotDotDot {
                        p.bump();
                        if allow_variadic {
                            if p.token != token::CloseDelim(token::Paren) {
                                let span = p.span;
                                p.span_err(span,
                                    "`...` must be last in argument list for variadic function");
                            }
                        } else {
                            let span = p.span;
                            p.span_err(span,
                                       "only foreign functions are allowed to be variadic");
                        }
                        variadic = true;
                        Ok(None)
                    } else {
                        match p.parse_arg_general(named_args) {
                            Ok(arg) => Ok(Some(arg)),
                            Err(mut e) => {
                                e.emit();
                                p.eat_to_tokens(&[&token::Comma, &token::CloseDelim(token::Paren)]);
                                Ok(None)
                            }
                        }
                    }
                }
            ));

        let args: Vec<_> = args.into_iter().filter_map(|x| x).collect();

        if variadic && args.is_empty() {
            self.span_err(sp,
                          "variadic function must be declared with at least one named argument");
        }

        Ok((args, variadic))
    }

    /// Parse the argument list and result type of a function declaration
    pub fn parse_fn_decl(&mut self, allow_variadic: bool) -> PResult<'a, P<FnDecl>> {

        let (args, variadic) = try!(self.parse_fn_args(true, allow_variadic));
        let ret_ty = try!(self.parse_ret_ty());

        Ok(P(FnDecl {
            inputs: args,
            output: ret_ty,
            variadic: variadic
        }))
    }

    /// Returns the parsed optional self argument and whether a self shortcut was used.
    fn parse_self_arg(&mut self) -> PResult<'a, Option<Arg>> {
        let expect_ident = |this: &mut Self| match this.token {
            // Preserve hygienic context.
            token::Ident(ident) => { this.bump(); codemap::respan(this.last_span, ident) }
            _ => unreachable!()
        };

        // Parse optional self parameter of a method.
        // Only a limited set of initial token sequences is considered self parameters, anything
        // else is parsed as a normal function parameter list, so some lookahead is required.
        let eself_lo = self.span.lo;
        let (eself, eself_ident) = match self.token {
            token::BinOp(token::And) => {
                // &self
                // &mut self
                // &'lt self
                // &'lt mut self
                // &not_self
                if self.look_ahead(1, |t| t.is_keyword(keywords::SelfValue)) {
                    self.bump();
                    (SelfKind::Region(None, Mutability::Immutable), expect_ident(self))
                } else if self.look_ahead(1, |t| t.is_keyword(keywords::Mut)) &&
                          self.look_ahead(2, |t| t.is_keyword(keywords::SelfValue)) {
                    self.bump();
                    self.bump();
                    (SelfKind::Region(None, Mutability::Mutable), expect_ident(self))
                } else if self.look_ahead(1, |t| t.is_lifetime()) &&
                          self.look_ahead(2, |t| t.is_keyword(keywords::SelfValue)) {
                    self.bump();
                    let lt = try!(self.parse_lifetime());
                    (SelfKind::Region(Some(lt), Mutability::Immutable), expect_ident(self))
                } else if self.look_ahead(1, |t| t.is_lifetime()) &&
                          self.look_ahead(2, |t| t.is_keyword(keywords::Mut)) &&
                          self.look_ahead(3, |t| t.is_keyword(keywords::SelfValue)) {
                    self.bump();
                    let lt = try!(self.parse_lifetime());
                    self.bump();
                    (SelfKind::Region(Some(lt), Mutability::Mutable), expect_ident(self))
                } else {
                    return Ok(None);
                }
            }
            token::BinOp(token::Star) => {
                // *self
                // *const self
                // *mut self
                // *not_self
                // Emit special error for `self` cases.
                if self.look_ahead(1, |t| t.is_keyword(keywords::SelfValue)) {
                    self.bump();
                    self.span_err(self.span, "cannot pass `self` by raw pointer");
                    (SelfKind::Value(Mutability::Immutable), expect_ident(self))
                } else if self.look_ahead(1, |t| t.is_mutability()) &&
                          self.look_ahead(2, |t| t.is_keyword(keywords::SelfValue)) {
                    self.bump();
                    self.bump();
                    self.span_err(self.span, "cannot pass `self` by raw pointer");
                    (SelfKind::Value(Mutability::Immutable), expect_ident(self))
                } else {
                    return Ok(None);
                }
            }
            token::Ident(..) => {
                if self.token.is_keyword(keywords::SelfValue) {
                    // self
                    // self: TYPE
                    let eself_ident = expect_ident(self);
                    if self.eat(&token::Colon) {
                        let ty = try!(self.parse_ty_sum());
                        (SelfKind::Explicit(ty, Mutability::Immutable), eself_ident)
                    } else {
                        (SelfKind::Value(Mutability::Immutable), eself_ident)
                    }
                } else if self.token.is_keyword(keywords::Mut) &&
                        self.look_ahead(1, |t| t.is_keyword(keywords::SelfValue)) {
                    // mut self
                    // mut self: TYPE
                    self.bump();
                    let eself_ident = expect_ident(self);
                    if self.eat(&token::Colon) {
                        let ty = try!(self.parse_ty_sum());
                        (SelfKind::Explicit(ty, Mutability::Mutable), eself_ident)
                    } else {
                        (SelfKind::Value(Mutability::Mutable), eself_ident)
                    }
                } else {
                    return Ok(None);
                }
            }
            _ => return Ok(None),
        };

        let eself = codemap::respan(mk_sp(eself_lo, self.last_span.hi), eself);
        Ok(Some(Arg::from_self(eself, eself_ident)))
    }

    /// Parse the parameter list and result type of a function that may have a `self` parameter.
    fn parse_fn_decl_with_self<F>(&mut self, parse_arg_fn: F) -> PResult<'a, P<FnDecl>>
        where F: FnMut(&mut Parser<'a>) -> PResult<'a,  Arg>,
    {
        try!(self.expect(&token::OpenDelim(token::Paren)));

        // Parse optional self argument
        let self_arg = try!(self.parse_self_arg());

        // Parse the rest of the function parameter list.
        let sep = SeqSep::trailing_allowed(token::Comma);
        let fn_inputs = if let Some(self_arg) = self_arg {
            if self.check(&token::CloseDelim(token::Paren)) {
                vec![self_arg]
            } else if self.eat(&token::Comma) {
                let mut fn_inputs = vec![self_arg];
                fn_inputs.append(&mut self.parse_seq_to_before_end(
                    &token::CloseDelim(token::Paren), sep, parse_arg_fn)
                );
                fn_inputs
            } else {
                return self.unexpected();
            }
        } else {
            self.parse_seq_to_before_end(&token::CloseDelim(token::Paren), sep, parse_arg_fn)
        };

        // Parse closing paren and return type.
        try!(self.expect(&token::CloseDelim(token::Paren)));
        Ok(P(FnDecl {
            inputs: fn_inputs,
            output: try!(self.parse_ret_ty()),
            variadic: false
        }))
    }

    // parse the |arg, arg| header on a lambda
    fn parse_fn_block_decl(&mut self) -> PResult<'a, P<FnDecl>> {
        let inputs_captures = {
            if self.eat(&token::OrOr) {
                Vec::new()
            } else {
                try!(self.expect(&token::BinOp(token::Or)));
                try!(self.parse_obsolete_closure_kind());
                let args = self.parse_seq_to_before_end(
                    &token::BinOp(token::Or),
                    SeqSep::trailing_allowed(token::Comma),
                    |p| p.parse_fn_block_arg()
                );
                self.bump();
                args
            }
        };
        let output = try!(self.parse_ret_ty());

        Ok(P(FnDecl {
            inputs: inputs_captures,
            output: output,
            variadic: false
        }))
    }

    /// Parse the name and optional generic types of a function header.
    fn parse_fn_header(&mut self) -> PResult<'a, (Ident, ast::Generics)> {
        let id = try!(self.parse_ident());
        let generics = try!(self.parse_generics());
        Ok((id, generics))
    }

    fn mk_item(&mut self, lo: BytePos, hi: BytePos, ident: Ident,
               node: ItemKind, vis: Visibility,
               attrs: Vec<Attribute>) -> P<Item> {
        P(Item {
            ident: ident,
            attrs: attrs,
            id: ast::DUMMY_NODE_ID,
            node: node,
            vis: vis,
            span: mk_sp(lo, hi)
        })
    }

    /// Parse an item-position function declaration.
    fn parse_item_fn(&mut self,
                     unsafety: Unsafety,
                     constness: Constness,
                     abi: abi::Abi)
                     -> PResult<'a, ItemInfo> {
        let (ident, mut generics) = try!(self.parse_fn_header());
        let decl = try!(self.parse_fn_decl(false));
        generics.where_clause = try!(self.parse_where_clause());
        let (inner_attrs, body) = try!(self.parse_inner_attrs_and_block());
        Ok((ident, ItemKind::Fn(decl, unsafety, constness, abi, generics, body), Some(inner_attrs)))
    }

    /// true if we are looking at `const ID`, false for things like `const fn` etc
    pub fn is_const_item(&mut self) -> bool {
        self.token.is_keyword(keywords::Const) &&
            !self.look_ahead(1, |t| t.is_keyword(keywords::Fn)) &&
            !self.look_ahead(1, |t| t.is_keyword(keywords::Unsafe))
    }

    /// parses all the "front matter" for a `fn` declaration, up to
    /// and including the `fn` keyword:
    ///
    /// - `const fn`
    /// - `unsafe fn`
    /// - `const unsafe fn`
    /// - `extern fn`
    /// - etc
    pub fn parse_fn_front_matter(&mut self)
                                 -> PResult<'a, (ast::Constness, ast::Unsafety, abi::Abi)> {
        let is_const_fn = self.eat_keyword(keywords::Const);
        let unsafety = try!(self.parse_unsafety());
        let (constness, unsafety, abi) = if is_const_fn {
            (Constness::Const, unsafety, Abi::Rust)
        } else {
            let abi = if self.eat_keyword(keywords::Extern) {
                try!(self.parse_opt_abi()).unwrap_or(Abi::C)
            } else {
                Abi::Rust
            };
            (Constness::NotConst, unsafety, abi)
        };
        try!(self.expect_keyword(keywords::Fn));
        Ok((constness, unsafety, abi))
    }

    /// Parse an impl item.
    pub fn parse_impl_item(&mut self) -> PResult<'a, ImplItem> {
        maybe_whole!(no_clone_from_p self, NtImplItem);

        let mut attrs = try!(self.parse_outer_attributes());
        let lo = self.span.lo;
        let vis = try!(self.parse_visibility(true));
        let defaultness = try!(self.parse_defaultness());
        let (name, node) = if self.eat_keyword(keywords::Type) {
            let name = try!(self.parse_ident());
            try!(self.expect(&token::Eq));
            let typ = try!(self.parse_ty_sum());
            try!(self.expect(&token::Semi));
            (name, ast::ImplItemKind::Type(typ))
        } else if self.is_const_item() {
<<<<<<< HEAD
            try!(self.expect_keyword(keywords::Const));
            let name = try!(self.parse_ident());
            try!(self.expect(&token::Colon));
            let typ = try!(self.parse_ty_sum());
            try!(self.expect(&token::Eq));
            let expr = try!(self.parse_expr());
            try!(self.commit_expr_expecting(&expr, token::Semi));
=======
            self.expect_keyword(keywords::Const)?;
            let name = self.parse_ident()?;
            self.expect(&token::Colon)?;
            let typ = self.parse_ty_sum()?;
            self.expect(&token::Eq)?;
            let expr = self.parse_expr()?;
            self.expect(&token::Semi)?;
>>>>>>> c2028969
            (name, ast::ImplItemKind::Const(typ, expr))
        } else {
            let (name, inner_attrs, node) = try!(self.parse_impl_method(&vis));
            attrs.extend(inner_attrs);
            (name, node)
        };

        Ok(ImplItem {
            id: ast::DUMMY_NODE_ID,
            span: mk_sp(lo, self.last_span.hi),
            ident: name,
            vis: vis,
            defaultness: defaultness,
            attrs: attrs,
            node: node
        })
    }

    fn complain_if_pub_macro(&mut self, visa: &Visibility, span: Span) {
        match *visa {
            Visibility::Inherited => (),
            _ => {
                let is_macro_rules: bool = match self.token {
                    token::Ident(sid) => sid.name == intern("macro_rules"),
                    _ => false,
                };
                if is_macro_rules {
                    self.diagnostic().struct_span_err(span, "can't qualify macro_rules \
                                                             invocation with `pub`")
                                     .help("did you mean #[macro_export]?")
                                     .emit();
                } else {
                    self.diagnostic().struct_span_err(span, "can't qualify macro \
                                                             invocation with `pub`")
                                     .help("try adjusting the macro to put `pub` \
                                            inside the invocation")
                                     .emit();
                }
            }
        }
    }

    /// Parse a method or a macro invocation in a trait impl.
    fn parse_impl_method(&mut self, vis: &Visibility)
                         -> PResult<'a, (Ident, Vec<ast::Attribute>, ast::ImplItemKind)> {
        // code copied from parse_macro_use_or_failure... abstraction!
        if !self.token.is_any_keyword()
            && self.look_ahead(1, |t| *t == token::Not)
            && (self.look_ahead(2, |t| *t == token::OpenDelim(token::Paren))
                || self.look_ahead(2, |t| *t == token::OpenDelim(token::Brace))) {
            // method macro.

            let last_span = self.last_span;
            self.complain_if_pub_macro(&vis, last_span);

            let lo = self.span.lo;
            let pth = try!(self.parse_ident_into_path());
            try!(self.expect(&token::Not));

            // eat a matched-delimiter token tree:
            let delim = try!(self.expect_open_delim());
            let tts = try!(self.parse_seq_to_end(&token::CloseDelim(delim),
                                            SeqSep::none(),
                                            |p| p.parse_token_tree()));
            let m_ = Mac_ { path: pth, tts: tts };
            let m: ast::Mac = codemap::Spanned { node: m_,
                                                    span: mk_sp(lo,
                                                                self.last_span.hi) };
            if delim != token::Brace {
                try!(self.expect(&token::Semi))
            }
            Ok((keywords::Invalid.ident(), vec![], ast::ImplItemKind::Macro(m)))
        } else {
            let (constness, unsafety, abi) = try!(self.parse_fn_front_matter());
            let ident = try!(self.parse_ident());
            let mut generics = try!(self.parse_generics());
            let decl = try!(self.parse_fn_decl_with_self(|p| p.parse_arg()));
            generics.where_clause = try!(self.parse_where_clause());
            let (inner_attrs, body) = try!(self.parse_inner_attrs_and_block());
            Ok((ident, inner_attrs, ast::ImplItemKind::Method(ast::MethodSig {
                generics: generics,
                abi: abi,
                unsafety: unsafety,
                constness: constness,
                decl: decl
             }, body)))
        }
    }

    /// Parse trait Foo { ... }
    fn parse_item_trait(&mut self, unsafety: Unsafety) -> PResult<'a, ItemInfo> {
        let ident = try!(self.parse_ident());
        let mut tps = try!(self.parse_generics());

        // Parse supertrait bounds.
        let bounds = try!(self.parse_colon_then_ty_param_bounds(BoundParsingMode::Bare));

        tps.where_clause = try!(self.parse_where_clause());

        let meths = try!(self.parse_trait_items());
        Ok((ident, ItemKind::Trait(unsafety, tps, bounds, meths), None))
    }

    /// Parses items implementations variants
    ///    impl<T> Foo { ... }
    ///    impl<T> ToString for &'static T { ... }
    ///    impl Send for .. {}
    fn parse_item_impl(&mut self, unsafety: ast::Unsafety) -> PResult<'a, ItemInfo> {
        let impl_span = self.span;

        // First, parse type parameters if necessary.
        let mut generics = try!(self.parse_generics());

        // Special case: if the next identifier that follows is '(', don't
        // allow this to be parsed as a trait.
        let could_be_trait = self.token != token::OpenDelim(token::Paren);

        let neg_span = self.span;
        let polarity = if self.eat(&token::Not) {
            ast::ImplPolarity::Negative
        } else {
            ast::ImplPolarity::Positive
        };

        // Parse the trait.
        let mut ty = try!(self.parse_ty_sum());

        // Parse traits, if necessary.
        let opt_trait = if could_be_trait && self.eat_keyword(keywords::For) {
            // New-style trait. Reinterpret the type as a trait.
            match ty.node {
                TyKind::Path(None, ref path) => {
                    Some(TraitRef {
                        path: (*path).clone(),
                        ref_id: ty.id,
                    })
                }
                _ => {
                    self.span_err(ty.span, "not a trait");
                    None
                }
            }
        } else {
            match polarity {
                ast::ImplPolarity::Negative => {
                    // This is a negated type implementation
                    // `impl !MyType {}`, which is not allowed.
                    self.span_err(neg_span, "inherent implementation can't be negated");
                },
                _ => {}
            }
            None
        };

        if opt_trait.is_some() && self.eat(&token::DotDot) {
            if generics.is_parameterized() {
                self.span_err(impl_span, "default trait implementations are not \
                                          allowed to have generics");
            }

            try!(self.expect(&token::OpenDelim(token::Brace)));
            try!(self.expect(&token::CloseDelim(token::Brace)));
            Ok((keywords::Invalid.ident(),
             ItemKind::DefaultImpl(unsafety, opt_trait.unwrap()), None))
        } else {
            if opt_trait.is_some() {
                ty = try!(self.parse_ty_sum());
            }
            generics.where_clause = try!(self.parse_where_clause());

            try!(self.expect(&token::OpenDelim(token::Brace)));
            let attrs = try!(self.parse_inner_attributes());

            let mut impl_items = vec![];
            while !self.eat(&token::CloseDelim(token::Brace)) {
                impl_items.push(try!(self.parse_impl_item()));
            }

            Ok((keywords::Invalid.ident(),
             ItemKind::Impl(unsafety, polarity, generics, opt_trait, ty, impl_items),
             Some(attrs)))
        }
    }

    /// Parse a::B<String,i32>
    fn parse_trait_ref(&mut self) -> PResult<'a, TraitRef> {
        Ok(ast::TraitRef {
            path: try!(self.parse_path(PathStyle::Type)),
            ref_id: ast::DUMMY_NODE_ID,
        })
    }

    fn parse_late_bound_lifetime_defs(&mut self) -> PResult<'a, Vec<ast::LifetimeDef>> {
        if self.eat_keyword(keywords::For) {
            try!(self.expect(&token::Lt));
            let lifetime_defs = try!(self.parse_lifetime_defs());
            try!(self.expect_gt());
            Ok(lifetime_defs)
        } else {
            Ok(Vec::new())
        }
    }

    /// Parse for<'l> a::B<String,i32>
    fn parse_poly_trait_ref(&mut self) -> PResult<'a, PolyTraitRef> {
        let lo = self.span.lo;
        let lifetime_defs = try!(self.parse_late_bound_lifetime_defs());

        Ok(ast::PolyTraitRef {
            bound_lifetimes: lifetime_defs,
            trait_ref: try!(self.parse_trait_ref()),
            span: mk_sp(lo, self.last_span.hi),
        })
    }

    /// Parse struct Foo { ... }
    fn parse_item_struct(&mut self) -> PResult<'a, ItemInfo> {
        let class_name = try!(self.parse_ident());
        let mut generics = try!(self.parse_generics());

        // There is a special case worth noting here, as reported in issue #17904.
        // If we are parsing a tuple struct it is the case that the where clause
        // should follow the field list. Like so:
        //
        // struct Foo<T>(T) where T: Copy;
        //
        // If we are parsing a normal record-style struct it is the case
        // that the where clause comes before the body, and after the generics.
        // So if we look ahead and see a brace or a where-clause we begin
        // parsing a record style struct.
        //
        // Otherwise if we look ahead and see a paren we parse a tuple-style
        // struct.

        let vdata = if self.token.is_keyword(keywords::Where) {
            generics.where_clause = try!(self.parse_where_clause());
            if self.eat(&token::Semi) {
                // If we see a: `struct Foo<T> where T: Copy;` style decl.
                VariantData::Unit(ast::DUMMY_NODE_ID)
            } else {
                // If we see: `struct Foo<T> where T: Copy { ... }`
                VariantData::Struct(try!(self.parse_record_struct_body()), ast::DUMMY_NODE_ID)
            }
        // No `where` so: `struct Foo<T>;`
        } else if self.eat(&token::Semi) {
            VariantData::Unit(ast::DUMMY_NODE_ID)
        // Record-style struct definition
        } else if self.token == token::OpenDelim(token::Brace) {
            VariantData::Struct(try!(self.parse_record_struct_body()), ast::DUMMY_NODE_ID)
        // Tuple-style struct definition with optional where-clause.
        } else if self.token == token::OpenDelim(token::Paren) {
            let body = VariantData::Tuple(try!(self.parse_tuple_struct_body()), ast::DUMMY_NODE_ID);
            generics.where_clause = try!(self.parse_where_clause());
            try!(self.expect(&token::Semi));
            body
        } else {
            let token_str = self.this_token_to_string();
            return Err(self.fatal(&format!("expected `where`, `{{`, `(`, or `;` after struct \
                                            name, found `{}`", token_str)))
        };

        Ok((class_name, ItemKind::Struct(vdata, generics), None))
    }

    pub fn parse_record_struct_body(&mut self) -> PResult<'a, Vec<StructField>> {
        let mut fields = Vec::new();
        if self.eat(&token::OpenDelim(token::Brace)) {
            while self.token != token::CloseDelim(token::Brace) {
                fields.push(try!(self.parse_struct_decl_field()));
            }

            self.bump();
        } else {
            let token_str = self.this_token_to_string();
            return Err(self.fatal(&format!("expected `where`, or `{{` after struct \
                                name, found `{}`",
                                token_str)));
        }

        Ok(fields)
    }

    pub fn parse_tuple_struct_body(&mut self) -> PResult<'a, Vec<StructField>> {
        // This is the case where we find `struct Foo<T>(T) where T: Copy;`
        // Unit like structs are handled in parse_item_struct function
        let fields = try!(self.parse_unspanned_seq(
            &token::OpenDelim(token::Paren),
            &token::CloseDelim(token::Paren),
            SeqSep::trailing_allowed(token::Comma),
            |p| {
                let attrs = try!(p.parse_outer_attributes());
                let lo = p.span.lo;
                let mut vis = try!(p.parse_visibility(false));
                let ty_is_interpolated =
                    p.token.is_interpolated() || p.look_ahead(1, |t| t.is_interpolated());
                let mut ty = try!(p.parse_ty_sum());

                // Handle `pub(path) type`, in which `vis` will be `pub` and `ty` will be `(path)`.
                if vis == Visibility::Public && !ty_is_interpolated &&
                   p.token != token::Comma && p.token != token::CloseDelim(token::Paren) {
                    ty = if let TyKind::Paren(ref path_ty) = ty.node {
                        if let TyKind::Path(None, ref path) = path_ty.node {
                            vis = Visibility::Restricted { path: P(path.clone()), id: path_ty.id };
                            Some(try!(p.parse_ty_sum()))
                        } else {
                            None
                        }
                    } else {
                        None
                    }.unwrap_or(ty);
                }
                Ok(StructField {
                    span: mk_sp(lo, p.span.hi),
                    vis: vis,
                    ident: None,
                    id: ast::DUMMY_NODE_ID,
                    ty: ty,
                    attrs: attrs,
                })
            }));

        Ok(fields)
    }

    /// Parse a structure field declaration
    pub fn parse_single_struct_field(&mut self,
                                     vis: Visibility,
                                     attrs: Vec<Attribute> )
                                     -> PResult<'a, StructField> {
        let a_var = try!(self.parse_name_and_ty(vis, attrs));
        match self.token {
            token::Comma => {
                self.bump();
            }
            token::CloseDelim(token::Brace) => {}
            _ => {
                let span = self.span;
                let token_str = self.this_token_to_string();
                return Err(self.span_fatal_help(span,
                                     &format!("expected `,`, or `}}`, found `{}`",
                                             token_str),
                                     "struct fields should be separated by commas"))
            }
        }
        Ok(a_var)
    }

    /// Parse an element of a struct definition
    fn parse_struct_decl_field(&mut self) -> PResult<'a, StructField> {
        let attrs = try!(self.parse_outer_attributes());
        let vis = try!(self.parse_visibility(true));
        self.parse_single_struct_field(vis, attrs)
    }

    // If `allow_path` is false, just parse the `pub` in `pub(path)` (but still parse `pub(crate)`)
    fn parse_visibility(&mut self, allow_path: bool) -> PResult<'a, Visibility> {
        let pub_crate = |this: &mut Self| {
            let span = this.last_span;
            try!(this.expect(&token::CloseDelim(token::Paren)));
            Ok(Visibility::Crate(span))
        };

        if !self.eat_keyword(keywords::Pub) {
            Ok(Visibility::Inherited)
        } else if !allow_path {
            // Look ahead to avoid eating the `(` in `pub(path)` while still parsing `pub(crate)`
            if self.token == token::OpenDelim(token::Paren) &&
               self.look_ahead(1, |t| t.is_keyword(keywords::Crate)) {
                self.bump(); self.bump();
                pub_crate(self)
            } else {
                Ok(Visibility::Public)
            }
        } else if !self.eat(&token::OpenDelim(token::Paren)) {
            Ok(Visibility::Public)
        } else if self.eat_keyword(keywords::Crate) {
            pub_crate(self)
        } else {
            let path = try!(self.parse_path(PathStyle::Mod));
            try!(self.expect(&token::CloseDelim(token::Paren)));
            Ok(Visibility::Restricted { path: P(path), id: ast::DUMMY_NODE_ID })
        }
    }

    /// Parse defaultness: DEFAULT or nothing
    fn parse_defaultness(&mut self) -> PResult<'a, Defaultness> {
        if self.eat_contextual_keyword(keywords::Default.ident()) {
            Ok(Defaultness::Default)
        } else {
            Ok(Defaultness::Final)
        }
    }

    /// Given a termination token, parse all of the items in a module
    fn parse_mod_items(&mut self, term: &token::Token, inner_lo: BytePos) -> PResult<'a, Mod> {
        let mut items = vec![];
        while let Some(item) = try!(self.parse_item()) {
            items.push(item);
        }

        if !self.eat(term) {
            let token_str = self.this_token_to_string();
            return Err(self.fatal(&format!("expected item, found `{}`", token_str)));
        }

        let hi = if self.span == syntax_pos::DUMMY_SP {
            inner_lo
        } else {
            self.last_span.hi
        };

        Ok(ast::Mod {
            inner: mk_sp(inner_lo, hi),
            items: items
        })
    }

    fn parse_item_const(&mut self, m: Option<Mutability>) -> PResult<'a, ItemInfo> {
<<<<<<< HEAD
        let id = try!(self.parse_ident());
        try!(self.expect(&token::Colon));
        let ty = try!(self.parse_ty_sum());
        try!(self.expect(&token::Eq));
        let e = try!(self.parse_expr());
        try!(self.commit_expr_expecting(&e, token::Semi));
=======
        let id = self.parse_ident()?;
        self.expect(&token::Colon)?;
        let ty = self.parse_ty_sum()?;
        self.expect(&token::Eq)?;
        let e = self.parse_expr()?;
        self.expect(&token::Semi)?;
>>>>>>> c2028969
        let item = match m {
            Some(m) => ItemKind::Static(ty, m, e),
            None => ItemKind::Const(ty, e),
        };
        Ok((id, item, None))
    }

    /// Parse a `mod <foo> { ... }` or `mod <foo>;` item
    fn parse_item_mod(&mut self, outer_attrs: &[Attribute]) -> PResult<'a, ItemInfo> {
        let outer_attrs = ::config::StripUnconfigured {
            config: &self.cfg,
            sess: self.sess,
            should_test: false, // irrelevant
            features: None, // don't perform gated feature checking
        }.process_cfg_attrs(outer_attrs.to_owned());

        let id_span = self.span;
        let id = try!(self.parse_ident());
        if self.check(&token::Semi) {
            self.bump();
            // This mod is in an external file. Let's go get it!
            let (m, attrs) = try!(self.eval_src_mod(id, &outer_attrs, id_span));
            Ok((id, m, Some(attrs)))
        } else {
            self.push_mod_path(id, &outer_attrs);
            try!(self.expect(&token::OpenDelim(token::Brace)));
            let mod_inner_lo = self.span.lo;
            let attrs = try!(self.parse_inner_attributes());
            let m = try!(self.parse_mod_items(&token::CloseDelim(token::Brace), mod_inner_lo));
            self.pop_mod_path();
            Ok((id, ItemKind::Mod(m), Some(attrs)))
        }
    }

    fn push_mod_path(&mut self, id: Ident, attrs: &[Attribute]) {
        let default_path = self.id_to_interned_str(id);
        let file_path = match ::attr::first_attr_value_str_by_name(attrs, "path") {
            Some(d) => d,
            None => default_path,
        };
        self.mod_path_stack.push(file_path)
    }

    fn pop_mod_path(&mut self) {
        self.mod_path_stack.pop().unwrap();
    }

    pub fn submod_path_from_attr(attrs: &[ast::Attribute], dir_path: &Path) -> Option<PathBuf> {
        ::attr::first_attr_value_str_by_name(attrs, "path").map(|d| dir_path.join(&*d))
    }

    /// Returns either a path to a module, or .
    pub fn default_submod_path(id: ast::Ident, dir_path: &Path, codemap: &CodeMap) -> ModulePath
    {
        let mod_name = id.to_string();
        let default_path_str = format!("{}.rs", mod_name);
        let secondary_path_str = format!("{}/mod.rs", mod_name);
        let default_path = dir_path.join(&default_path_str);
        let secondary_path = dir_path.join(&secondary_path_str);
        let default_exists = codemap.file_exists(&default_path);
        let secondary_exists = codemap.file_exists(&secondary_path);

        let result = match (default_exists, secondary_exists) {
            (true, false) => Ok(ModulePathSuccess { path: default_path, owns_directory: false }),
            (false, true) => Ok(ModulePathSuccess { path: secondary_path, owns_directory: true }),
            (false, false) => Err(ModulePathError {
                err_msg: format!("file not found for module `{}`", mod_name),
                help_msg: format!("name the file either {} or {} inside the directory {:?}",
                                  default_path_str,
                                  secondary_path_str,
                                  dir_path.display()),
            }),
            (true, true) => Err(ModulePathError {
                err_msg: format!("file for module `{}` found at both {} and {}",
                                 mod_name,
                                 default_path_str,
                                 secondary_path_str),
                help_msg: "delete or rename one of them to remove the ambiguity".to_owned(),
            }),
        };

        ModulePath {
            name: mod_name,
            path_exists: default_exists || secondary_exists,
            result: result,
        }
    }

    fn submod_path(&mut self,
                   id: ast::Ident,
                   outer_attrs: &[ast::Attribute],
                   id_sp: Span) -> PResult<'a, ModulePathSuccess> {
        let mut prefix = PathBuf::from(self.filename.as_ref().unwrap());
        prefix.pop();
        let mut dir_path = prefix;
        for part in &self.mod_path_stack {
            dir_path.push(&**part);
        }

        if let Some(p) = Parser::submod_path_from_attr(outer_attrs, &dir_path) {
            return Ok(ModulePathSuccess { path: p, owns_directory: true });
        }

        let paths = Parser::default_submod_path(id, &dir_path, self.sess.codemap());

        if self.restrictions.contains(NO_NONINLINE_MOD) {
            let msg =
                "Cannot declare a non-inline module inside a block unless it has a path attribute";
            let mut err = self.diagnostic().struct_span_err(id_sp, msg);
            if paths.path_exists {
                let msg = format!("Maybe `use` the module `{}` instead of redeclaring it",
                                  paths.name);
                err.span_note(id_sp, &msg);
            }
            return Err(err);
        } else if !self.owns_directory {
            let mut err = self.diagnostic().struct_span_err(id_sp,
                "cannot declare a new module at this location");
            let this_module = match self.mod_path_stack.last() {
                Some(name) => name.to_string(),
                None => self.root_module_name.as_ref().unwrap().clone(),
            };
            err.span_note(id_sp,
                          &format!("maybe move this module `{0}` to its own directory \
                                     via `{0}/mod.rs`",
                                    this_module));
            if paths.path_exists {
                err.span_note(id_sp,
                              &format!("... or maybe `use` the module `{}` instead \
                                        of possibly redeclaring it",
                                       paths.name));
            }
            return Err(err);
        }

        match paths.result {
            Ok(succ) => Ok(succ),
            Err(err) => Err(self.span_fatal_help(id_sp, &err.err_msg, &err.help_msg)),
        }
    }

    /// Read a module from a source file.
    fn eval_src_mod(&mut self,
                    id: ast::Ident,
                    outer_attrs: &[ast::Attribute],
                    id_sp: Span)
                    -> PResult<'a, (ast::ItemKind, Vec<ast::Attribute> )> {
        let ModulePathSuccess { path, owns_directory } = try!(self.submod_path(id,
                                                                          outer_attrs,
                                                                          id_sp));

        self.eval_src_mod_from_path(path,
                                    owns_directory,
                                    id.to_string(),
                                    id_sp)
    }

    fn eval_src_mod_from_path(&mut self,
                              path: PathBuf,
                              owns_directory: bool,
                              name: String,
                              id_sp: Span) -> PResult<'a, (ast::ItemKind, Vec<ast::Attribute> )> {
        let mut included_mod_stack = self.sess.included_mod_stack.borrow_mut();
        if let Some(i) = included_mod_stack.iter().position(|p| *p == path) {
            let mut err = String::from("circular modules: ");
            let len = included_mod_stack.len();
            for p in &included_mod_stack[i.. len] {
                err.push_str(&p.to_string_lossy());
                err.push_str(" -> ");
            }
            err.push_str(&path.to_string_lossy());
            return Err(self.span_fatal(id_sp, &err[..]));
        }
        included_mod_stack.push(path.clone());
        drop(included_mod_stack);

        let mut p0 = new_sub_parser_from_file(self.sess,
                                              self.cfg.clone(),
                                              &path,
                                              owns_directory,
                                              Some(name),
                                              id_sp);
        let mod_inner_lo = p0.span.lo;
        let mod_attrs = try!(p0.parse_inner_attributes());
        let m0 = try!(p0.parse_mod_items(&token::Eof, mod_inner_lo));
        self.sess.included_mod_stack.borrow_mut().pop();
        Ok((ast::ItemKind::Mod(m0), mod_attrs))
    }

    /// Parse a function declaration from a foreign module
    fn parse_item_foreign_fn(&mut self, vis: ast::Visibility, lo: BytePos,
                             attrs: Vec<Attribute>) -> PResult<'a, ForeignItem> {
        try!(self.expect_keyword(keywords::Fn));

        let (ident, mut generics) = try!(self.parse_fn_header());
        let decl = try!(self.parse_fn_decl(true));
        generics.where_clause = try!(self.parse_where_clause());
        let hi = self.span.hi;
        try!(self.expect(&token::Semi));
        Ok(ast::ForeignItem {
            ident: ident,
            attrs: attrs,
            node: ForeignItemKind::Fn(decl, generics),
            id: ast::DUMMY_NODE_ID,
            span: mk_sp(lo, hi),
            vis: vis
        })
    }

    /// Parse a static item from a foreign module
    fn parse_item_foreign_static(&mut self, vis: ast::Visibility, lo: BytePos,
                                 attrs: Vec<Attribute>) -> PResult<'a, ForeignItem> {
        try!(self.expect_keyword(keywords::Static));
        let mutbl = self.eat_keyword(keywords::Mut);

        let ident = try!(self.parse_ident());
        try!(self.expect(&token::Colon));
        let ty = try!(self.parse_ty_sum());
        let hi = self.span.hi;
        try!(self.expect(&token::Semi));
        Ok(ForeignItem {
            ident: ident,
            attrs: attrs,
            node: ForeignItemKind::Static(ty, mutbl),
            id: ast::DUMMY_NODE_ID,
            span: mk_sp(lo, hi),
            vis: vis
        })
    }

    /// Parse extern crate links
    ///
    /// # Examples
    ///
    /// extern crate foo;
    /// extern crate bar as foo;
    fn parse_item_extern_crate(&mut self,
                               lo: BytePos,
                               visibility: Visibility,
                               attrs: Vec<Attribute>)
                                -> PResult<'a, P<Item>> {

        let crate_name = try!(self.parse_ident());
        let (maybe_path, ident) = if let Some(ident) = try!(self.parse_rename()) {
            (Some(crate_name.name), ident)
        } else {
            (None, crate_name)
        };
        try!(self.expect(&token::Semi));

        let last_span = self.last_span;
        Ok(self.mk_item(lo,
                        last_span.hi,
                        ident,
                        ItemKind::ExternCrate(maybe_path),
                        visibility,
                        attrs))
    }

    /// Parse `extern` for foreign ABIs
    /// modules.
    ///
    /// `extern` is expected to have been
    /// consumed before calling this method
    ///
    /// # Examples:
    ///
    /// extern "C" {}
    /// extern {}
    fn parse_item_foreign_mod(&mut self,
                              lo: BytePos,
                              opt_abi: Option<abi::Abi>,
                              visibility: Visibility,
                              mut attrs: Vec<Attribute>)
                              -> PResult<'a, P<Item>> {
        try!(self.expect(&token::OpenDelim(token::Brace)));

        let abi = opt_abi.unwrap_or(Abi::C);

        attrs.extend(try!(self.parse_inner_attributes()));

        let mut foreign_items = vec![];
        while let Some(item) = try!(self.parse_foreign_item()) {
            foreign_items.push(item);
        }
        try!(self.expect(&token::CloseDelim(token::Brace)));

        let last_span = self.last_span;
        let m = ast::ForeignMod {
            abi: abi,
            items: foreign_items
        };
        Ok(self.mk_item(lo,
                     last_span.hi,
                     keywords::Invalid.ident(),
                     ItemKind::ForeignMod(m),
                     visibility,
                     attrs))
    }

    /// Parse type Foo = Bar;
    fn parse_item_type(&mut self) -> PResult<'a, ItemInfo> {
        let ident = try!(self.parse_ident());
        let mut tps = try!(self.parse_generics());
        tps.where_clause = try!(self.parse_where_clause());
        try!(self.expect(&token::Eq));
        let ty = try!(self.parse_ty_sum());
        try!(self.expect(&token::Semi));
        Ok((ident, ItemKind::Ty(ty, tps), None))
    }

    /// Parse the part of an "enum" decl following the '{'
    fn parse_enum_def(&mut self, _generics: &ast::Generics) -> PResult<'a, EnumDef> {
        let mut variants = Vec::new();
        let mut all_nullary = true;
        let mut any_disr = None;
        while self.token != token::CloseDelim(token::Brace) {
            let variant_attrs = try!(self.parse_outer_attributes());
            let vlo = self.span.lo;

            let struct_def;
            let mut disr_expr = None;
            let ident = try!(self.parse_ident());
            if self.check(&token::OpenDelim(token::Brace)) {
                // Parse a struct variant.
                all_nullary = false;
                struct_def = VariantData::Struct(try!(self.parse_record_struct_body()),
                                                 ast::DUMMY_NODE_ID);
            } else if self.check(&token::OpenDelim(token::Paren)) {
                all_nullary = false;
                struct_def = VariantData::Tuple(try!(self.parse_tuple_struct_body()),
                                                ast::DUMMY_NODE_ID);
            } else if self.eat(&token::Eq) {
                disr_expr = Some(try!(self.parse_expr()));
                any_disr = disr_expr.as_ref().map(|expr| expr.span);
                struct_def = VariantData::Unit(ast::DUMMY_NODE_ID);
            } else {
                struct_def = VariantData::Unit(ast::DUMMY_NODE_ID);
            }

            let vr = ast::Variant_ {
                name: ident,
                attrs: variant_attrs,
                data: struct_def,
                disr_expr: disr_expr,
            };
            variants.push(spanned(vlo, self.last_span.hi, vr));

            if !self.eat(&token::Comma) { break; }
        }
        try!(self.expect(&token::CloseDelim(token::Brace)));
        match any_disr {
            Some(disr_span) if !all_nullary =>
                self.span_err(disr_span,
                    "discriminator values can only be used with a c-like enum"),
            _ => ()
        }

        Ok(ast::EnumDef { variants: variants })
    }

    /// Parse an "enum" declaration
    fn parse_item_enum(&mut self) -> PResult<'a, ItemInfo> {
        let id = try!(self.parse_ident());
        let mut generics = try!(self.parse_generics());
        generics.where_clause = try!(self.parse_where_clause());
        try!(self.expect(&token::OpenDelim(token::Brace)));

        let enum_definition = try!(self.parse_enum_def(&generics));
        Ok((id, ItemKind::Enum(enum_definition, generics), None))
    }

    /// Parses a string as an ABI spec on an extern type or module. Consumes
    /// the `extern` keyword, if one is found.
    fn parse_opt_abi(&mut self) -> PResult<'a, Option<abi::Abi>> {
        match self.token {
            token::Literal(token::Str_(s), suf) | token::Literal(token::StrRaw(s, _), suf) => {
                let sp = self.span;
                self.expect_no_suffix(sp, "ABI spec", suf);
                self.bump();
                match abi::lookup(&s.as_str()) {
                    Some(abi) => Ok(Some(abi)),
                    None => {
                        let last_span = self.last_span;
                        self.span_err(
                            last_span,
                            &format!("invalid ABI: expected one of [{}], \
                                     found `{}`",
                                    abi::all_names().join(", "),
                                    s));
                        Ok(None)
                    }
                }
            }

            _ => Ok(None),
        }
    }

    /// Parse one of the items allowed by the flags.
    /// NB: this function no longer parses the items inside an
    /// extern crate.
    fn parse_item_(&mut self, attrs: Vec<Attribute>,
                   macros_allowed: bool, attributes_allowed: bool) -> PResult<'a, Option<P<Item>>> {
        let nt_item = match self.token {
            token::Interpolated(token::NtItem(ref item)) => {
                Some((**item).clone())
            }
            _ => None
        };
        if let Some(mut item) = nt_item {
            self.bump();
            let mut attrs = attrs;
            mem::swap(&mut item.attrs, &mut attrs);
            item.attrs.extend(attrs);
            return Ok(Some(P(item)));
        }

        let lo = self.span.lo;

        let visibility = try!(self.parse_visibility(true));

        if self.eat_keyword(keywords::Use) {
            // USE ITEM
            let item_ = ItemKind::Use(try!(self.parse_view_path()));
            try!(self.expect(&token::Semi));

            let last_span = self.last_span;
            let item = self.mk_item(lo,
                                    last_span.hi,
                                    keywords::Invalid.ident(),
                                    item_,
                                    visibility,
                                    attrs);
            return Ok(Some(item));
        }

        if self.eat_keyword(keywords::Extern) {
            if self.eat_keyword(keywords::Crate) {
                return Ok(Some(try!(self.parse_item_extern_crate(lo, visibility, attrs))));
            }

            let opt_abi = try!(self.parse_opt_abi());

            if self.eat_keyword(keywords::Fn) {
                // EXTERN FUNCTION ITEM
                let abi = opt_abi.unwrap_or(Abi::C);
                let (ident, item_, extra_attrs) =
                    try!(self.parse_item_fn(Unsafety::Normal, Constness::NotConst, abi));
                let last_span = self.last_span;
                let item = self.mk_item(lo,
                                        last_span.hi,
                                        ident,
                                        item_,
                                        visibility,
                                        maybe_append(attrs, extra_attrs));
                return Ok(Some(item));
            } else if self.check(&token::OpenDelim(token::Brace)) {
                return Ok(Some(try!(self.parse_item_foreign_mod(lo, opt_abi, visibility, attrs))));
            }

            try!(self.unexpected());
        }

        if self.eat_keyword(keywords::Static) {
            // STATIC ITEM
            let m = if self.eat_keyword(keywords::Mut) {
                Mutability::Mutable
            } else {
                Mutability::Immutable
            };
            let (ident, item_, extra_attrs) = try!(self.parse_item_const(Some(m)));
            let last_span = self.last_span;
            let item = self.mk_item(lo,
                                    last_span.hi,
                                    ident,
                                    item_,
                                    visibility,
                                    maybe_append(attrs, extra_attrs));
            return Ok(Some(item));
        }
        if self.eat_keyword(keywords::Const) {
            if self.check_keyword(keywords::Fn)
                || (self.check_keyword(keywords::Unsafe)
                    && self.look_ahead(1, |t| t.is_keyword(keywords::Fn))) {
                // CONST FUNCTION ITEM
                let unsafety = if self.eat_keyword(keywords::Unsafe) {
                    Unsafety::Unsafe
                } else {
                    Unsafety::Normal
                };
                self.bump();
                let (ident, item_, extra_attrs) =
                    try!(self.parse_item_fn(unsafety, Constness::Const, Abi::Rust));
                let last_span = self.last_span;
                let item = self.mk_item(lo,
                                        last_span.hi,
                                        ident,
                                        item_,
                                        visibility,
                                        maybe_append(attrs, extra_attrs));
                return Ok(Some(item));
            }

            // CONST ITEM
            if self.eat_keyword(keywords::Mut) {
                let last_span = self.last_span;
                self.diagnostic().struct_span_err(last_span, "const globals cannot be mutable")
                                 .help("did you mean to declare a static?")
                                 .emit();
            }
            let (ident, item_, extra_attrs) = try!(self.parse_item_const(None));
            let last_span = self.last_span;
            let item = self.mk_item(lo,
                                    last_span.hi,
                                    ident,
                                    item_,
                                    visibility,
                                    maybe_append(attrs, extra_attrs));
            return Ok(Some(item));
        }
        if self.check_keyword(keywords::Unsafe) &&
            self.look_ahead(1, |t| t.is_keyword(keywords::Trait))
        {
            // UNSAFE TRAIT ITEM
            try!(self.expect_keyword(keywords::Unsafe));
            try!(self.expect_keyword(keywords::Trait));
            let (ident, item_, extra_attrs) =
                try!(self.parse_item_trait(ast::Unsafety::Unsafe));
            let last_span = self.last_span;
            let item = self.mk_item(lo,
                                    last_span.hi,
                                    ident,
                                    item_,
                                    visibility,
                                    maybe_append(attrs, extra_attrs));
            return Ok(Some(item));
        }
        if self.check_keyword(keywords::Unsafe) &&
            self.look_ahead(1, |t| t.is_keyword(keywords::Impl))
        {
            // IMPL ITEM
            try!(self.expect_keyword(keywords::Unsafe));
            try!(self.expect_keyword(keywords::Impl));
            let (ident, item_, extra_attrs) = try!(self.parse_item_impl(ast::Unsafety::Unsafe));
            let last_span = self.last_span;
            let item = self.mk_item(lo,
                                    last_span.hi,
                                    ident,
                                    item_,
                                    visibility,
                                    maybe_append(attrs, extra_attrs));
            return Ok(Some(item));
        }
        if self.check_keyword(keywords::Fn) {
            // FUNCTION ITEM
            self.bump();
            let (ident, item_, extra_attrs) =
                try!(self.parse_item_fn(Unsafety::Normal, Constness::NotConst, Abi::Rust));
            let last_span = self.last_span;
            let item = self.mk_item(lo,
                                    last_span.hi,
                                    ident,
                                    item_,
                                    visibility,
                                    maybe_append(attrs, extra_attrs));
            return Ok(Some(item));
        }
        if self.check_keyword(keywords::Unsafe)
            && self.look_ahead(1, |t| *t != token::OpenDelim(token::Brace)) {
            // UNSAFE FUNCTION ITEM
            self.bump();
            let abi = if self.eat_keyword(keywords::Extern) {
                try!(self.parse_opt_abi()).unwrap_or(Abi::C)
            } else {
                Abi::Rust
            };
            try!(self.expect_keyword(keywords::Fn));
            let (ident, item_, extra_attrs) =
                try!(self.parse_item_fn(Unsafety::Unsafe, Constness::NotConst, abi));
            let last_span = self.last_span;
            let item = self.mk_item(lo,
                                    last_span.hi,
                                    ident,
                                    item_,
                                    visibility,
                                    maybe_append(attrs, extra_attrs));
            return Ok(Some(item));
        }
        if self.eat_keyword(keywords::Mod) {
            // MODULE ITEM
            let (ident, item_, extra_attrs) =
                try!(self.parse_item_mod(&attrs[..]));
            let last_span = self.last_span;
            let item = self.mk_item(lo,
                                    last_span.hi,
                                    ident,
                                    item_,
                                    visibility,
                                    maybe_append(attrs, extra_attrs));
            return Ok(Some(item));
        }
        if self.eat_keyword(keywords::Type) {
            // TYPE ITEM
            let (ident, item_, extra_attrs) = try!(self.parse_item_type());
            let last_span = self.last_span;
            let item = self.mk_item(lo,
                                    last_span.hi,
                                    ident,
                                    item_,
                                    visibility,
                                    maybe_append(attrs, extra_attrs));
            return Ok(Some(item));
        }
        if self.eat_keyword(keywords::Enum) {
            // ENUM ITEM
            let (ident, item_, extra_attrs) = try!(self.parse_item_enum());
            let last_span = self.last_span;
            let item = self.mk_item(lo,
                                    last_span.hi,
                                    ident,
                                    item_,
                                    visibility,
                                    maybe_append(attrs, extra_attrs));
            return Ok(Some(item));
        }
        if self.eat_keyword(keywords::Trait) {
            // TRAIT ITEM
            let (ident, item_, extra_attrs) =
                try!(self.parse_item_trait(ast::Unsafety::Normal));
            let last_span = self.last_span;
            let item = self.mk_item(lo,
                                    last_span.hi,
                                    ident,
                                    item_,
                                    visibility,
                                    maybe_append(attrs, extra_attrs));
            return Ok(Some(item));
        }
        if self.eat_keyword(keywords::Impl) {
            // IMPL ITEM
            let (ident, item_, extra_attrs) = try!(self.parse_item_impl(ast::Unsafety::Normal));
            let last_span = self.last_span;
            let item = self.mk_item(lo,
                                    last_span.hi,
                                    ident,
                                    item_,
                                    visibility,
                                    maybe_append(attrs, extra_attrs));
            return Ok(Some(item));
        }
        if self.eat_keyword(keywords::Struct) {
            // STRUCT ITEM
            let (ident, item_, extra_attrs) = try!(self.parse_item_struct());
            let last_span = self.last_span;
            let item = self.mk_item(lo,
                                    last_span.hi,
                                    ident,
                                    item_,
                                    visibility,
                                    maybe_append(attrs, extra_attrs));
            return Ok(Some(item));
        }
        self.parse_macro_use_or_failure(attrs,macros_allowed,attributes_allowed,lo,visibility)
    }

    /// Parse a foreign item.
    fn parse_foreign_item(&mut self) -> PResult<'a, Option<ForeignItem>> {
        let attrs = try!(self.parse_outer_attributes());
        let lo = self.span.lo;
        let visibility = try!(self.parse_visibility(true));

        if self.check_keyword(keywords::Static) {
            // FOREIGN STATIC ITEM
            return Ok(Some(try!(self.parse_item_foreign_static(visibility, lo, attrs))));
        }
        if self.check_keyword(keywords::Fn) {
            // FOREIGN FUNCTION ITEM
            return Ok(Some(try!(self.parse_item_foreign_fn(visibility, lo, attrs))));
        }

        // FIXME #5668: this will occur for a macro invocation:
        match try!(self.parse_macro_use_or_failure(attrs, true, false, lo, visibility)) {
            Some(item) => {
                return Err(self.span_fatal(item.span, "macros cannot expand to foreign items"));
            }
            None => Ok(None)
        }
    }

    /// This is the fall-through for parsing items.
    fn parse_macro_use_or_failure(
        &mut self,
        attrs: Vec<Attribute> ,
        macros_allowed: bool,
        attributes_allowed: bool,
        lo: BytePos,
        visibility: Visibility
    ) -> PResult<'a, Option<P<Item>>> {
        if macros_allowed && !self.token.is_any_keyword()
                && self.look_ahead(1, |t| *t == token::Not)
                && (self.look_ahead(2, |t| t.is_ident())
                    || self.look_ahead(2, |t| *t == token::OpenDelim(token::Paren))
                    || self.look_ahead(2, |t| *t == token::OpenDelim(token::Brace))) {
            // MACRO INVOCATION ITEM

            let last_span = self.last_span;
            self.complain_if_pub_macro(&visibility, last_span);

            let mac_lo = self.span.lo;

            // item macro.
            let pth = try!(self.parse_ident_into_path());
            try!(self.expect(&token::Not));

            // a 'special' identifier (like what `macro_rules!` uses)
            // is optional. We should eventually unify invoc syntax
            // and remove this.
            let id = if self.token.is_ident() {
                try!(self.parse_ident())
            } else {
                keywords::Invalid.ident() // no special identifier
            };
            // eat a matched-delimiter token tree:
            let delim = try!(self.expect_open_delim());
            let tts = try!(self.parse_seq_to_end(&token::CloseDelim(delim),
                                            SeqSep::none(),
                                            |p| p.parse_token_tree()));
            // single-variant-enum... :
            let m = Mac_ { path: pth, tts: tts };
            let m: ast::Mac = codemap::Spanned { node: m,
                                                 span: mk_sp(mac_lo,
                                                             self.last_span.hi) };

            if delim != token::Brace {
                if !self.eat(&token::Semi) {
                    let last_span = self.last_span;
                    self.span_err(last_span,
                                  "macros that expand to items must either \
                                   be surrounded with braces or followed by \
                                   a semicolon");
                }
            }

            let item_ = ItemKind::Mac(m);
            let last_span = self.last_span;
            let item = self.mk_item(lo,
                                    last_span.hi,
                                    id,
                                    item_,
                                    visibility,
                                    attrs);
            return Ok(Some(item));
        }

        // FAILURE TO PARSE ITEM
        match visibility {
            Visibility::Inherited => {}
            _ => {
                let last_span = self.last_span;
                return Err(self.span_fatal(last_span, "unmatched visibility `pub`"));
            }
        }

        if !attributes_allowed && !attrs.is_empty() {
            self.expected_item_err(&attrs);
        }
        Ok(None)
    }

    pub fn parse_item(&mut self) -> PResult<'a, Option<P<Item>>> {
        let attrs = try!(self.parse_outer_attributes());
        self.parse_item_(attrs, true, false)
    }

    fn parse_path_list_items(&mut self) -> PResult<'a, Vec<ast::PathListItem>> {
        self.parse_unspanned_seq(&token::OpenDelim(token::Brace),
                                 &token::CloseDelim(token::Brace),
                                 SeqSep::trailing_allowed(token::Comma), |this| {
            let lo = this.span.lo;
            let node = if this.eat_keyword(keywords::SelfValue) {
                let rename = try!(this.parse_rename());
                ast::PathListItemKind::Mod { id: ast::DUMMY_NODE_ID, rename: rename }
            } else {
                let ident = try!(this.parse_ident());
                let rename = try!(this.parse_rename());
                ast::PathListItemKind::Ident { name: ident, rename: rename, id: ast::DUMMY_NODE_ID }
            };
            let hi = this.last_span.hi;
            Ok(spanned(lo, hi, node))
        })
    }

    /// `::{` or `::*`
    fn is_import_coupler(&mut self) -> bool {
        self.check(&token::ModSep) &&
            self.look_ahead(1, |t| *t == token::OpenDelim(token::Brace) ||
                                   *t == token::BinOp(token::Star))
    }

    /// Matches ViewPath:
    /// MOD_SEP? non_global_path
    /// MOD_SEP? non_global_path as IDENT
    /// MOD_SEP? non_global_path MOD_SEP STAR
    /// MOD_SEP? non_global_path MOD_SEP LBRACE item_seq RBRACE
    /// MOD_SEP? LBRACE item_seq RBRACE
    fn parse_view_path(&mut self) -> PResult<'a, P<ViewPath>> {
        let lo = self.span.lo;
        if self.check(&token::OpenDelim(token::Brace)) || self.is_import_coupler() {
            // `{foo, bar}` or `::{foo, bar}`
            let prefix = ast::Path {
                global: self.eat(&token::ModSep),
                segments: Vec::new(),
                span: mk_sp(lo, self.span.hi),
            };
            let items = try!(self.parse_path_list_items());
            Ok(P(spanned(lo, self.span.hi, ViewPathList(prefix, items))))
        } else {
            let prefix = try!(self.parse_path(PathStyle::Mod));
            if self.is_import_coupler() {
                // `foo::bar::{a, b}` or `foo::bar::*`
                self.bump();
                if self.check(&token::BinOp(token::Star)) {
                    self.bump();
                    Ok(P(spanned(lo, self.span.hi, ViewPathGlob(prefix))))
                } else {
                    let items = try!(self.parse_path_list_items());
                    Ok(P(spanned(lo, self.span.hi, ViewPathList(prefix, items))))
                }
            } else {
                // `foo::bar` or `foo::bar as baz`
                let rename = try!(self.parse_rename()).
                                  unwrap_or(prefix.segments.last().unwrap().identifier);
                Ok(P(spanned(lo, self.last_span.hi, ViewPathSimple(rename, prefix))))
            }
        }
    }

    fn parse_rename(&mut self) -> PResult<'a, Option<Ident>> {
        if self.eat_keyword(keywords::As) {
            self.parse_ident().map(Some)
        } else {
            Ok(None)
        }
    }

    /// Parses a source module as a crate. This is the main
    /// entry point for the parser.
    pub fn parse_crate_mod(&mut self) -> PResult<'a, Crate> {
        let lo = self.span.lo;
        Ok(ast::Crate {
            attrs: try!(self.parse_inner_attributes()),
            module: try!(self.parse_mod_items(&token::Eof, lo)),
            config: self.cfg.clone(),
            span: mk_sp(lo, self.span.lo),
            exported_macros: Vec::new(),
        })
    }

    pub fn parse_optional_str(&mut self)
                              -> Option<(InternedString,
                                         ast::StrStyle,
                                         Option<ast::Name>)> {
        let ret = match self.token {
            token::Literal(token::Str_(s), suf) => {
                let s = self.id_to_interned_str(ast::Ident::with_empty_ctxt(s));
                (s, ast::StrStyle::Cooked, suf)
            }
            token::Literal(token::StrRaw(s, n), suf) => {
                let s = self.id_to_interned_str(ast::Ident::with_empty_ctxt(s));
                (s, ast::StrStyle::Raw(n), suf)
            }
            _ => return None
        };
        self.bump();
        Some(ret)
    }

    pub fn parse_str(&mut self) -> PResult<'a, (InternedString, StrStyle)> {
        match self.parse_optional_str() {
            Some((s, style, suf)) => {
                let sp = self.last_span;
                self.expect_no_suffix(sp, "string literal", suf);
                Ok((s, style))
            }
            _ =>  Err(self.fatal("expected string literal"))
        }
    }
}<|MERGE_RESOLUTION|>--- conflicted
+++ resolved
@@ -1201,13 +1201,8 @@
             let ty = try!(self.parse_ty_sum());
             let default = if self.check(&token::Eq) {
                 self.bump();
-<<<<<<< HEAD
                 let expr = try!(self.parse_expr());
-                try!(self.commit_expr_expecting(&expr, token::Semi));
-=======
-                let expr = self.parse_expr()?;
-                self.expect(&token::Semi)?;
->>>>>>> c2028969
+                try!(self.expect(&token::Semi));
                 Some(expr)
             } else {
                 try!(self.expect(&token::Semi));
@@ -2154,14 +2149,8 @@
                 let mut es = vec![];
                 let mut trailing_comma = false;
                 while self.token != token::CloseDelim(token::Paren) {
-<<<<<<< HEAD
                     es.push(try!(self.parse_expr()));
-                    try!(self.commit_expr(&es.last().unwrap(), &[],
-                                     &[token::Comma, token::CloseDelim(token::Paren)]));
-=======
-                    es.push(self.parse_expr()?);
-                    self.expect_one_of(&[], &[token::Comma, token::CloseDelim(token::Paren)])?;
->>>>>>> c2028969
+                    try!(self.expect_one_of(&[], &[token::Comma, token::CloseDelim(token::Paren)]));
                     if self.check(&token::Comma) {
                         trailing_comma = true;
 
@@ -2626,11 +2615,7 @@
                 self.bump();
                 let ix = try!(self.parse_expr());
                 hi = self.span.hi;
-<<<<<<< HEAD
-                try!(self.commit_expr_expecting(&ix, token::CloseDelim(token::Bracket)));
-=======
-                self.expect(&token::CloseDelim(token::Bracket))?;
->>>>>>> c2028969
+                try!(self.expect(&token::CloseDelim(token::Bracket)));
                 let index = self.mk_index(e, ix);
                 e = self.mk_expr(lo, hi, index, ThinVec::new())
               }
@@ -3297,16 +3282,9 @@
     fn parse_match_expr(&mut self, mut attrs: ThinVec<Attribute>) -> PResult<'a, P<Expr>> {
         let match_span = self.last_span;
         let lo = self.last_span.lo;
-<<<<<<< HEAD
-        let discriminant = try!(self.parse_expr_res(RESTRICTION_NO_STRUCT_LITERAL,
-                                                    None));
-        if let Err(mut e) = self.commit_expr_expecting(&discriminant,
-                                                       token::OpenDelim(token::Brace)) {
-=======
-        let discriminant = self.parse_expr_res(Restrictions::RESTRICTION_NO_STRUCT_LITERAL,
-                                               None)?;
+        let discriminant = try!(self.parse_expr_res(Restrictions::restriction_no_struct_literal(),
+                                               None));
         if let Err(mut e) = self.expect(&token::OpenDelim(token::Brace)) {
->>>>>>> c2028969
             if self.token == token::Token::Semi {
                 e.span_note(match_span, "did you mean to remove this `match` keyword?");
             }
@@ -3352,11 +3330,7 @@
             && self.token != token::CloseDelim(token::Brace);
 
         if require_comma {
-<<<<<<< HEAD
-            try!(self.commit_expr(&expr, &[token::Comma], &[token::CloseDelim(token::Brace)]));
-=======
-            self.expect_one_of(&[token::Comma], &[token::CloseDelim(token::Brace)])?;
->>>>>>> c2028969
+            try!(self.expect_one_of(&[token::Comma], &[token::CloseDelim(token::Brace)]));
         } else {
             self.eat(&token::Comma);
         }
@@ -3988,8 +3962,8 @@
                     StmtKind::Mac(P((mac, style, attrs.into())))
                 } else {
                     let e = self.mk_mac_expr(lo, hi, mac.node, ThinVec::new());
-                    let e = self.parse_dot_or_call_expr_with(e, lo, attrs.into())?;
-                    let e = self.parse_assoc_expr_with(0, LhsExpr::AlreadyParsed(e))?;
+                    let e = try!(self.parse_dot_or_call_expr_with(e, lo, attrs.into()));
+                    let e = try!(self.parse_assoc_expr_with(0, LhsExpr::AlreadyParsed(e)));
                     StmtKind::Expr(e)
                 };
                 Stmt {
@@ -4104,7 +4078,7 @@
         let mut stmts = vec![];
 
         while !self.eat(&token::CloseDelim(token::Brace)) {
-            if let Some(stmt) = self.parse_full_stmt(false)? {
+            if let Some(stmt) = try!(self.parse_full_stmt(false)) {
                 stmts.push(stmt);
             } else if self.token == token::Eof {
                 break;
@@ -4112,31 +4086,6 @@
                 // Found only `;` or `}`.
                 continue;
             };
-<<<<<<< HEAD
-
-            match node {
-                StmtKind::Expr(e) => {
-                    try!(self.handle_expression_like_statement(e, span, &mut stmts));
-                }
-                StmtKind::Mac(mac) => {
-                    try!(self.handle_macro_in_block(mac.unwrap(), span, &mut stmts));
-                }
-                _ => { // all other kinds of statements:
-                    let mut hi = span.hi;
-                    if classify::stmt_ends_with_semi(&node) {
-                        try!(self.commit_stmt(&[token::Semi], &[]));
-                        hi = self.last_span.hi;
-                    }
-
-                    stmts.push(Stmt {
-                        id: ast::DUMMY_NODE_ID,
-                        node: node,
-                        span: mk_sp(span.lo, hi)
-                    });
-                }
-            }
-=======
->>>>>>> c2028969
         }
 
         Ok(P(ast::Block {
@@ -4147,31 +4096,6 @@
         }))
     }
 
-<<<<<<< HEAD
-    fn handle_macro_in_block(&mut self,
-                             (mac, style, attrs): (ast::Mac, MacStmtStyle, ThinVec<Attribute>),
-                             span: Span,
-                             stmts: &mut Vec<Stmt>)
-                             -> PResult<'a, ()> {
-        if style == MacStmtStyle::NoBraces {
-            // statement macro without braces; might be an
-            // expr depending on whether a semicolon follows
-            match self.token {
-                token::Semi => {
-                    stmts.push(Stmt {
-                        id: ast::DUMMY_NODE_ID,
-                        node: StmtKind::Mac(P((mac, MacStmtStyle::Semicolon, attrs))),
-                        span: mk_sp(span.lo, self.span.hi),
-                    });
-                    self.bump();
-                }
-                _ => {
-                    let e = self.mk_mac_expr(span.lo, span.hi, mac.node, ThinVec::new());
-                    let lo = e.span.lo;
-                    let e = try!(self.parse_dot_or_call_expr_with(e, lo, attrs));
-                    let e = try!(self.parse_assoc_expr_with(0, LhsExpr::AlreadyParsed(e)));
-                    try!(self.handle_expression_like_statement(e, span, stmts));
-=======
     /// Parse a statement, including the trailing semicolon.
     pub fn parse_full_stmt(&mut self, macro_expanded: bool) -> PResult<'a, Option<Stmt>> {
         let mut stmt = match self.parse_stmt_(macro_expanded) {
@@ -4190,7 +4114,6 @@
                         e.emit();
                         self.recover_stmt();
                     }
->>>>>>> c2028969
                 }
             }
             StmtKind::Local(..) => {
@@ -4198,7 +4121,7 @@
                 if macro_expanded && self.token != token::Semi {
                     self.warn_missing_semicolon();
                 } else {
-                    self.expect_one_of(&[token::Semi], &[])?;
+                    try!(self.expect_one_of(&[token::Semi], &[]));
                 }
             }
             _ => {}
@@ -4849,23 +4772,13 @@
             try!(self.expect(&token::Semi));
             (name, ast::ImplItemKind::Type(typ))
         } else if self.is_const_item() {
-<<<<<<< HEAD
             try!(self.expect_keyword(keywords::Const));
             let name = try!(self.parse_ident());
             try!(self.expect(&token::Colon));
             let typ = try!(self.parse_ty_sum());
             try!(self.expect(&token::Eq));
             let expr = try!(self.parse_expr());
-            try!(self.commit_expr_expecting(&expr, token::Semi));
-=======
-            self.expect_keyword(keywords::Const)?;
-            let name = self.parse_ident()?;
-            self.expect(&token::Colon)?;
-            let typ = self.parse_ty_sum()?;
-            self.expect(&token::Eq)?;
-            let expr = self.parse_expr()?;
-            self.expect(&token::Semi)?;
->>>>>>> c2028969
+            try!(self.expect(&token::Semi));
             (name, ast::ImplItemKind::Const(typ, expr))
         } else {
             let (name, inner_attrs, node) = try!(self.parse_impl_method(&vis));
@@ -5284,21 +5197,12 @@
     }
 
     fn parse_item_const(&mut self, m: Option<Mutability>) -> PResult<'a, ItemInfo> {
-<<<<<<< HEAD
         let id = try!(self.parse_ident());
         try!(self.expect(&token::Colon));
         let ty = try!(self.parse_ty_sum());
         try!(self.expect(&token::Eq));
         let e = try!(self.parse_expr());
-        try!(self.commit_expr_expecting(&e, token::Semi));
-=======
-        let id = self.parse_ident()?;
-        self.expect(&token::Colon)?;
-        let ty = self.parse_ty_sum()?;
-        self.expect(&token::Eq)?;
-        let e = self.parse_expr()?;
-        self.expect(&token::Semi)?;
->>>>>>> c2028969
+        try!(self.expect(&token::Semi));
         let item = match m {
             Some(m) => ItemKind::Static(ty, m, e),
             None => ItemKind::Const(ty, e),
