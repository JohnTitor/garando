--- conflicted
+++ resolved
@@ -2621,25 +2621,9 @@
             hi = e.span.hi;
             ex = ExprAddrOf(m, e);
           }
-<<<<<<< HEAD
-          token::Ident(_, _) => {
-            if !self.check_keyword(keywords::Box) && !self.check_keyword(keywords::In) {
-                return self.parse_dot_or_call_expr();
-            }
-
-            let lo = self.span.lo;
-            let keyword_hi = self.span.hi;
-
-            let is_in = self.token.is_keyword(keywords::In);
-            try!(self.bump());
-
-            if is_in {
-              let place = try!(self.parse_expr_res(RESTRICTION_NO_STRUCT_LITERAL));
-=======
           token::Ident(..) if self.token.is_keyword(keywords::In) => {
               try!(self.bump());
-              let place = try!(self.parse_expr_res(Restrictions::RESTRICTION_NO_STRUCT_LITERAL));
->>>>>>> 8ba8a2a1
+              let place = try!(self.parse_expr_res(RESTRICTION_NO_STRUCT_LITERAL));
               let blk = try!(self.parse_block());
               hi = blk.span.hi;
               let blk_expr = self.mk_expr(blk.span.lo, blk.span.hi, ExprBlock(blk));
