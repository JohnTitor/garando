--- conflicted
+++ resolved
@@ -3353,14 +3353,8 @@
                 }
             }
 
-<<<<<<< HEAD
             let subpat = try!(self.parse_pat());
-            if before_slice && self.check(&token::DotDot) {
-                self.bump();
-=======
-            let subpat = self.parse_pat()?;
             if before_slice && self.eat(&token::DotDot) {
->>>>>>> f85557dd
                 slice = Some(subpat);
                 before_slice = false;
             } else if before_slice {
@@ -3578,13 +3572,8 @@
                         let begin =
                               self.mk_expr(lo, hi, ExprKind::Path(qself, path), ThinVec::new());
                         self.bump();
-<<<<<<< HEAD
                         let end = try!(self.parse_pat_range_end());
-                        pat = PatKind::Range(begin, end);
-=======
-                        let end = self.parse_pat_range_end()?;
                         pat = PatKind::Range(begin, end, end_kind);
->>>>>>> f85557dd
                     }
                     token::OpenDelim(token::Brace) => {
                         if qself.is_some() {
@@ -3617,16 +3606,11 @@
                 match self.parse_pat_literal_maybe_minus() {
                     Ok(begin) => {
                         if self.eat(&token::DotDotDot) {
-<<<<<<< HEAD
                             let end = try!(self.parse_pat_range_end());
-                            pat = PatKind::Range(begin, end);
-=======
-                            let end = self.parse_pat_range_end()?;
                             pat = PatKind::Range(begin, end, RangeEnd::Included);
                         } else if self.eat(&token::DotDot) {
-                            let end = self.parse_pat_range_end()?;
+                            let end = try!(self.parse_pat_range_end());
                             pat = PatKind::Range(begin, end, RangeEnd::Excluded);
->>>>>>> f85557dd
                         } else {
                             pat = PatKind::Lit(begin);
                         }
