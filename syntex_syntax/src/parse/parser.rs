--- conflicted
+++ resolved
@@ -1345,15 +1345,7 @@
     /// Parse optional return type [ -> TY ] in function decl
     pub fn parse_ret_ty(&mut self) -> PResult<'a, FunctionRetTy> {
         if self.eat(&token::RArrow) {
-<<<<<<< HEAD
-            if self.eat(&token::Not) {
-                Ok(FunctionRetTy::None(self.last_span))
-            } else {
-                Ok(FunctionRetTy::Ty(try!(self.parse_ty())))
-            }
-=======
-            Ok(FunctionRetTy::Ty(self.parse_ty()?))
->>>>>>> 0bb8cb5b
+            Ok(FunctionRetTy::Ty(try!(self.parse_ty())))
         } else {
             let pos = self.span.lo;
             Ok(FunctionRetTy::Default(mk_sp(pos, pos)))
@@ -2040,11 +2032,7 @@
     /// Parse ident COLON expr
     pub fn parse_field(&mut self) -> PResult<'a, Field> {
         let lo = self.span.lo;
-<<<<<<< HEAD
-        let i = try!(self.parse_ident());
-=======
-        let i = self.parse_field_name()?;
->>>>>>> 0bb8cb5b
+        let i = try!(self.parse_field_name());
         let hi = self.last_span.hi;
         try!(self.expect(&token::Colon));
         let e = try!(self.parse_expr());
@@ -3540,11 +3528,7 @@
             // Check if a colon exists one ahead. This means we're parsing a fieldname.
             let (subpat, fieldname, is_shorthand) = if self.look_ahead(1, |t| t == &token::Colon) {
                 // Parsing a pattern of the form "fieldname: pat"
-<<<<<<< HEAD
-                let fieldname = try!(self.parse_ident());
-=======
-                let fieldname = self.parse_field_name()?;
->>>>>>> 0bb8cb5b
+                let fieldname = try!(self.parse_field_name());
                 self.bump();
                 let pat = try!(self.parse_pat());
                 hi = pat.span.hi;
@@ -3815,26 +3799,14 @@
     }
 
     /// Parse a structure field
-<<<<<<< HEAD
-    fn parse_name_and_ty(&mut self, pr: Visibility,
-                         attrs: Vec<Attribute> ) -> PResult<'a, StructField> {
-        let lo = match pr {
-            Visibility::Inherited => self.span.lo,
-            _ => self.last_span.lo,
-        };
-        let name = try!(self.parse_ident());
-        try!(self.expect(&token::Colon));
-        let ty = try!(self.parse_ty_sum());
-=======
     fn parse_name_and_ty(&mut self,
                          lo: BytePos,
                          vis: Visibility,
                          attrs: Vec<Attribute>)
                          -> PResult<'a, StructField> {
-        let name = self.parse_ident()?;
-        self.expect(&token::Colon)?;
-        let ty = self.parse_ty_sum()?;
->>>>>>> 0bb8cb5b
+        let name = try!(self.parse_ident());
+        try!(self.expect(&token::Colon));
+        let ty = try!(self.parse_ty_sum());
         Ok(StructField {
             span: mk_sp(lo, self.last_span.hi),
             ident: Some(name),
@@ -5162,11 +5134,7 @@
                                      vis: Visibility,
                                      attrs: Vec<Attribute> )
                                      -> PResult<'a, StructField> {
-<<<<<<< HEAD
-        let a_var = try!(self.parse_name_and_ty(vis, attrs));
-=======
-        let a_var = self.parse_name_and_ty(lo, vis, attrs)?;
->>>>>>> 0bb8cb5b
+        let a_var = try!(self.parse_name_and_ty(lo, vis, attrs));
         match self.token {
             token::Comma => {
                 self.bump();
@@ -5186,16 +5154,10 @@
 
     /// Parse an element of a struct definition
     fn parse_struct_decl_field(&mut self) -> PResult<'a, StructField> {
-<<<<<<< HEAD
         let attrs = try!(self.parse_outer_attributes());
+        let lo = self.span.lo;
         let vis = try!(self.parse_visibility(true));
-        self.parse_single_struct_field(vis, attrs)
-=======
-        let attrs = self.parse_outer_attributes()?;
-        let lo = self.span.lo;
-        let vis = self.parse_visibility(true)?;
         self.parse_single_struct_field(lo, vis, attrs)
->>>>>>> 0bb8cb5b
     }
 
     // If `allow_path` is false, just parse the `pub` in `pub(path)` (but still parse `pub(crate)`)
