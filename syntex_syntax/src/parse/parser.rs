// Copyright 2012-2014 The Rust Project Developers. See the COPYRIGHT
// file at the top-level directory of this distribution and at
// http://rust-lang.org/COPYRIGHT.
//
// Licensed under the Apache License, Version 2.0 <LICENSE-APACHE or
// http://www.apache.org/licenses/LICENSE-2.0> or the MIT license
// <LICENSE-MIT or http://opensource.org/licenses/MIT>, at your
// option. This file may not be copied, modified, or distributed
// except according to those terms.

pub use self::PathParsingMode::*;

use abi;
use ast::BareFnTy;
use ast::{RegionTyParamBound, TraitTyParamBound, TraitBoundModifier};
use ast::{Public, Unsafety};
use ast::{Mod, BiAdd, Arg, Arm, Attribute, BindByRef, BindByValue};
use ast::{BiBitAnd, BiBitOr, BiBitXor, BiRem, BiLt, Block};
use ast::{BlockCheckMode, CaptureByRef, CaptureByValue, CaptureClause};
use ast::{Constness, ConstImplItem, ConstTraitItem, Crate, CrateConfig};
use ast::{Decl, DeclItem, DeclLocal, DefaultBlock, DefaultReturn};
use ast::{UnDeref, BiDiv, EMPTY_CTXT, EnumDef, ExplicitSelf};
use ast::{Expr, Expr_, ExprAddrOf, ExprMatch, ExprAgain};
use ast::{ExprAssign, ExprAssignOp, ExprBinary, ExprBlock, ExprBox};
use ast::{ExprBreak, ExprCall, ExprCast, ExprInPlace};
use ast::{ExprField, ExprTupField, ExprClosure, ExprIf, ExprIfLet, ExprIndex};
use ast::{ExprLit, ExprLoop, ExprMac, ExprRange};
use ast::{ExprMethodCall, ExprParen, ExprPath};
use ast::{ExprRepeat, ExprRet, ExprStruct, ExprTup, ExprUnary};
use ast::{ExprVec, ExprWhile, ExprWhileLet, ExprForLoop, Field, FnDecl};
use ast::{ForeignItem, ForeignItemStatic, ForeignItemFn, ForeignMod, FunctionRetTy};
use ast::{Ident, Inherited, ImplItem, Item, Item_, ItemStatic};
use ast::{ItemEnum, ItemFn, ItemForeignMod, ItemImpl, ItemConst};
use ast::{ItemMac, ItemMod, ItemStruct, ItemTrait, ItemTy, ItemDefaultImpl};
use ast::{ItemExternCrate, ItemUse};
use ast::{LifetimeDef, Lit, Lit_};
use ast::{LitBool, LitChar, LitByte, LitByteStr};
use ast::{LitStr, LitInt, Local};
use ast::{MacStmtWithBraces, MacStmtWithSemicolon, MacStmtWithoutBraces};
use ast::{MutImmutable, MutMutable, Mac_};
use ast::{MutTy, BiMul, Mutability};
use ast::{MethodImplItem, NamedField, UnNeg, NoReturn, UnNot};
use ast::{Pat, PatBox, PatEnum, PatIdent, PatLit, PatQPath, PatMac, PatRange};
use ast::{PatRegion, PatStruct, PatTup, PatVec, PatWild, PatWildMulti};
use ast::PatWildSingle;
use ast::{PolyTraitRef, QSelf};
use ast::{Return, BiShl, BiShr, Stmt, StmtDecl};
use ast::{StmtExpr, StmtSemi, StmtMac, VariantData, StructField};
use ast::{BiSub, StrStyle};
use ast::{SelfExplicit, SelfRegion, SelfStatic, SelfValue};
use ast::{Delimited, SequenceRepetition, TokenTree, TraitItem, TraitRef};
use ast::{TtDelimited, TtSequence, TtToken};
use ast::{Ty, Ty_, TypeBinding, TyMac};
use ast::{TyFixedLengthVec, TyBareFn, TyTypeof, TyInfer};
use ast::{TyParam, TyParamBound, TyParen, TyPath, TyPolyTraitRef, TyPtr};
use ast::{TyRptr, TyTup, TyU32, TyVec};
use ast::{TypeImplItem, TypeTraitItem};
use ast::{UnnamedField, UnsafeBlock};
use ast::{ViewPath, ViewPathGlob, ViewPathList, ViewPathSimple};
use ast::{Visibility, WhereClause};
use ast;
use ast_util::{self, ident_to_path};
use codemap::{self, Span, BytePos, Spanned, spanned, mk_sp, CodeMap};
use diagnostic;
use ext::tt::macro_parser;
use parse;
use parse::attr::ParserAttr;
use parse::classify;
use parse::common::{SeqSep, seq_sep_none, seq_sep_trailing_allowed};
use parse::lexer::{Reader, TokenAndSpan};
use parse::obsolete::{ParserObsoleteMethods, ObsoleteSyntax};
use parse::token::{self, MatchNt, SubstNt, SpecialVarNt, InternedString};
use parse::token::{keywords, special_idents, SpecialMacroVar};
use parse::{new_sub_parser_from_file, ParseSess};
use util::parser::{AssocOp, Fixity};
use print::pprust;
use ptr::P;
use owned_slice::OwnedSlice;
use parse::PResult;
use diagnostic::FatalError;

use std::collections::HashSet;
use std::io::prelude::*;
use std::mem;
use std::path::{Path, PathBuf};
use std::rc::Rc;
use std::slice;

bitflags! {
    flags Restrictions: u8 {
        const RESTRICTION_STMT_EXPR         = 1 << 0,
        const RESTRICTION_NO_STRUCT_LITERAL = 1 << 1,
    }
}

type ItemInfo = (Ident, Item_, Option<Vec<Attribute> >);

/// How to parse a path. There are four different kinds of paths, all of which
/// are parsed somewhat differently.
#[derive(Copy, Clone, PartialEq)]
pub enum PathParsingMode {
    /// A path with no type parameters; e.g. `foo::bar::Baz`
    NoTypesAllowed,
    /// A path with a lifetime and type parameters, with no double colons
    /// before the type parameters; e.g. `foo::bar<'a>::Baz<T>`
    LifetimeAndTypesWithoutColons,
    /// A path with a lifetime and type parameters with double colons before
    /// the type parameters; e.g. `foo::bar::<'a>::Baz::<T>`
    LifetimeAndTypesWithColons,
}

/// How to parse a bound, whether to allow bound modifiers such as `?`.
#[derive(Copy, Clone, PartialEq)]
pub enum BoundParsingMode {
    Bare,
    Modified,
}

/// Possibly accept an `token::Interpolated` expression (a pre-parsed expression
/// dropped into the token stream, which happens while parsing the result of
/// macro expansion). Placement of these is not as complex as I feared it would
/// be. The important thing is to make sure that lookahead doesn't balk at
/// `token::Interpolated` tokens.
macro_rules! maybe_whole_expr {
    ($p:expr) => (
        {
            let found = match $p.token {
                token::Interpolated(token::NtExpr(ref e)) => {
                    Some((*e).clone())
                }
                token::Interpolated(token::NtPath(_)) => {
                    // FIXME: The following avoids an issue with lexical borrowck scopes,
                    // but the clone is unfortunate.
                    let pt = match $p.token {
                        token::Interpolated(token::NtPath(ref pt)) => (**pt).clone(),
                        _ => unreachable!()
                    };
                    let span = $p.span;
                    Some($p.mk_expr(span.lo, span.hi, ExprPath(None, pt)))
                }
                token::Interpolated(token::NtBlock(_)) => {
                    // FIXME: The following avoids an issue with lexical borrowck scopes,
                    // but the clone is unfortunate.
                    let b = match $p.token {
                        token::Interpolated(token::NtBlock(ref b)) => (*b).clone(),
                        _ => unreachable!()
                    };
                    let span = $p.span;
                    Some($p.mk_expr(span.lo, span.hi, ExprBlock(b)))
                }
                _ => None
            };
            match found {
                Some(e) => {
                    try!($p.bump());
                    return Ok(e);
                }
                None => ()
            }
        }
    )
}

/// As maybe_whole_expr, but for things other than expressions
macro_rules! maybe_whole {
    ($p:expr, $constructor:ident) => (
        {
            let found = match ($p).token {
                token::Interpolated(token::$constructor(_)) => {
                    Some(try!(($p).bump_and_get()))
                }
                _ => None
            };
            if let Some(token::Interpolated(token::$constructor(x))) = found {
                return Ok(x.clone());
            }
        }
    );
    (no_clone $p:expr, $constructor:ident) => (
        {
            let found = match ($p).token {
                token::Interpolated(token::$constructor(_)) => {
                    Some(try!(($p).bump_and_get()))
                }
                _ => None
            };
            if let Some(token::Interpolated(token::$constructor(x))) = found {
                return Ok(x);
            }
        }
    );
    (deref $p:expr, $constructor:ident) => (
        {
            let found = match ($p).token {
                token::Interpolated(token::$constructor(_)) => {
                    Some(try!(($p).bump_and_get()))
                }
                _ => None
            };
            if let Some(token::Interpolated(token::$constructor(x))) = found {
                return Ok((*x).clone());
            }
        }
    );
    (Some deref $p:expr, $constructor:ident) => (
        {
            let found = match ($p).token {
                token::Interpolated(token::$constructor(_)) => {
                    Some(try!(($p).bump_and_get()))
                }
                _ => None
            };
            if let Some(token::Interpolated(token::$constructor(x))) = found {
                return Ok(Some((*x).clone()));
            }
        }
    );
    (pair_empty $p:expr, $constructor:ident) => (
        {
            let found = match ($p).token {
                token::Interpolated(token::$constructor(_)) => {
                    Some(try!(($p).bump_and_get()))
                }
                _ => None
            };
            if let Some(token::Interpolated(token::$constructor(x))) = found {
                return Ok((Vec::new(), x));
            }
        }
    )
}


fn maybe_append(mut lhs: Vec<Attribute>, rhs: Option<Vec<Attribute>>)
                -> Vec<Attribute> {
    if let Some(ref attrs) = rhs {
        lhs.extend(attrs.iter().cloned())
    }
    lhs
}

/* ident is handled by common.rs */

pub struct Parser<'a> {
    pub sess: &'a ParseSess,
    /// the current token:
    pub token: token::Token,
    /// the span of the current token:
    pub span: Span,
    /// the span of the prior token:
    pub last_span: Span,
    pub cfg: CrateConfig,
    /// the previous token or None (only stashed sometimes).
    pub last_token: Option<Box<token::Token>>,
    pub buffer: [TokenAndSpan; 4],
    pub buffer_start: isize,
    pub buffer_end: isize,
    pub tokens_consumed: usize,
    pub restrictions: Restrictions,
    pub quote_depth: usize, // not (yet) related to the quasiquoter
    pub reader: Box<Reader+'a>,
    pub interner: Rc<token::IdentInterner>,
    /// The set of seen errors about obsolete syntax. Used to suppress
    /// extra detail when the same error is seen twice
    pub obsolete_set: HashSet<ObsoleteSyntax>,
    /// Used to determine the path to externally loaded source files
    pub mod_path_stack: Vec<InternedString>,
    /// Stack of spans of open delimiters. Used for error message.
    pub open_braces: Vec<Span>,
    /// Flag if this parser "owns" the directory that it is currently parsing
    /// in. This will affect how nested files are looked up.
    pub owns_directory: bool,
    /// Name of the root module this parser originated from. If `None`, then the
    /// name is not known. This does not change while the parser is descending
    /// into modules, and sub-parsers have new values for this name.
    pub root_module_name: Option<String>,
    pub expected_tokens: Vec<TokenType>,
}

#[derive(PartialEq, Eq, Clone)]
pub enum TokenType {
    Token(token::Token),
    Keyword(keywords::Keyword),
    Operator,
}

impl TokenType {
    fn to_string(&self) -> String {
        match *self {
            TokenType::Token(ref t) => format!("`{}`", Parser::token_to_string(t)),
            TokenType::Operator => "an operator".to_string(),
            TokenType::Keyword(kw) => format!("`{}`", kw.to_name()),
        }
    }
}

fn is_plain_ident_or_underscore(t: &token::Token) -> bool {
    t.is_plain_ident() || *t == token::Underscore
}

/// Information about the path to a module.
pub struct ModulePath {
    pub name: String,
    pub path_exists: bool,
    pub result: Result<ModulePathSuccess, ModulePathError>,
}

pub struct ModulePathSuccess {
    pub path: ::std::path::PathBuf,
    pub owns_directory: bool,
}

pub struct ModulePathError {
    pub err_msg: String,
    pub help_msg: String,
}


impl<'a> Parser<'a> {
    pub fn new(sess: &'a ParseSess,
               cfg: ast::CrateConfig,
               mut rdr: Box<Reader+'a>)
               -> Parser<'a>
    {
        let tok0 = rdr.real_token();
        let span = tok0.sp;
        let placeholder = TokenAndSpan {
            tok: token::Underscore,
            sp: span,
        };

        Parser {
            reader: rdr,
            interner: token::get_ident_interner(),
            sess: sess,
            cfg: cfg,
            token: tok0.tok,
            span: span,
            last_span: span,
            last_token: None,
            buffer: [
                placeholder.clone(),
                placeholder.clone(),
                placeholder.clone(),
                placeholder.clone(),
            ],
            buffer_start: 0,
            buffer_end: 0,
            tokens_consumed: 0,
            restrictions: Restrictions::empty(),
            quote_depth: 0,
            obsolete_set: HashSet::new(),
            mod_path_stack: Vec::new(),
            open_braces: Vec::new(),
            owns_directory: true,
            root_module_name: None,
            expected_tokens: Vec::new(),
        }
    }

    // Panicing fns (for now!)
    // This is so that the quote_*!() syntax extensions
    pub fn parse_expr(&mut self) -> P<Expr> {
        panictry!(self.parse_expr_nopanic())
    }

    pub fn parse_item(&mut self) -> Option<P<Item>> {
        panictry!(self.parse_item_nopanic())
    }

    pub fn parse_pat(&mut self) -> P<Pat> {
        panictry!(self.parse_pat_nopanic())
    }

    pub fn parse_arm(&mut self) -> Arm {
        panictry!(self.parse_arm_nopanic())
    }

    pub fn parse_ty(&mut self) -> P<Ty> {
        panictry!(self.parse_ty_nopanic())
    }

    pub fn parse_stmt(&mut self) -> Option<P<Stmt>> {
        panictry!(self.parse_stmt_nopanic())
    }

    /// Convert a token to a string using self's reader
    pub fn token_to_string(token: &token::Token) -> String {
        pprust::token_to_string(token)
    }

    /// Convert the current token to a string using self's reader
    pub fn this_token_to_string(&self) -> String {
        Parser::token_to_string(&self.token)
    }

    pub fn unexpected_last(&self, t: &token::Token) -> FatalError {
        let token_str = Parser::token_to_string(t);
        let last_span = self.last_span;
        self.span_fatal(last_span, &format!("unexpected token: `{}`",
                                                token_str))
    }

    pub fn unexpected(&mut self) -> FatalError {
        match self.expect_one_of(&[], &[]) {
            Err(e) => e,
            Ok(_) => unreachable!()
        }
    }

    /// Expect and consume the token t. Signal an error if
    /// the next token is not t.
    pub fn expect(&mut self, t: &token::Token) -> PResult<()> {
        if self.expected_tokens.is_empty() {
            if self.token == *t {
                self.bump()
            } else {
                let token_str = Parser::token_to_string(t);
                let this_token_str = self.this_token_to_string();
                Err(self.fatal(&format!("expected `{}`, found `{}`",
                                   token_str,
                                   this_token_str)))
            }
        } else {
<<<<<<< HEAD
            // FIXME: Using this because `slice::ref_slice` is unstable.
            let slice = unsafe {
                slice::from_raw_parts(t, 1)
            };
            self.expect_one_of(slice, &[])
=======
            self.expect_one_of(unsafe { slice::from_raw_parts(t, 1) }, &[])
>>>>>>> 76f3669a
        }
    }

    /// Expect next token to be edible or inedible token.  If edible,
    /// then consume it; if inedible, then return without consuming
    /// anything.  Signal a fatal error if next token is unexpected.
    pub fn expect_one_of(&mut self,
                         edible: &[token::Token],
                         inedible: &[token::Token]) -> PResult<()>{
        fn tokens_to_string(tokens: &[TokenType]) -> String {
            let mut i = tokens.iter();
            // This might be a sign we need a connect method on Iterator.
            let b = i.next()
                     .map_or("".to_string(), |t| t.to_string());
            i.enumerate().fold(b, |mut b, (i, ref a)| {
                if tokens.len() > 2 && i == tokens.len() - 2 {
                    b.push_str(", or ");
                } else if tokens.len() == 2 && i == tokens.len() - 2 {
                    b.push_str(" or ");
                } else {
                    b.push_str(", ");
                }
                b.push_str(&*a.to_string());
                b
            })
        }
        if edible.contains(&self.token) {
            self.bump()
        } else if inedible.contains(&self.token) {
            // leave it in the input
            Ok(())
        } else {
            let mut expected = edible.iter()
                .map(|x| TokenType::Token(x.clone()))
                .chain(inedible.iter().map(|x| TokenType::Token(x.clone())))
                .chain(self.expected_tokens.iter().cloned())
                .collect::<Vec<_>>();
            expected.sort_by(|a, b| a.to_string().cmp(&b.to_string()));
            expected.dedup();
            let expect = tokens_to_string(&expected[..]);
            let actual = self.this_token_to_string();
            Err(self.fatal(
                &(if expected.len() > 1 {
                    (format!("expected one of {}, found `{}`",
                             expect,
                             actual))
                } else if expected.is_empty() {
                    (format!("unexpected token: `{}`",
                             actual))
                } else {
                    (format!("expected {}, found `{}`",
                             expect,
                             actual))
                })[..]
            ))
        }
    }

    /// Check for erroneous `ident { }`; if matches, signal error and
    /// recover (without consuming any expected input token).  Returns
    /// true if and only if input was consumed for recovery.
    pub fn check_for_erroneous_unit_struct_expecting(&mut self,
                                                     expected: &[token::Token])
                                                     -> PResult<bool> {
        if self.token == token::OpenDelim(token::Brace)
            && expected.iter().all(|t| *t != token::OpenDelim(token::Brace))
            && self.look_ahead(1, |t| *t == token::CloseDelim(token::Brace)) {
            // matched; signal non-fatal error and recover.
            let span = self.span;
            self.span_err(span,
                          "unit-like struct construction is written with no trailing `{ }`");
            try!(self.eat(&token::OpenDelim(token::Brace)));
            try!(self.eat(&token::CloseDelim(token::Brace)));
            Ok(true)
        } else {
            Ok(false)
        }
    }

    /// Commit to parsing a complete expression `e` expected to be
    /// followed by some token from the set edible + inedible.  Recover
    /// from anticipated input errors, discarding erroneous characters.
    pub fn commit_expr(&mut self, e: &Expr, edible: &[token::Token],
                       inedible: &[token::Token]) -> PResult<()> {
        debug!("commit_expr {:?}", e);
        if let ExprPath(..) = e.node {
            // might be unit-struct construction; check for recoverableinput error.
            let expected = edible.iter()
                .cloned()
                .chain(inedible.iter().cloned())
                .collect::<Vec<_>>();
            try!(self.check_for_erroneous_unit_struct_expecting(&expected[..]));
        }
        self.expect_one_of(edible, inedible)
    }

    pub fn commit_expr_expecting(&mut self, e: &Expr, edible: token::Token) -> PResult<()> {
        self.commit_expr(e, &[edible], &[])
    }

    /// Commit to parsing a complete statement `s`, which expects to be
    /// followed by some token from the set edible + inedible.  Check
    /// for recoverable input errors, discarding erroneous characters.
    pub fn commit_stmt(&mut self, edible: &[token::Token],
                       inedible: &[token::Token]) -> PResult<()> {
        if self.last_token
               .as_ref()
               .map_or(false, |t| t.is_ident() || t.is_path()) {
            let expected = edible.iter()
                .cloned()
                .chain(inedible.iter().cloned())
                .collect::<Vec<_>>();
            try!(self.check_for_erroneous_unit_struct_expecting(&expected));
        }
        self.expect_one_of(edible, inedible)
    }

    pub fn commit_stmt_expecting(&mut self, edible: token::Token) -> PResult<()> {
        self.commit_stmt(&[edible], &[])
    }

    pub fn parse_ident(&mut self) -> PResult<ast::Ident> {
        self.check_strict_keywords();
        try!(self.check_reserved_keywords());
        match self.token {
            token::Ident(i, _) => {
                try!(self.bump());
                Ok(i)
            }
            token::Interpolated(token::NtIdent(..)) => {
                self.bug("ident interpolation not converted to real token");
            }
            _ => {
                let token_str = self.this_token_to_string();
                Err(self.fatal(&format!("expected ident, found `{}`",
                                    token_str)))
            }
        }
    }

    pub fn parse_ident_or_self_type(&mut self) -> PResult<ast::Ident> {
        if self.is_self_type_ident() {
            self.expect_self_type_ident()
        } else {
            self.parse_ident()
        }
    }

    pub fn parse_path_list_item(&mut self) -> PResult<ast::PathListItem> {
        let lo = self.span.lo;
        let node = if try!(self.eat_keyword(keywords::SelfValue)) {
            let rename = try!(self.parse_rename());
            ast::PathListMod { id: ast::DUMMY_NODE_ID, rename: rename }
        } else {
            let ident = try!(self.parse_ident());
            let rename = try!(self.parse_rename());
            ast::PathListIdent { name: ident, rename: rename, id: ast::DUMMY_NODE_ID }
        };
        let hi = self.last_span.hi;
        Ok(spanned(lo, hi, node))
    }

    /// Check if the next token is `tok`, and return `true` if so.
    ///
    /// This method is will automatically add `tok` to `expected_tokens` if `tok` is not
    /// encountered.
    pub fn check(&mut self, tok: &token::Token) -> bool {
        let is_present = self.token == *tok;
        if !is_present { self.expected_tokens.push(TokenType::Token(tok.clone())); }
        is_present
    }

    /// Consume token 'tok' if it exists. Returns true if the given
    /// token was present, false otherwise.
    pub fn eat(&mut self, tok: &token::Token) -> PResult<bool> {
        let is_present = self.check(tok);
        if is_present { try!(self.bump())}
        Ok(is_present)
    }

    pub fn check_keyword(&mut self, kw: keywords::Keyword) -> bool {
        self.expected_tokens.push(TokenType::Keyword(kw));
        self.token.is_keyword(kw)
    }

    /// If the next token is the given keyword, eat it and return
    /// true. Otherwise, return false.
    pub fn eat_keyword(&mut self, kw: keywords::Keyword) -> PResult<bool> {
        if self.check_keyword(kw) {
            try!(self.bump());
            Ok(true)
        } else {
            Ok(false)
        }
    }

    pub fn eat_keyword_noexpect(&mut self, kw: keywords::Keyword) -> PResult<bool> {
        if self.token.is_keyword(kw) {
            try!(self.bump());
            Ok(true)
        } else {
            Ok(false)
        }
    }

    /// If the given word is not a keyword, signal an error.
    /// If the next token is not the given word, signal an error.
    /// Otherwise, eat it.
    pub fn expect_keyword(&mut self, kw: keywords::Keyword) -> PResult<()> {
        if !try!(self.eat_keyword(kw) ){
            self.expect_one_of(&[], &[])
        } else {
            Ok(())
        }
    }

    /// Signal an error if the given string is a strict keyword
    pub fn check_strict_keywords(&mut self) {
        if self.token.is_strict_keyword() {
            let token_str = self.this_token_to_string();
            let span = self.span;
            self.span_err(span,
                          &format!("expected identifier, found keyword `{}`",
                                  token_str));
        }
    }

    /// Signal an error if the current token is a reserved keyword
    pub fn check_reserved_keywords(&mut self) -> PResult<()>{
        if self.token.is_reserved_keyword() {
            let token_str = self.this_token_to_string();
            Err(self.fatal(&format!("`{}` is a reserved keyword",
                               token_str)))
        } else {
            Ok(())
        }
    }

    /// Expect and consume an `&`. If `&&` is seen, replace it with a single
    /// `&` and continue. If an `&` is not seen, signal an error.
    fn expect_and(&mut self) -> PResult<()> {
        self.expected_tokens.push(TokenType::Token(token::BinOp(token::And)));
        match self.token {
            token::BinOp(token::And) => self.bump(),
            token::AndAnd => {
                let span = self.span;
                let lo = span.lo + BytePos(1);
                Ok(self.replace_token(token::BinOp(token::And), lo, span.hi))
            }
            _ => self.expect_one_of(&[], &[])
        }
    }

    pub fn expect_no_suffix(&self, sp: Span, kind: &str, suffix: Option<ast::Name>) {
        match suffix {
            None => {/* everything ok */}
            Some(suf) => {
                let text = suf.as_str();
                if text.is_empty() {
                    self.span_bug(sp, "found empty literal suffix in Some")
                }
                self.span_err(sp, &*format!("{} with a suffix is invalid", kind));
            }
        }
    }


    /// Attempt to consume a `<`. If `<<` is seen, replace it with a single
    /// `<` and continue. If a `<` is not seen, return false.
    ///
    /// This is meant to be used when parsing generics on a path to get the
    /// starting token.
    fn eat_lt(&mut self) -> PResult<bool> {
        self.expected_tokens.push(TokenType::Token(token::Lt));
        match self.token {
            token::Lt => { try!(self.bump()); Ok(true)}
            token::BinOp(token::Shl) => {
                let span = self.span;
                let lo = span.lo + BytePos(1);
                self.replace_token(token::Lt, lo, span.hi);
                Ok(true)
            }
            _ => Ok(false),
        }
    }

    fn expect_lt(&mut self) -> PResult<()> {
        if !try!(self.eat_lt()) {
            self.expect_one_of(&[], &[])
        } else {
            Ok(())
        }
    }

    /// Expect and consume a GT. if a >> is seen, replace it
    /// with a single > and continue. If a GT is not seen,
    /// signal an error.
    pub fn expect_gt(&mut self) -> PResult<()> {
        self.expected_tokens.push(TokenType::Token(token::Gt));
        match self.token {
            token::Gt => self.bump(),
            token::BinOp(token::Shr) => {
                let span = self.span;
                let lo = span.lo + BytePos(1);
                Ok(self.replace_token(token::Gt, lo, span.hi))
            }
            token::BinOpEq(token::Shr) => {
                let span = self.span;
                let lo = span.lo + BytePos(1);
                Ok(self.replace_token(token::Ge, lo, span.hi))
            }
            token::Ge => {
                let span = self.span;
                let lo = span.lo + BytePos(1);
                Ok(self.replace_token(token::Eq, lo, span.hi))
            }
            _ => {
                let gt_str = Parser::token_to_string(&token::Gt);
                let this_token_str = self.this_token_to_string();
                Err(self.fatal(&format!("expected `{}`, found `{}`",
                                   gt_str,
                                   this_token_str)))
            }
        }
    }

    pub fn parse_seq_to_before_gt_or_return<T, F>(&mut self,
                                                  sep: Option<token::Token>,
                                                  mut f: F)
                                                  -> PResult<(OwnedSlice<T>, bool)> where
        F: FnMut(&mut Parser) -> PResult<Option<T>>,
    {
        let mut v = Vec::new();
        // This loop works by alternating back and forth between parsing types
        // and commas.  For example, given a string `A, B,>`, the parser would
        // first parse `A`, then a comma, then `B`, then a comma. After that it
        // would encounter a `>` and stop. This lets the parser handle trailing
        // commas in generic parameters, because it can stop either after
        // parsing a type or after parsing a comma.
        for i in 0.. {
            if self.check(&token::Gt)
                || self.token == token::BinOp(token::Shr)
                || self.token == token::Ge
                || self.token == token::BinOpEq(token::Shr) {
                break;
            }

            if i % 2 == 0 {
                match try!(f(self)) {
                    Some(result) => v.push(result),
                    None => return Ok((OwnedSlice::from_vec(v), true))
                }
            } else {
                if let Some(t) = sep.as_ref() {
                    try!(self.expect(t));
                }

            }
        }
        return Ok((OwnedSlice::from_vec(v), false));
    }

    /// Parse a sequence bracketed by '<' and '>', stopping
    /// before the '>'.
    pub fn parse_seq_to_before_gt<T, F>(&mut self,
                                        sep: Option<token::Token>,
                                        mut f: F)
                                        -> PResult<OwnedSlice<T>> where
        F: FnMut(&mut Parser) -> PResult<T>,
    {
        let (result, returned) = try!(self.parse_seq_to_before_gt_or_return(sep,
                                                    |p| Ok(Some(try!(f(p))))));
        assert!(!returned);
        return Ok(result);
    }

    pub fn parse_seq_to_gt<T, F>(&mut self,
                                 sep: Option<token::Token>,
                                 f: F)
                                 -> PResult<OwnedSlice<T>> where
        F: FnMut(&mut Parser) -> PResult<T>,
    {
        let v = try!(self.parse_seq_to_before_gt(sep, f));
        try!(self.expect_gt());
        return Ok(v);
    }

    pub fn parse_seq_to_gt_or_return<T, F>(&mut self,
                                           sep: Option<token::Token>,
                                           f: F)
                                           -> PResult<(OwnedSlice<T>, bool)> where
        F: FnMut(&mut Parser) -> PResult<Option<T>>,
    {
        let (v, returned) = try!(self.parse_seq_to_before_gt_or_return(sep, f));
        if !returned {
            try!(self.expect_gt());
        }
        return Ok((v, returned));
    }

    /// Parse a sequence, including the closing delimiter. The function
    /// f must consume tokens until reaching the next separator or
    /// closing bracket.
    pub fn parse_seq_to_end<T, F>(&mut self,
                                  ket: &token::Token,
                                  sep: SeqSep,
                                  f: F)
                                  -> PResult<Vec<T>> where
        F: FnMut(&mut Parser) -> PResult<T>,
    {
        let val = try!(self.parse_seq_to_before_end(ket, sep, f));
        try!(self.bump());
        Ok(val)
    }

    /// Parse a sequence, not including the closing delimiter. The function
    /// f must consume tokens until reaching the next separator or
    /// closing bracket.
    pub fn parse_seq_to_before_end<T, F>(&mut self,
                                         ket: &token::Token,
                                         sep: SeqSep,
                                         mut f: F)
                                         -> PResult<Vec<T>> where
        F: FnMut(&mut Parser) -> PResult<T>,
    {
        let mut first: bool = true;
        let mut v = vec!();
        while self.token != *ket {
            match sep.sep {
              Some(ref t) => {
                if first { first = false; }
                else { try!(self.expect(t)); }
              }
              _ => ()
            }
            if sep.trailing_sep_allowed && self.check(ket) { break; }
            v.push(try!(f(self)));
        }
        return Ok(v);
    }

    /// Parse a sequence, including the closing delimiter. The function
    /// f must consume tokens until reaching the next separator or
    /// closing bracket.
    pub fn parse_unspanned_seq<T, F>(&mut self,
                                     bra: &token::Token,
                                     ket: &token::Token,
                                     sep: SeqSep,
                                     f: F)
                                     -> PResult<Vec<T>> where
        F: FnMut(&mut Parser) -> PResult<T>,
    {
        try!(self.expect(bra));
        let result = try!(self.parse_seq_to_before_end(ket, sep, f));
        try!(self.bump());
        Ok(result)
    }

    /// Parse a sequence parameter of enum variant. For consistency purposes,
    /// these should not be empty.
    pub fn parse_enum_variant_seq<T, F>(&mut self,
                                        bra: &token::Token,
                                        ket: &token::Token,
                                        sep: SeqSep,
                                        f: F)
                                        -> PResult<Vec<T>> where
        F: FnMut(&mut Parser) -> PResult<T>,
    {
        let result = try!(self.parse_unspanned_seq(bra, ket, sep, f));
        if result.is_empty() {
            let last_span = self.last_span;
            self.span_err(last_span,
            "nullary enum variants are written with no trailing `( )`");
        }
        Ok(result)
    }

    // NB: Do not use this function unless you actually plan to place the
    // spanned list in the AST.
    pub fn parse_seq<T, F>(&mut self,
                           bra: &token::Token,
                           ket: &token::Token,
                           sep: SeqSep,
                           f: F)
                           -> PResult<Spanned<Vec<T>>> where
        F: FnMut(&mut Parser) -> PResult<T>,
    {
        let lo = self.span.lo;
        try!(self.expect(bra));
        let result = try!(self.parse_seq_to_before_end(ket, sep, f));
        let hi = self.span.hi;
        try!(self.bump());
        Ok(spanned(lo, hi, result))
    }

    /// Advance the parser by one token
    pub fn bump(&mut self) -> PResult<()> {
        self.last_span = self.span;
        // Stash token for error recovery (sometimes; clone is not necessarily cheap).
        self.last_token = if self.token.is_ident() ||
                          self.token.is_path() ||
                          self.token == token::Comma {
            Some(Box::new(self.token.clone()))
        } else {
            None
        };
        let next = if self.buffer_start == self.buffer_end {
            self.reader.real_token()
        } else {
            // Avoid token copies with `replace`.
            let buffer_start = self.buffer_start as usize;
            let next_index = (buffer_start + 1) & 3;
            self.buffer_start = next_index as isize;

            let placeholder = TokenAndSpan {
                tok: token::Underscore,
                sp: self.span,
            };
            mem::replace(&mut self.buffer[buffer_start], placeholder)
        };
        self.span = next.sp;
        self.token = next.tok;
        self.tokens_consumed += 1;
        self.expected_tokens.clear();
        // check after each token
        self.check_unknown_macro_variable()
    }

    /// Advance the parser by one token and return the bumped token.
    pub fn bump_and_get(&mut self) -> PResult<token::Token> {
        let old_token = mem::replace(&mut self.token, token::Underscore);
        try!(self.bump());
        Ok(old_token)
    }

    /// EFFECT: replace the current token and span with the given one
    pub fn replace_token(&mut self,
                         next: token::Token,
                         lo: BytePos,
                         hi: BytePos) {
        self.last_span = mk_sp(self.span.lo, lo);
        self.token = next;
        self.span = mk_sp(lo, hi);
    }
    pub fn buffer_length(&mut self) -> isize {
        if self.buffer_start <= self.buffer_end {
            return self.buffer_end - self.buffer_start;
        }
        return (4 - self.buffer_start) + self.buffer_end;
    }
    pub fn look_ahead<R, F>(&mut self, distance: usize, f: F) -> R where
        F: FnOnce(&token::Token) -> R,
    {
        let dist = distance as isize;
        while self.buffer_length() < dist {
            self.buffer[self.buffer_end as usize] = self.reader.real_token();
            self.buffer_end = (self.buffer_end + 1) & 3;
        }
        f(&self.buffer[((self.buffer_start + dist - 1) & 3) as usize].tok)
    }
    pub fn fatal(&self, m: &str) -> diagnostic::FatalError {
        self.sess.span_diagnostic.span_fatal(self.span, m)
    }
    pub fn span_fatal(&self, sp: Span, m: &str) -> diagnostic::FatalError {
        self.sess.span_diagnostic.span_fatal(sp, m)
    }
    pub fn span_fatal_help(&self, sp: Span, m: &str, help: &str) -> diagnostic::FatalError {
        self.span_err(sp, m);
        self.fileline_help(sp, help);
        diagnostic::FatalError
    }
    pub fn span_note(&self, sp: Span, m: &str) {
        self.sess.span_diagnostic.span_note(sp, m)
    }
    pub fn span_help(&self, sp: Span, m: &str) {
        self.sess.span_diagnostic.span_help(sp, m)
    }
    pub fn span_suggestion(&self, sp: Span, m: &str, n: String) {
        self.sess.span_diagnostic.span_suggestion(sp, m, n)
    }
    pub fn fileline_help(&self, sp: Span, m: &str) {
        self.sess.span_diagnostic.fileline_help(sp, m)
    }
    pub fn bug(&self, m: &str) -> ! {
        self.sess.span_diagnostic.span_bug(self.span, m)
    }
    pub fn warn(&self, m: &str) {
        self.sess.span_diagnostic.span_warn(self.span, m)
    }
    pub fn span_warn(&self, sp: Span, m: &str) {
        self.sess.span_diagnostic.span_warn(sp, m)
    }
    pub fn span_err(&self, sp: Span, m: &str) {
        self.sess.span_diagnostic.span_err(sp, m)
    }
    pub fn span_bug(&self, sp: Span, m: &str) -> ! {
        self.sess.span_diagnostic.span_bug(sp, m)
    }
    pub fn abort_if_errors(&self) {
        self.sess.span_diagnostic.handler().abort_if_errors();
    }

    pub fn id_to_interned_str(&mut self, id: Ident) -> InternedString {
        id.name.as_str()
    }

    /// Is the current token one of the keywords that signals a bare function
    /// type?
    pub fn token_is_bare_fn_keyword(&mut self) -> bool {
        self.check_keyword(keywords::Fn) ||
            self.check_keyword(keywords::Unsafe) ||
            self.check_keyword(keywords::Extern)
    }

    pub fn get_lifetime(&mut self) -> ast::Ident {
        match self.token {
            token::Lifetime(ref ident) => *ident,
            _ => self.bug("not a lifetime"),
        }
    }

    pub fn parse_for_in_type(&mut self) -> PResult<Ty_> {
        /*
        Parses whatever can come after a `for` keyword in a type.
        The `for` has already been consumed.

        Deprecated:

        - for <'lt> |S| -> T

        Eventually:

        - for <'lt> [unsafe] [extern "ABI"] fn (S) -> T
        - for <'lt> path::foo(a, b)

        */

        // parse <'lt>
        let lo = self.span.lo;

        let lifetime_defs = try!(self.parse_late_bound_lifetime_defs());

        // examine next token to decide to do
        if self.token_is_bare_fn_keyword() {
            self.parse_ty_bare_fn(lifetime_defs)
        } else {
            let hi = self.span.hi;
            let trait_ref = try!(self.parse_trait_ref());
            let poly_trait_ref = ast::PolyTraitRef { bound_lifetimes: lifetime_defs,
                                                     trait_ref: trait_ref,
                                                     span: mk_sp(lo, hi)};
            let other_bounds = if try!(self.eat(&token::BinOp(token::Plus)) ){
                try!(self.parse_ty_param_bounds(BoundParsingMode::Bare))
            } else {
                OwnedSlice::empty()
            };
            let all_bounds =
                Some(TraitTyParamBound(poly_trait_ref, TraitBoundModifier::None)).into_iter()
                .chain(other_bounds.into_vec())
                .collect();
            Ok(ast::TyPolyTraitRef(all_bounds))
        }
    }

    pub fn parse_ty_path(&mut self) -> PResult<Ty_> {
        Ok(TyPath(None, try!(self.parse_path(LifetimeAndTypesWithoutColons))))
    }

    /// parse a TyBareFn type:
    pub fn parse_ty_bare_fn(&mut self, lifetime_defs: Vec<ast::LifetimeDef>) -> PResult<Ty_> {
        /*

        [unsafe] [extern "ABI"] fn <'lt> (S) -> T
         ^~~~^           ^~~~^     ^~~~^ ^~^    ^
           |               |         |    |     |
           |               |         |    |   Return type
           |               |         |  Argument types
           |               |     Lifetimes
           |              ABI
        Function Style
        */

        let unsafety = try!(self.parse_unsafety());
        let abi = if try!(self.eat_keyword(keywords::Extern) ){
            try!(self.parse_opt_abi()).unwrap_or(abi::C)
        } else {
            abi::Rust
        };

        try!(self.expect_keyword(keywords::Fn));
        let (inputs, variadic) = try!(self.parse_fn_args(false, true));
        let ret_ty = try!(self.parse_ret_ty());
        let decl = P(FnDecl {
            inputs: inputs,
            output: ret_ty,
            variadic: variadic
        });
        Ok(TyBareFn(P(BareFnTy {
            abi: abi,
            unsafety: unsafety,
            lifetimes: lifetime_defs,
            decl: decl
        })))
    }

    /// Parses an obsolete closure kind (`&:`, `&mut:`, or `:`).
    pub fn parse_obsolete_closure_kind(&mut self) -> PResult<()> {
         let lo = self.span.lo;
        if
            self.check(&token::BinOp(token::And)) &&
            self.look_ahead(1, |t| t.is_keyword(keywords::Mut)) &&
            self.look_ahead(2, |t| *t == token::Colon)
        {
            try!(self.bump());
            try!(self.bump());
            try!(self.bump());
        } else if
            self.token == token::BinOp(token::And) &&
            self.look_ahead(1, |t| *t == token::Colon)
        {
            try!(self.bump());
            try!(self.bump());
        } else if
            try!(self.eat(&token::Colon))
        {
            /* nothing */
        } else {
            return Ok(());
        }

        let span = mk_sp(lo, self.span.hi);
        self.obsolete(span, ObsoleteSyntax::ClosureKind);
        Ok(())
    }

    pub fn parse_unsafety(&mut self) -> PResult<Unsafety> {
        if try!(self.eat_keyword(keywords::Unsafe)) {
            return Ok(Unsafety::Unsafe);
        } else {
            return Ok(Unsafety::Normal);
        }
    }

    /// Parse the items in a trait declaration
    pub fn parse_trait_items(&mut self) -> PResult<Vec<P<TraitItem>>> {
        self.parse_unspanned_seq(
            &token::OpenDelim(token::Brace),
            &token::CloseDelim(token::Brace),
            seq_sep_none(),
            |p| -> PResult<P<TraitItem>> {
            maybe_whole!(no_clone p, NtTraitItem);
            let mut attrs = p.parse_outer_attributes();
            let lo = p.span.lo;

            let (name, node) = if try!(p.eat_keyword(keywords::Type)) {
                let TyParam {ident, bounds, default, ..} = try!(p.parse_ty_param());
                try!(p.expect(&token::Semi));
                (ident, TypeTraitItem(bounds, default))
            } else if p.is_const_item() {
                try!(p.expect_keyword(keywords::Const));
                let ident = try!(p.parse_ident());
                try!(p.expect(&token::Colon));
                let ty = try!(p.parse_ty_sum());
                let default = if p.check(&token::Eq) {
                    try!(p.bump());
                    let expr = try!(p.parse_expr_nopanic());
                    try!(p.commit_expr_expecting(&expr, token::Semi));
                    Some(expr)
                } else {
                    try!(p.expect(&token::Semi));
                    None
                };
                (ident, ConstTraitItem(ty, default))
            } else {
                let (constness, unsafety, abi) = try!(p.parse_fn_front_matter());

                let ident = try!(p.parse_ident());
                let mut generics = try!(p.parse_generics());

                let (explicit_self, d) = try!(p.parse_fn_decl_with_self(|p|{
                    // This is somewhat dubious; We don't want to allow
                    // argument names to be left off if there is a
                    // definition...
                    p.parse_arg_general(false)
                }));

                generics.where_clause = try!(p.parse_where_clause());
                let sig = ast::MethodSig {
                    unsafety: unsafety,
                    constness: constness,
                    decl: d,
                    generics: generics,
                    abi: abi,
                    explicit_self: explicit_self,
                };

                let body = match p.token {
                  token::Semi => {
                    try!(p.bump());
                    debug!("parse_trait_methods(): parsing required method");
                    None
                  }
                  token::OpenDelim(token::Brace) => {
                    debug!("parse_trait_methods(): parsing provided method");
                    let (inner_attrs, body) =
                        try!(p.parse_inner_attrs_and_block());
                    attrs.extend(inner_attrs.iter().cloned());
                    Some(body)
                  }

                  _ => {
                      let token_str = p.this_token_to_string();
                      return Err(p.fatal(&format!("expected `;` or `{{`, found `{}`",
                                       token_str)[..]))
                  }
                };
                (ident, ast::MethodTraitItem(sig, body))
            };

            Ok(P(TraitItem {
                id: ast::DUMMY_NODE_ID,
                ident: name,
                attrs: attrs,
                node: node,
                span: mk_sp(lo, p.last_span.hi),
            }))
        })
    }

    /// Parse a possibly mutable type
    pub fn parse_mt(&mut self) -> PResult<MutTy> {
        let mutbl = try!(self.parse_mutability());
        let t = try!(self.parse_ty_nopanic());
        Ok(MutTy { ty: t, mutbl: mutbl })
    }

    /// Parse optional return type [ -> TY ] in function decl
    pub fn parse_ret_ty(&mut self) -> PResult<FunctionRetTy> {
        if try!(self.eat(&token::RArrow) ){
            if try!(self.eat(&token::Not) ){
                Ok(NoReturn(self.last_span))
            } else {
                Ok(Return(try!(self.parse_ty_nopanic())))
            }
        } else {
            let pos = self.span.lo;
            Ok(DefaultReturn(mk_sp(pos, pos)))
        }
    }

    /// Parse a type in a context where `T1+T2` is allowed.
    pub fn parse_ty_sum(&mut self) -> PResult<P<Ty>> {
        let lo = self.span.lo;
        let lhs = try!(self.parse_ty_nopanic());

        if !try!(self.eat(&token::BinOp(token::Plus)) ){
            return Ok(lhs);
        }

        let bounds = try!(self.parse_ty_param_bounds(BoundParsingMode::Bare));

        // In type grammar, `+` is treated like a binary operator,
        // and hence both L and R side are required.
        if bounds.is_empty() {
            let last_span = self.last_span;
            self.span_err(last_span,
                          "at least one type parameter bound \
                          must be specified");
        }

        let sp = mk_sp(lo, self.last_span.hi);
        let sum = ast::TyObjectSum(lhs, bounds);
        Ok(P(Ty {id: ast::DUMMY_NODE_ID, node: sum, span: sp}))
    }

    /// Parse a type.
    pub fn parse_ty_nopanic(&mut self) -> PResult<P<Ty>> {
        maybe_whole!(no_clone self, NtTy);

        let lo = self.span.lo;

        let t = if self.check(&token::OpenDelim(token::Paren)) {
            try!(self.bump());

            // (t) is a parenthesized ty
            // (t,) is the type of a tuple with only one field,
            // of type t
            let mut ts = vec![];
            let mut last_comma = false;
            while self.token != token::CloseDelim(token::Paren) {
                ts.push(try!(self.parse_ty_sum()));
                if self.check(&token::Comma) {
                    last_comma = true;
                    try!(self.bump());
                } else {
                    last_comma = false;
                    break;
                }
            }

            try!(self.expect(&token::CloseDelim(token::Paren)));
            if ts.len() == 1 && !last_comma {
                TyParen(ts.into_iter().nth(0).unwrap())
            } else {
                TyTup(ts)
            }
        } else if self.check(&token::BinOp(token::Star)) {
            // STAR POINTER (bare pointer?)
            try!(self.bump());
            TyPtr(try!(self.parse_ptr()))
        } else if self.check(&token::OpenDelim(token::Bracket)) {
            // VECTOR
            try!(self.expect(&token::OpenDelim(token::Bracket)));
            let t = try!(self.parse_ty_sum());

            // Parse the `; e` in `[ i32; e ]`
            // where `e` is a const expression
            let t = match try!(self.maybe_parse_fixed_length_of_vec()) {
                None => TyVec(t),
                Some(suffix) => TyFixedLengthVec(t, suffix)
            };
            try!(self.expect(&token::CloseDelim(token::Bracket)));
            t
        } else if self.check(&token::BinOp(token::And)) ||
                  self.token == token::AndAnd {
            // BORROWED POINTER
            try!(self.expect_and());
            try!(self.parse_borrowed_pointee())
        } else if self.check_keyword(keywords::For) {
            try!(self.parse_for_in_type())
        } else if self.token_is_bare_fn_keyword() {
            // BARE FUNCTION
            try!(self.parse_ty_bare_fn(Vec::new()))
        } else if try!(self.eat_keyword_noexpect(keywords::Typeof)) {
            // TYPEOF
            // In order to not be ambiguous, the type must be surrounded by parens.
            try!(self.expect(&token::OpenDelim(token::Paren)));
            let e = try!(self.parse_expr_nopanic());
            try!(self.expect(&token::CloseDelim(token::Paren)));
            TyTypeof(e)
        } else if try!(self.eat_lt()) {

            let (qself, path) =
                 try!(self.parse_qualified_path(NoTypesAllowed));

            TyPath(Some(qself), path)
        } else if self.check(&token::ModSep) ||
                  self.token.is_ident() ||
                  self.token.is_path() {
            let path = try!(self.parse_path(LifetimeAndTypesWithoutColons));
            if self.check(&token::Not) {
                // MACRO INVOCATION
                try!(self.bump());
                let delim = try!(self.expect_open_delim());
                let tts = try!(self.parse_seq_to_end(&token::CloseDelim(delim),
                                                     seq_sep_none(),
                                                     |p| p.parse_token_tree()));
                let hi = self.span.hi;
                TyMac(spanned(lo, hi, Mac_ { path: path, tts: tts, ctxt: EMPTY_CTXT }))
            } else {
                // NAMED TYPE
                TyPath(None, path)
            }
        } else if try!(self.eat(&token::Underscore) ){
            // TYPE TO BE INFERRED
            TyInfer
        } else {
            let this_token_str = self.this_token_to_string();
            let msg = format!("expected type, found `{}`", this_token_str);
            return Err(self.fatal(&msg[..]));
        };

        let sp = mk_sp(lo, self.last_span.hi);
        Ok(P(Ty {id: ast::DUMMY_NODE_ID, node: t, span: sp}))
    }

    pub fn parse_borrowed_pointee(&mut self) -> PResult<Ty_> {
        // look for `&'lt` or `&'foo ` and interpret `foo` as the region name:
        let opt_lifetime = try!(self.parse_opt_lifetime());

        let mt = try!(self.parse_mt());
        return Ok(TyRptr(opt_lifetime, mt));
    }

    pub fn parse_ptr(&mut self) -> PResult<MutTy> {
        let mutbl = if try!(self.eat_keyword(keywords::Mut) ){
            MutMutable
        } else if try!(self.eat_keyword(keywords::Const) ){
            MutImmutable
        } else {
            let span = self.last_span;
            self.span_err(span,
                          "bare raw pointers are no longer allowed, you should \
                           likely use `*mut T`, but otherwise `*T` is now \
                           known as `*const T`");
            MutImmutable
        };
        let t = try!(self.parse_ty_nopanic());
        Ok(MutTy { ty: t, mutbl: mutbl })
    }

    pub fn is_named_argument(&mut self) -> bool {
        let offset = match self.token {
            token::BinOp(token::And) => 1,
            token::AndAnd => 1,
            _ if self.token.is_keyword(keywords::Mut) => 1,
            _ => 0
        };

        debug!("parser is_named_argument offset:{}", offset);

        if offset == 0 {
            is_plain_ident_or_underscore(&self.token)
                && self.look_ahead(1, |t| *t == token::Colon)
        } else {
            self.look_ahead(offset, |t| is_plain_ident_or_underscore(t))
                && self.look_ahead(offset + 1, |t| *t == token::Colon)
        }
    }

    /// This version of parse arg doesn't necessarily require
    /// identifier names.
    pub fn parse_arg_general(&mut self, require_name: bool) -> PResult<Arg> {
        let pat = if require_name || self.is_named_argument() {
            debug!("parse_arg_general parse_pat (require_name:{})",
                   require_name);
            let pat = try!(self.parse_pat_nopanic());

            try!(self.expect(&token::Colon));
            pat
        } else {
            debug!("parse_arg_general ident_to_pat");
            ast_util::ident_to_pat(ast::DUMMY_NODE_ID,
                                   self.last_span,
                                   special_idents::invalid)
        };

        let t = try!(self.parse_ty_sum());

        Ok(Arg {
            ty: t,
            pat: pat,
            id: ast::DUMMY_NODE_ID,
        })
    }

    /// Parse a single function argument
    pub fn parse_arg(&mut self) -> PResult<Arg> {
        self.parse_arg_general(true)
    }

    /// Parse an argument in a lambda header e.g. |arg, arg|
    pub fn parse_fn_block_arg(&mut self) -> PResult<Arg> {
        let pat = try!(self.parse_pat_nopanic());
        let t = if try!(self.eat(&token::Colon) ){
            try!(self.parse_ty_sum())
        } else {
            P(Ty {
                id: ast::DUMMY_NODE_ID,
                node: TyInfer,
                span: mk_sp(self.span.lo, self.span.hi),
            })
        };
        Ok(Arg {
            ty: t,
            pat: pat,
            id: ast::DUMMY_NODE_ID
        })
    }

    pub fn maybe_parse_fixed_length_of_vec(&mut self) -> PResult<Option<P<ast::Expr>>> {
        if self.check(&token::Semi) {
            try!(self.bump());
            Ok(Some(try!(self.parse_expr_nopanic())))
        } else {
            Ok(None)
        }
    }

    /// Matches token_lit = LIT_INTEGER | ...
    pub fn lit_from_token(&self, tok: &token::Token) -> PResult<Lit_> {
        match *tok {
            token::Interpolated(token::NtExpr(ref v)) => {
                match v.node {
                    ExprLit(ref lit) => { Ok(lit.node.clone()) }
                    _ => { return Err(self.unexpected_last(tok)); }
                }
            }
            token::Literal(lit, suf) => {
                let (suffix_illegal, out) = match lit {
                    token::Byte(i) => (true, LitByte(parse::byte_lit(&i.as_str()).0)),
                    token::Char(i) => (true, LitChar(parse::char_lit(&i.as_str()).0)),

                    // there are some valid suffixes for integer and
                    // float literals, so all the handling is done
                    // internally.
                    token::Integer(s) => {
                        (false, parse::integer_lit(&s.as_str(),
                                                   suf.as_ref().map(|s| s.as_str()),
                                                   &self.sess.span_diagnostic,
                                                   self.last_span))
                    }
                    token::Float(s) => {
                        (false, parse::float_lit(&s.as_str(),
                                                 suf.as_ref().map(|s| s.as_str()),
                                                  &self.sess.span_diagnostic,
                                                 self.last_span))
                    }

                    token::Str_(s) => {
                        (true,
                         LitStr(token::intern_and_get_ident(&parse::str_lit(&s.as_str())),
                                ast::CookedStr))
                    }
                    token::StrRaw(s, n) => {
                        (true,
                         LitStr(
                            token::intern_and_get_ident(&parse::raw_str_lit(&s.as_str())),
                            ast::RawStr(n)))
                    }
                    token::ByteStr(i) =>
                        (true, LitByteStr(parse::byte_str_lit(&i.as_str()))),
                    token::ByteStrRaw(i, _) =>
                        (true,
                         LitByteStr(Rc::new(i.to_string().into_bytes()))),
                };

                if suffix_illegal {
                    let sp = self.last_span;
                    self.expect_no_suffix(sp, &*format!("{} literal", lit.short_name()), suf)
                }

                Ok(out)
            }
            _ => { return Err(self.unexpected_last(tok)); }
        }
    }

    /// Matches lit = true | false | token_lit
    pub fn parse_lit(&mut self) -> PResult<Lit> {
        let lo = self.span.lo;
        let lit = if try!(self.eat_keyword(keywords::True) ){
            LitBool(true)
        } else if try!(self.eat_keyword(keywords::False) ){
            LitBool(false)
        } else {
            let token = try!(self.bump_and_get());
            let lit = try!(self.lit_from_token(&token));
            lit
        };
        Ok(codemap::Spanned { node: lit, span: mk_sp(lo, self.last_span.hi) })
    }

    /// matches '-' lit | lit
    pub fn parse_literal_maybe_minus(&mut self) -> PResult<P<Expr>> {
        let minus_lo = self.span.lo;
        let minus_present = try!(self.eat(&token::BinOp(token::Minus)));

        let lo = self.span.lo;
        let literal = P(try!(self.parse_lit()));
        let hi = self.last_span.hi;
        let expr = self.mk_expr(lo, hi, ExprLit(literal));

        if minus_present {
            let minus_hi = self.last_span.hi;
            let unary = self.mk_unary(UnNeg, expr);
            Ok(self.mk_expr(minus_lo, minus_hi, unary))
        } else {
            Ok(expr)
        }
    }

    /// Parses qualified path.
    ///
    /// Assumes that the leading `<` has been parsed already.
    ///
    /// Qualifed paths are a part of the universal function call
    /// syntax (UFCS).
    ///
    /// `qualified_path = <type [as trait_ref]>::path`
    ///
    /// See `parse_path` for `mode` meaning.
    ///
    /// # Examples:
    ///
    /// `<T as U>::a`
    /// `<T as U>::F::a::<S>`
    pub fn parse_qualified_path(&mut self, mode: PathParsingMode)
                                -> PResult<(QSelf, ast::Path)> {
        let span = self.last_span;
        let self_type = try!(self.parse_ty_sum());
        let mut path = if try!(self.eat_keyword(keywords::As)) {
            try!(self.parse_path(LifetimeAndTypesWithoutColons))
        } else {
            ast::Path {
                span: span,
                global: false,
                segments: vec![]
            }
        };

        let qself = QSelf {
            ty: self_type,
            position: path.segments.len()
        };

        try!(self.expect(&token::Gt));
        try!(self.expect(&token::ModSep));

        let segments = match mode {
            LifetimeAndTypesWithoutColons => {
                try!(self.parse_path_segments_without_colons())
            }
            LifetimeAndTypesWithColons => {
                try!(self.parse_path_segments_with_colons())
            }
            NoTypesAllowed => {
                try!(self.parse_path_segments_without_types())
            }
        };
        path.segments.extend(segments);

        path.span.hi = self.last_span.hi;

        Ok((qself, path))
    }

    /// Parses a path and optional type parameter bounds, depending on the
    /// mode. The `mode` parameter determines whether lifetimes, types, and/or
    /// bounds are permitted and whether `::` must precede type parameter
    /// groups.
    pub fn parse_path(&mut self, mode: PathParsingMode) -> PResult<ast::Path> {
        // Check for a whole path...
        let found = match self.token {
            token::Interpolated(token::NtPath(_)) => Some(try!(self.bump_and_get())),
            _ => None,
        };
        if let Some(token::Interpolated(token::NtPath(path))) = found {
            return Ok(*path);
        }

        let lo = self.span.lo;
        let is_global = try!(self.eat(&token::ModSep));

        // Parse any number of segments and bound sets. A segment is an
        // identifier followed by an optional lifetime and a set of types.
        // A bound set is a set of type parameter bounds.
        let segments = match mode {
            LifetimeAndTypesWithoutColons => {
                try!(self.parse_path_segments_without_colons())
            }
            LifetimeAndTypesWithColons => {
                try!(self.parse_path_segments_with_colons())
            }
            NoTypesAllowed => {
                try!(self.parse_path_segments_without_types())
            }
        };

        // Assemble the span.
        let span = mk_sp(lo, self.last_span.hi);

        // Assemble the result.
        Ok(ast::Path {
            span: span,
            global: is_global,
            segments: segments,
        })
    }

    /// Examples:
    /// - `a::b<T,U>::c<V,W>`
    /// - `a::b<T,U>::c(V) -> W`
    /// - `a::b<T,U>::c(V)`
    pub fn parse_path_segments_without_colons(&mut self) -> PResult<Vec<ast::PathSegment>> {
        let mut segments = Vec::new();
        loop {
            // First, parse an identifier.
            let identifier = try!(self.parse_ident_or_self_type());

            // Parse types, optionally.
            let parameters = if try!(self.eat_lt() ){
                let (lifetimes, types, bindings) = try!(self.parse_generic_values_after_lt());

                ast::AngleBracketedParameters(ast::AngleBracketedParameterData {
                    lifetimes: lifetimes,
                    types: OwnedSlice::from_vec(types),
                    bindings: OwnedSlice::from_vec(bindings),
                })
            } else if try!(self.eat(&token::OpenDelim(token::Paren)) ){
                let lo = self.last_span.lo;

                let inputs = try!(self.parse_seq_to_end(
                    &token::CloseDelim(token::Paren),
                    seq_sep_trailing_allowed(token::Comma),
                    |p| p.parse_ty_sum()));

                let output_ty = if try!(self.eat(&token::RArrow) ){
                    Some(try!(self.parse_ty_nopanic()))
                } else {
                    None
                };

                let hi = self.last_span.hi;

                ast::ParenthesizedParameters(ast::ParenthesizedParameterData {
                    span: mk_sp(lo, hi),
                    inputs: inputs,
                    output: output_ty,
                })
            } else {
                ast::PathParameters::none()
            };

            // Assemble and push the result.
            segments.push(ast::PathSegment { identifier: identifier,
                                             parameters: parameters });

            // Continue only if we see a `::`
            if !try!(self.eat(&token::ModSep) ){
                return Ok(segments);
            }
        }
    }

    /// Examples:
    /// - `a::b::<T,U>::c`
    pub fn parse_path_segments_with_colons(&mut self) -> PResult<Vec<ast::PathSegment>> {
        let mut segments = Vec::new();
        loop {
            // First, parse an identifier.
            let identifier = try!(self.parse_ident_or_self_type());

            // If we do not see a `::`, stop.
            if !try!(self.eat(&token::ModSep) ){
                segments.push(ast::PathSegment {
                    identifier: identifier,
                    parameters: ast::PathParameters::none()
                });
                return Ok(segments);
            }

            // Check for a type segment.
            if try!(self.eat_lt() ){
                // Consumed `a::b::<`, go look for types
                let (lifetimes, types, bindings) = try!(self.parse_generic_values_after_lt());
                segments.push(ast::PathSegment {
                    identifier: identifier,
                    parameters: ast::AngleBracketedParameters(ast::AngleBracketedParameterData {
                        lifetimes: lifetimes,
                        types: OwnedSlice::from_vec(types),
                        bindings: OwnedSlice::from_vec(bindings),
                    }),
                });

                // Consumed `a::b::<T,U>`, check for `::` before proceeding
                if !try!(self.eat(&token::ModSep) ){
                    return Ok(segments);
                }
            } else {
                // Consumed `a::`, go look for `b`
                segments.push(ast::PathSegment {
                    identifier: identifier,
                    parameters: ast::PathParameters::none(),
                });
            }
        }
    }


    /// Examples:
    /// - `a::b::c`
    pub fn parse_path_segments_without_types(&mut self) -> PResult<Vec<ast::PathSegment>> {
        let mut segments = Vec::new();
        loop {
            // First, parse an identifier.
            let identifier = try!(self.parse_ident_or_self_type());

            // Assemble and push the result.
            segments.push(ast::PathSegment {
                identifier: identifier,
                parameters: ast::PathParameters::none()
            });

            // If we do not see a `::`, stop.
            if !try!(self.eat(&token::ModSep) ){
                return Ok(segments);
            }
        }
    }

    /// parses 0 or 1 lifetime
    pub fn parse_opt_lifetime(&mut self) -> PResult<Option<ast::Lifetime>> {
        match self.token {
            token::Lifetime(..) => {
                Ok(Some(try!(self.parse_lifetime())))
            }
            _ => {
                Ok(None)
            }
        }
    }

    /// Parses a single lifetime
    /// Matches lifetime = LIFETIME
    pub fn parse_lifetime(&mut self) -> PResult<ast::Lifetime> {
        match self.token {
            token::Lifetime(i) => {
                let span = self.span;
                try!(self.bump());
                return Ok(ast::Lifetime {
                    id: ast::DUMMY_NODE_ID,
                    span: span,
                    name: i.name
                });
            }
            _ => {
                return Err(self.fatal(&format!("expected a lifetime name")));
            }
        }
    }

    /// Parses `lifetime_defs = [ lifetime_defs { ',' lifetime_defs } ]` where `lifetime_def  =
    /// lifetime [':' lifetimes]`
    pub fn parse_lifetime_defs(&mut self) -> PResult<Vec<ast::LifetimeDef>> {

        let mut res = Vec::new();
        loop {
            match self.token {
                token::Lifetime(_) => {
                    let lifetime = try!(self.parse_lifetime());
                    let bounds =
                        if try!(self.eat(&token::Colon) ){
                            try!(self.parse_lifetimes(token::BinOp(token::Plus)))
                        } else {
                            Vec::new()
                        };
                    res.push(ast::LifetimeDef { lifetime: lifetime,
                                                bounds: bounds });
                }

                _ => {
                    return Ok(res);
                }
            }

            match self.token {
                token::Comma => { try!(self.bump());}
                token::Gt => { return Ok(res); }
                token::BinOp(token::Shr) => { return Ok(res); }
                _ => {
                    let this_token_str = self.this_token_to_string();
                    let msg = format!("expected `,` or `>` after lifetime \
                                      name, found `{}`",
                                      this_token_str);
                    return Err(self.fatal(&msg[..]));
                }
            }
        }
    }

    /// matches lifetimes = ( lifetime ) | ( lifetime , lifetimes ) actually, it matches the empty
    /// one too, but putting that in there messes up the grammar....
    ///
    /// Parses zero or more comma separated lifetimes. Expects each lifetime to be followed by
    /// either a comma or `>`.  Used when parsing type parameter lists, where we expect something
    /// like `<'a, 'b, T>`.
    pub fn parse_lifetimes(&mut self, sep: token::Token) -> PResult<Vec<ast::Lifetime>> {

        let mut res = Vec::new();
        loop {
            match self.token {
                token::Lifetime(_) => {
                    res.push(try!(self.parse_lifetime()));
                }
                _ => {
                    return Ok(res);
                }
            }

            if self.token != sep {
                return Ok(res);
            }

            try!(self.bump());
        }
    }

    /// Parse mutability declaration (mut/const/imm)
    pub fn parse_mutability(&mut self) -> PResult<Mutability> {
        if try!(self.eat_keyword(keywords::Mut) ){
            Ok(MutMutable)
        } else {
            Ok(MutImmutable)
        }
    }

    /// Parse ident COLON expr
    pub fn parse_field(&mut self) -> PResult<Field> {
        let lo = self.span.lo;
        let i = try!(self.parse_ident());
        let hi = self.last_span.hi;
        try!(self.expect(&token::Colon));
        let e = try!(self.parse_expr_nopanic());
        Ok(ast::Field {
            ident: spanned(lo, hi, i),
            span: mk_sp(lo, e.span.hi),
            expr: e,
        })
    }

    pub fn mk_expr(&mut self, lo: BytePos, hi: BytePos, node: Expr_) -> P<Expr> {
        P(Expr {
            id: ast::DUMMY_NODE_ID,
            node: node,
            span: mk_sp(lo, hi),
        })
    }

    pub fn mk_unary(&mut self, unop: ast::UnOp, expr: P<Expr>) -> ast::Expr_ {
        ExprUnary(unop, expr)
    }

    pub fn mk_binary(&mut self, binop: ast::BinOp, lhs: P<Expr>, rhs: P<Expr>) -> ast::Expr_ {
        ExprBinary(binop, lhs, rhs)
    }

    pub fn mk_call(&mut self, f: P<Expr>, args: Vec<P<Expr>>) -> ast::Expr_ {
        ExprCall(f, args)
    }

    fn mk_method_call(&mut self,
                      ident: ast::SpannedIdent,
                      tps: Vec<P<Ty>>,
                      args: Vec<P<Expr>>)
                      -> ast::Expr_ {
        ExprMethodCall(ident, tps, args)
    }

    pub fn mk_index(&mut self, expr: P<Expr>, idx: P<Expr>) -> ast::Expr_ {
        ExprIndex(expr, idx)
    }

    pub fn mk_range(&mut self,
                    start: Option<P<Expr>>,
                    end: Option<P<Expr>>)
                    -> ast::Expr_ {
        ExprRange(start, end)
    }

    pub fn mk_field(&mut self, expr: P<Expr>, ident: ast::SpannedIdent) -> ast::Expr_ {
        ExprField(expr, ident)
    }

    pub fn mk_tup_field(&mut self, expr: P<Expr>, idx: codemap::Spanned<usize>) -> ast::Expr_ {
        ExprTupField(expr, idx)
    }

    pub fn mk_assign_op(&mut self, binop: ast::BinOp,
                        lhs: P<Expr>, rhs: P<Expr>) -> ast::Expr_ {
        ExprAssignOp(binop, lhs, rhs)
    }

    pub fn mk_mac_expr(&mut self, lo: BytePos, hi: BytePos, m: Mac_) -> P<Expr> {
        P(Expr {
            id: ast::DUMMY_NODE_ID,
            node: ExprMac(codemap::Spanned {node: m, span: mk_sp(lo, hi)}),
            span: mk_sp(lo, hi),
        })
    }

    pub fn mk_lit_u32(&mut self, i: u32) -> P<Expr> {
        let span = &self.span;
        let lv_lit = P(codemap::Spanned {
            node: LitInt(i as u64, ast::UnsignedIntLit(TyU32)),
            span: *span
        });

        P(Expr {
            id: ast::DUMMY_NODE_ID,
            node: ExprLit(lv_lit),
            span: *span,
        })
    }

    fn expect_open_delim(&mut self) -> PResult<token::DelimToken> {
        self.expected_tokens.push(TokenType::Token(token::Gt));
        match self.token {
            token::OpenDelim(delim) => {
                try!(self.bump());
                Ok(delim)
            },
            _ => Err(self.fatal("expected open delimiter")),
        }
    }

    /// At the bottom (top?) of the precedence hierarchy,
    /// parse things like parenthesized exprs,
    /// macros, return, etc.
    pub fn parse_bottom_expr(&mut self) -> PResult<P<Expr>> {
        maybe_whole_expr!(self);

        let lo = self.span.lo;
        let mut hi = self.span.hi;

        let ex: Expr_;

        // Note: when adding new syntax here, don't forget to adjust Token::can_begin_expr().
        match self.token {
            token::OpenDelim(token::Paren) => {
                try!(self.bump());

                // (e) is parenthesized e
                // (e,) is a tuple with only one field, e
                let mut es = vec![];
                let mut trailing_comma = false;
                while self.token != token::CloseDelim(token::Paren) {
                    es.push(try!(self.parse_expr_nopanic()));
                    try!(self.commit_expr(&**es.last().unwrap(), &[],
                                     &[token::Comma, token::CloseDelim(token::Paren)]));
                    if self.check(&token::Comma) {
                        trailing_comma = true;

                        try!(self.bump());
                    } else {
                        trailing_comma = false;
                        break;
                    }
                }
                try!(self.bump());

                hi = self.last_span.hi;
                return if es.len() == 1 && !trailing_comma {
                    Ok(self.mk_expr(lo, hi, ExprParen(es.into_iter().nth(0).unwrap())))
                } else {
                    Ok(self.mk_expr(lo, hi, ExprTup(es)))
                }
            },
            token::OpenDelim(token::Brace) => {
                return self.parse_block_expr(lo, DefaultBlock);
            },
            token::BinOp(token::Or) |  token::OrOr => {
                let lo = self.span.lo;
                return self.parse_lambda_expr(lo, CaptureByRef);
            },
            token::Ident(id @ ast::Ident {
                            name: token::SELF_KEYWORD_NAME,
                            ctxt: _
                         }, token::Plain) => {
                try!(self.bump());
                let path = ast_util::ident_to_path(mk_sp(lo, hi), id);
                ex = ExprPath(None, path);
                hi = self.last_span.hi;
            }
            token::OpenDelim(token::Bracket) => {
                try!(self.bump());

                if self.check(&token::CloseDelim(token::Bracket)) {
                    // Empty vector.
                    try!(self.bump());
                    ex = ExprVec(Vec::new());
                } else {
                    // Nonempty vector.
                    let first_expr = try!(self.parse_expr_nopanic());
                    if self.check(&token::Semi) {
                        // Repeating array syntax: [ 0; 512 ]
                        try!(self.bump());
                        let count = try!(self.parse_expr_nopanic());
                        try!(self.expect(&token::CloseDelim(token::Bracket)));
                        ex = ExprRepeat(first_expr, count);
                    } else if self.check(&token::Comma) {
                        // Vector with two or more elements.
                        try!(self.bump());
                        let remaining_exprs = try!(self.parse_seq_to_end(
                            &token::CloseDelim(token::Bracket),
                            seq_sep_trailing_allowed(token::Comma),
                            |p| Ok(try!(p.parse_expr_nopanic()))
                                ));
                        let mut exprs = vec!(first_expr);
                        exprs.extend(remaining_exprs);
                        ex = ExprVec(exprs);
                    } else {
                        // Vector with one element.
                        try!(self.expect(&token::CloseDelim(token::Bracket)));
                        ex = ExprVec(vec!(first_expr));
                    }
                }
                hi = self.last_span.hi;
            }
            _ => {
                if try!(self.eat_lt()){
                    let (qself, path) =
                        try!(self.parse_qualified_path(LifetimeAndTypesWithColons));
                    hi = path.span.hi;
                    return Ok(self.mk_expr(lo, hi, ExprPath(Some(qself), path)));
                }
                if try!(self.eat_keyword(keywords::Move) ){
                    let lo = self.last_span.lo;
                    return self.parse_lambda_expr(lo, CaptureByValue);
                }
                if try!(self.eat_keyword(keywords::If)) {
                    return self.parse_if_expr();
                }
                if try!(self.eat_keyword(keywords::For) ){
                    let lo = self.last_span.lo;
                    return self.parse_for_expr(None, lo);
                }
                if try!(self.eat_keyword(keywords::While) ){
                    let lo = self.last_span.lo;
                    return self.parse_while_expr(None, lo);
                }
                if self.token.is_lifetime() {
                    let lifetime = self.get_lifetime();
                    let lo = self.span.lo;
                    try!(self.bump());
                    try!(self.expect(&token::Colon));
                    if try!(self.eat_keyword(keywords::While) ){
                        return self.parse_while_expr(Some(lifetime), lo)
                    }
                    if try!(self.eat_keyword(keywords::For) ){
                        return self.parse_for_expr(Some(lifetime), lo)
                    }
                    if try!(self.eat_keyword(keywords::Loop) ){
                        return self.parse_loop_expr(Some(lifetime), lo)
                    }
                    return Err(self.fatal("expected `while`, `for`, or `loop` after a label"))
                }
                if try!(self.eat_keyword(keywords::Loop) ){
                    let lo = self.last_span.lo;
                    return self.parse_loop_expr(None, lo);
                }
                if try!(self.eat_keyword(keywords::Continue) ){
                    let ex = if self.token.is_lifetime() {
                        let ex = ExprAgain(Some(Spanned{
                            node: self.get_lifetime(),
                            span: self.span
                        }));
                        try!(self.bump());
                        ex
                    } else {
                        ExprAgain(None)
                    };
                    let hi = self.last_span.hi;
                    return Ok(self.mk_expr(lo, hi, ex));
                }
                if try!(self.eat_keyword(keywords::Match) ){
                    return self.parse_match_expr();
                }
                if try!(self.eat_keyword(keywords::Unsafe) ){
                    return self.parse_block_expr(
                        lo,
                        UnsafeBlock(ast::UserProvided));
                }
                if try!(self.eat_keyword(keywords::Return) ){
                    if self.token.can_begin_expr() {
                        let e = try!(self.parse_expr_nopanic());
                        hi = e.span.hi;
                        ex = ExprRet(Some(e));
                    } else {
                        ex = ExprRet(None);
                    }
                } else if try!(self.eat_keyword(keywords::Break) ){
                    if self.token.is_lifetime() {
                        ex = ExprBreak(Some(Spanned {
                            node: self.get_lifetime(),
                            span: self.span
                        }));
                        try!(self.bump());
                    } else {
                        ex = ExprBreak(None);
                    }
                    hi = self.last_span.hi;
                } else if self.check(&token::ModSep) ||
                        self.token.is_ident() &&
                        !self.check_keyword(keywords::True) &&
                        !self.check_keyword(keywords::False) {
                    let pth =
                        try!(self.parse_path(LifetimeAndTypesWithColons));

                    // `!`, as an operator, is prefix, so we know this isn't that
                    if self.check(&token::Not) {
                        // MACRO INVOCATION expression
                        try!(self.bump());

                        let delim = try!(self.expect_open_delim());
                        let tts = try!(self.parse_seq_to_end(
                            &token::CloseDelim(delim),
                            seq_sep_none(),
                            |p| p.parse_token_tree()));
                        let hi = self.last_span.hi;

                        return Ok(self.mk_mac_expr(lo,
                                                   hi,
                                                   Mac_ { path: pth, tts: tts, ctxt: EMPTY_CTXT }));
                    }
                    if self.check(&token::OpenDelim(token::Brace)) {
                        // This is a struct literal, unless we're prohibited
                        // from parsing struct literals here.
                        let prohibited = self.restrictions.contains(
                            RESTRICTION_NO_STRUCT_LITERAL
                        );
                        if !prohibited {
                            // It's a struct literal.
                            try!(self.bump());
                            let mut fields = Vec::new();
                            let mut base = None;

                            while self.token != token::CloseDelim(token::Brace) {
                                if try!(self.eat(&token::DotDot) ){
                                    base = Some(try!(self.parse_expr_nopanic()));
                                    break;
                                }

                                fields.push(try!(self.parse_field()));
                                try!(self.commit_expr(&*fields.last().unwrap().expr,
                                                 &[token::Comma],
                                                 &[token::CloseDelim(token::Brace)]));
                            }

                            hi = self.span.hi;
                            try!(self.expect(&token::CloseDelim(token::Brace)));
                            ex = ExprStruct(pth, fields, base);
                            return Ok(self.mk_expr(lo, hi, ex));
                        }
                    }

                    hi = pth.span.hi;
                    ex = ExprPath(None, pth);
                } else {
                    // other literal expression
                    let lit = try!(self.parse_lit());
                    hi = lit.span.hi;
                    ex = ExprLit(P(lit));
                }
            }
        }

        return Ok(self.mk_expr(lo, hi, ex));
    }

    /// Parse a block or unsafe block
    pub fn parse_block_expr(&mut self, lo: BytePos, blk_mode: BlockCheckMode)
                            -> PResult<P<Expr>> {
        try!(self.expect(&token::OpenDelim(token::Brace)));
        let blk = try!(self.parse_block_tail(lo, blk_mode));
        return Ok(self.mk_expr(blk.span.lo, blk.span.hi, ExprBlock(blk)));
    }

    /// parse a.b or a(13) or a[4] or just a
    pub fn parse_dot_or_call_expr(&mut self) -> PResult<P<Expr>> {
        let b = try!(self.parse_bottom_expr());
        self.parse_dot_or_call_expr_with(b)
    }

    pub fn parse_dot_or_call_expr_with(&mut self, e0: P<Expr>) -> PResult<P<Expr>> {
        let mut e = e0;
        let lo = e.span.lo;
        let mut hi;
        loop {
            // expr.f
            if try!(self.eat(&token::Dot) ){
                match self.token {
                  token::Ident(i, _) => {
                    let dot = self.last_span.hi;
                    hi = self.span.hi;
                    try!(self.bump());
                    let (_, tys, bindings) = if try!(self.eat(&token::ModSep) ){
                        try!(self.expect_lt());
                        try!(self.parse_generic_values_after_lt())
                    } else {
                        (Vec::new(), Vec::new(), Vec::new())
                    };

                    if !bindings.is_empty() {
                        let last_span = self.last_span;
                        self.span_err(last_span, "type bindings are only permitted on trait paths");
                    }

                    // expr.f() method call
                    match self.token {
                        token::OpenDelim(token::Paren) => {
                            let mut es = try!(self.parse_unspanned_seq(
                                &token::OpenDelim(token::Paren),
                                &token::CloseDelim(token::Paren),
                                seq_sep_trailing_allowed(token::Comma),
                                |p| Ok(try!(p.parse_expr_nopanic()))
                            ));
                            hi = self.last_span.hi;

                            es.insert(0, e);
                            let id = spanned(dot, hi, i);
                            let nd = self.mk_method_call(id, tys, es);
                            e = self.mk_expr(lo, hi, nd);
                        }
                        _ => {
                            if !tys.is_empty() {
                                let last_span = self.last_span;
                                self.span_err(last_span,
                                              "field expressions may not \
                                               have type parameters");
                            }

                            let id = spanned(dot, hi, i);
                            let field = self.mk_field(e, id);
                            e = self.mk_expr(lo, hi, field);
                        }
                    }
                  }
                  token::Literal(token::Integer(n), suf) => {
                    let sp = self.span;

                    // A tuple index may not have a suffix
                    self.expect_no_suffix(sp, "tuple index", suf);

                    let dot = self.last_span.hi;
                    hi = self.span.hi;
                    try!(self.bump());

                    let index = n.as_str().parse::<usize>().ok();
                    match index {
                        Some(n) => {
                            let id = spanned(dot, hi, n);
                            let field = self.mk_tup_field(e, id);
                            e = self.mk_expr(lo, hi, field);
                        }
                        None => {
                            let last_span = self.last_span;
                            self.span_err(last_span, "invalid tuple or tuple struct index");
                        }
                    }
                  }
                  token::Literal(token::Float(n), _suf) => {
                    try!(self.bump());
                    let last_span = self.last_span;
                    let fstr = n.as_str();
                    self.span_err(last_span,
                                  &format!("unexpected token: `{}`", n.as_str()));
                    if fstr.chars().all(|x| "0123456789.".contains(x)) {
                        let float = match fstr.parse::<f64>().ok() {
                            Some(f) => f,
                            None => continue,
                        };
                        self.fileline_help(last_span,
                            &format!("try parenthesizing the first index; e.g., `(foo.{}){}`",
                                    float.trunc() as usize,
                                    format!(".{}", fstr.splitn(2, ".").last().unwrap())));
                    }
                    self.abort_if_errors();

                  }
                  _ => return Err(self.unexpected())
                }
                continue;
            }
            if self.expr_is_complete(&*e) { break; }
            match self.token {
              // expr(...)
              token::OpenDelim(token::Paren) => {
                let es = try!(self.parse_unspanned_seq(
                    &token::OpenDelim(token::Paren),
                    &token::CloseDelim(token::Paren),
                    seq_sep_trailing_allowed(token::Comma),
                    |p| Ok(try!(p.parse_expr_nopanic()))
                ));
                hi = self.last_span.hi;

                let nd = self.mk_call(e, es);
                e = self.mk_expr(lo, hi, nd);
              }

              // expr[...]
              // Could be either an index expression or a slicing expression.
              token::OpenDelim(token::Bracket) => {
                try!(self.bump());
                let ix = try!(self.parse_expr_nopanic());
                hi = self.span.hi;
                try!(self.commit_expr_expecting(&*ix, token::CloseDelim(token::Bracket)));
                let index = self.mk_index(e, ix);
                e = self.mk_expr(lo, hi, index)
              }
              _ => return Ok(e)
            }
        }
        return Ok(e);
    }

    // Parse unquoted tokens after a `$` in a token tree
    fn parse_unquoted(&mut self) -> PResult<TokenTree> {
        let mut sp = self.span;
        let (name, namep) = match self.token {
            token::Dollar => {
                try!(self.bump());

                if self.token == token::OpenDelim(token::Paren) {
                    let Spanned { node: seq, span: seq_span } = try!(self.parse_seq(
                        &token::OpenDelim(token::Paren),
                        &token::CloseDelim(token::Paren),
                        seq_sep_none(),
                        |p| p.parse_token_tree()
                    ));
                    let (sep, repeat) = try!(self.parse_sep_and_kleene_op());
                    let name_num = macro_parser::count_names(&seq);
                    return Ok(TtSequence(mk_sp(sp.lo, seq_span.hi),
                                      Rc::new(SequenceRepetition {
                                          tts: seq,
                                          separator: sep,
                                          op: repeat,
                                          num_captures: name_num
                                      })));
                } else if self.token.is_keyword_allow_following_colon(keywords::Crate) {
                    try!(self.bump());
                    return Ok(TtToken(sp, SpecialVarNt(SpecialMacroVar::CrateMacroVar)));
                } else {
                    sp = mk_sp(sp.lo, self.span.hi);
                    let namep = match self.token { token::Ident(_, p) => p, _ => token::Plain };
                    let name = try!(self.parse_ident());
                    (name, namep)
                }
            }
            token::SubstNt(name, namep) => {
                try!(self.bump());
                (name, namep)
            }
            _ => unreachable!()
        };
        // continue by trying to parse the `:ident` after `$name`
        if self.token == token::Colon && self.look_ahead(1, |t| t.is_ident() &&
                                                                !t.is_strict_keyword() &&
                                                                !t.is_reserved_keyword()) {
            try!(self.bump());
            sp = mk_sp(sp.lo, self.span.hi);
            let kindp = match self.token { token::Ident(_, p) => p, _ => token::Plain };
            let nt_kind = try!(self.parse_ident());
            Ok(TtToken(sp, MatchNt(name, nt_kind, namep, kindp)))
        } else {
            Ok(TtToken(sp, SubstNt(name, namep)))
        }
    }

    pub fn check_unknown_macro_variable(&mut self) -> PResult<()> {
        if self.quote_depth == 0 {
            match self.token {
                token::SubstNt(name, _) =>
                    return Err(self.fatal(&format!("unknown macro variable `{}`",
                                       name))),
                _ => {}
            }
        }
        Ok(())
    }

    /// Parse an optional separator followed by a Kleene-style
    /// repetition token (+ or *).
    pub fn parse_sep_and_kleene_op(&mut self) -> PResult<(Option<token::Token>, ast::KleeneOp)> {
        fn parse_kleene_op(parser: &mut Parser) -> PResult<Option<ast::KleeneOp>> {
            match parser.token {
                token::BinOp(token::Star) => {
                    try!(parser.bump());
                    Ok(Some(ast::ZeroOrMore))
                },
                token::BinOp(token::Plus) => {
                    try!(parser.bump());
                    Ok(Some(ast::OneOrMore))
                },
                _ => Ok(None)
            }
        };

        match try!(parse_kleene_op(self)) {
            Some(kleene_op) => return Ok((None, kleene_op)),
            None => {}
        }

        let separator = try!(self.bump_and_get());
        match try!(parse_kleene_op(self)) {
            Some(zerok) => Ok((Some(separator), zerok)),
            None => return Err(self.fatal("expected `*` or `+`"))
        }
    }

    /// parse a single token tree from the input.
    pub fn parse_token_tree(&mut self) -> PResult<TokenTree> {
        // FIXME #6994: currently, this is too eager. It
        // parses token trees but also identifies TtSequence's
        // and token::SubstNt's; it's too early to know yet
        // whether something will be a nonterminal or a seq
        // yet.
        maybe_whole!(deref self, NtTT);

        // this is the fall-through for the 'match' below.
        // invariants: the current token is not a left-delimiter,
        // not an EOF, and not the desired right-delimiter (if
        // it were, parse_seq_to_before_end would have prevented
        // reaching this point.
        fn parse_non_delim_tt_tok(p: &mut Parser) -> PResult<TokenTree> {
            maybe_whole!(deref p, NtTT);
            match p.token {
                token::CloseDelim(_) => {
                    // This is a conservative error: only report the last unclosed delimiter. The
                    // previous unclosed delimiters could actually be closed! The parser just hasn't
                    // gotten to them yet.
                    match p.open_braces.last() {
                        None => {}
                        Some(&sp) => p.span_note(sp, "unclosed delimiter"),
                    };
                    let token_str = p.this_token_to_string();
                    Err(p.fatal(&format!("incorrect close delimiter: `{}`",
                                    token_str)))
                },
                /* we ought to allow different depths of unquotation */
                token::Dollar | token::SubstNt(..) if p.quote_depth > 0 => {
                    p.parse_unquoted()
                }
                _ => {
                    Ok(TtToken(p.span, try!(p.bump_and_get())))
                }
            }
        }

        match self.token {
            token::Eof => {
                let open_braces = self.open_braces.clone();
                for sp in &open_braces {
                    self.span_help(*sp, "did you mean to close this delimiter?");
                }
                // There shouldn't really be a span, but it's easier for the test runner
                // if we give it one
                return Err(self.fatal("this file contains an un-closed delimiter "));
            },
            token::OpenDelim(delim) => {
                // The span for beginning of the delimited section
                let pre_span = self.span;

                // Parse the open delimiter.
                self.open_braces.push(self.span);
                let open_span = self.span;
                try!(self.bump());

                // Parse the token trees within the delimiters
                let tts = try!(self.parse_seq_to_before_end(
                    &token::CloseDelim(delim),
                    seq_sep_none(),
                    |p| p.parse_token_tree()
                ));

                // Parse the close delimiter.
                let close_span = self.span;
                try!(self.bump());
                self.open_braces.pop().unwrap();

                // Expand to cover the entire delimited token tree
                let span = Span { hi: close_span.hi, ..pre_span };

                Ok(TtDelimited(span, Rc::new(Delimited {
                    delim: delim,
                    open_span: open_span,
                    tts: tts,
                    close_span: close_span,
                })))
            },
            _ => parse_non_delim_tt_tok(self),
        }
    }

    // parse a stream of tokens into a list of TokenTree's,
    // up to EOF.
    pub fn parse_all_token_trees(&mut self) -> PResult<Vec<TokenTree>> {
        let mut tts = Vec::new();
        while self.token != token::Eof {
            tts.push(try!(self.parse_token_tree()));
        }
        Ok(tts)
    }

    /// Parse a prefix-unary-operator expr
    pub fn parse_prefix_expr(&mut self) -> PResult<P<Expr>> {
        let lo = self.span.lo;
        let hi;
        // Note: when adding new unary operators, don't forget to adjust Token::can_begin_expr()
<<<<<<< HEAD
        let ex;
        match self.token {
          token::Not => {
            try!(self.bump());
            let e = try!(self.parse_prefix_expr());
            hi = e.span.hi;
            ex = self.mk_unary(UnNot, e);
          }
          token::BinOp(token::Minus) => {
            try!(self.bump());
            let e = try!(self.parse_prefix_expr());
            hi = e.span.hi;
            ex = self.mk_unary(UnNeg, e);
          }
          token::BinOp(token::Star) => {
            try!(self.bump());
            let e = try!(self.parse_prefix_expr());
            hi = e.span.hi;
            ex = self.mk_unary(UnDeref, e);
          }
          token::BinOp(token::And) | token::AndAnd => {
            try!(self.expect_and());
            let m = try!(self.parse_mutability());
            let e = try!(self.parse_prefix_expr());
            hi = e.span.hi;
            ex = ExprAddrOf(m, e);
          }
          token::Ident(..) if self.token.is_keyword(keywords::In) => {
              try!(self.bump());
              let place = try!(self.parse_expr_res(RESTRICTION_NO_STRUCT_LITERAL));
              let blk = try!(self.parse_block());
              hi = blk.span.hi;
              let blk_expr = self.mk_expr(blk.span.lo, blk.span.hi, ExprBlock(blk));
              ex = ExprInPlace(place, blk_expr);
          }
          token::Ident(..) if self.token.is_keyword(keywords::Box) => {
              try!(self.bump());
              let subexpression = try!(self.parse_prefix_expr());
              hi = subexpression.span.hi;
              ex = ExprBox(subexpression);
          }
          _ => return self.parse_dot_or_call_expr()
        }
=======
        let ex = match self.token {
            token::Not => {
                try!(self.bump());
                let e = try!(self.parse_prefix_expr());
                hi = e.span.hi;
                self.mk_unary(UnNot, e)
            }
            token::BinOp(token::Minus) => {
                try!(self.bump());
                let e = try!(self.parse_prefix_expr());
                hi = e.span.hi;
                self.mk_unary(UnNeg, e)
            }
            token::BinOp(token::Star) => {
                try!(self.bump());
                let e = try!(self.parse_prefix_expr());
                hi = e.span.hi;
                self.mk_unary(UnDeref, e)
            }
            token::BinOp(token::And) | token::AndAnd => {
                try!(self.expect_and());
                let m = try!(self.parse_mutability());
                let e = try!(self.parse_prefix_expr());
                hi = e.span.hi;
                ExprAddrOf(m, e)
            }
            token::Ident(..) if self.token.is_keyword(keywords::In) => {
                try!(self.bump());
                let place = try!(self.parse_expr_res(Restrictions::RESTRICTION_NO_STRUCT_LITERAL));
                let blk = try!(self.parse_block());
                let span = blk.span;
                hi = span.hi;
                let blk_expr = self.mk_expr(span.lo, span.hi, ExprBlock(blk));
                ExprInPlace(place, blk_expr)
            }
            token::Ident(..) if self.token.is_keyword(keywords::Box) => {
                try!(self.bump());
                let subexpression = try!(self.parse_prefix_expr());
                hi = subexpression.span.hi;
                ExprBox(subexpression)
            }
            _ => return self.parse_dot_or_call_expr()
        };
>>>>>>> 76f3669a
        return Ok(self.mk_expr(lo, hi, ex));
    }

    /// Parse an associative expression
    ///
    /// This parses an expression accounting for associativity and precedence of the operators in
    /// the expression.
    pub fn parse_assoc_expr(&mut self) -> PResult<P<Expr>> {
        self.parse_assoc_expr_with(0, None)
    }

    /// Parse an associative expression with operators of at least `min_prec` precedence
    pub fn parse_assoc_expr_with(&mut self,
                                 min_prec: usize,
                                 lhs: Option<P<Expr>>)
                                 -> PResult<P<Expr>> {
        let mut lhs = if lhs.is_some() {
            lhs.unwrap()
        } else if self.token == token::DotDot {
            return self.parse_prefix_range_expr();
        } else {
            try!(self.parse_prefix_expr())
        };
        if self.expr_is_complete(&*lhs) {
            // Semi-statement forms are odd. See https://github.com/rust-lang/rust/issues/29071
            return Ok(lhs);
        }
        let cur_op_span = self.span;
        self.expected_tokens.push(TokenType::Operator);
        while let Some(op) = AssocOp::from_token(&self.token) {
            let restrictions = if op.is_assign_like() {
                self.restrictions & Restrictions::RESTRICTION_NO_STRUCT_LITERAL
            } else {
                self.restrictions
            };
            if op.precedence() < min_prec {
                break;
            }
            try!(self.bump());
            if op.is_comparison() {
                self.check_no_chained_comparison(&*lhs, &op);
            }
            // Special cases:
            if op == AssocOp::As {
                let rhs = try!(self.parse_ty_nopanic());
                lhs = self.mk_expr(lhs.span.lo, rhs.span.hi, ExprCast(lhs, rhs));
                continue
            } else if op == AssocOp::DotDot {
                    // If we didn’t have to handle `x..`, it would be pretty easy to generalise
                    // it to the Fixity::None code.
                    //
                    // We have 2 alternatives here: `x..y` and `x..` The other two variants are
                    // handled with `parse_prefix_range_expr` call above.
                    let rhs = if self.is_at_start_of_range_notation_rhs() {
                        self.parse_assoc_expr_with(op.precedence() + 1, None).ok()
                    } else {
                        None
                    };
                    let (lhs_span, rhs_span) = (lhs.span, if let Some(ref x) = rhs {
                        x.span
                    } else {
                        cur_op_span
                    });
                    let r = self.mk_range(Some(lhs), rhs);
                    lhs = self.mk_expr(lhs_span.lo, rhs_span.hi, r);
                    break
            }


            let rhs = try!(match op.fixity() {
                Fixity::Right => self.with_res(restrictions, |this|{
                    this.parse_assoc_expr_with(op.precedence(), None)
                }),
                Fixity::Left => self.with_res(restrictions, |this|{
                    this.parse_assoc_expr_with(op.precedence() + 1, None)
                }),
                // We currently have no non-associative operators that are not handled above by
                // the special cases. The code is here only for future convenience.
                Fixity::None => self.with_res(restrictions, |this|{
                    this.parse_assoc_expr_with(op.precedence() + 1, None)
                }),
            });

            lhs = match op {
                AssocOp::Add | AssocOp::Subtract | AssocOp::Multiply | AssocOp::Divide |
                AssocOp::Modulus | AssocOp::LAnd | AssocOp::LOr | AssocOp::BitXor |
                AssocOp::BitAnd | AssocOp::BitOr | AssocOp::ShiftLeft | AssocOp::ShiftRight |
                AssocOp::Equal | AssocOp::Less | AssocOp::LessEqual | AssocOp::NotEqual |
                AssocOp::Greater | AssocOp::GreaterEqual => {
                    let ast_op = op.to_ast_binop().unwrap();
                    let (lhs_span, rhs_span) = (lhs.span, rhs.span);
                    let binary = self.mk_binary(codemap::respan(cur_op_span, ast_op), lhs, rhs);
                    self.mk_expr(lhs_span.lo, rhs_span.hi, binary)
                }
                AssocOp::Assign =>
                    self.mk_expr(lhs.span.lo, rhs.span.hi, ExprAssign(lhs, rhs)),
                AssocOp::Inplace =>
                    self.mk_expr(lhs.span.lo, rhs.span.hi, ExprInPlace(lhs, rhs)),
                AssocOp::AssignOp(k) => {
                    let aop = match k {
                        token::Plus =>    BiAdd,
                        token::Minus =>   BiSub,
                        token::Star =>    BiMul,
                        token::Slash =>   BiDiv,
                        token::Percent => BiRem,
                        token::Caret =>   BiBitXor,
                        token::And =>     BiBitAnd,
                        token::Or =>      BiBitOr,
                        token::Shl =>     BiShl,
                        token::Shr =>     BiShr
                    };
                    let (lhs_span, rhs_span) = (lhs.span, rhs.span);
                    let aopexpr = self.mk_assign_op(codemap::respan(cur_op_span, aop), lhs, rhs);
                    self.mk_expr(lhs_span.lo, rhs_span.hi, aopexpr)
                }
                AssocOp::As | AssocOp::DotDot => self.bug("As or DotDot branch reached")
            };

            if op.fixity() == Fixity::None { break }
        }
        Ok(lhs)
    }

    /// Produce an error if comparison operators are chained (RFC #558).
    /// We only need to check lhs, not rhs, because all comparison ops
    /// have same precedence and are left-associative
    fn check_no_chained_comparison(&mut self, lhs: &Expr, outer_op: &AssocOp) {
        debug_assert!(outer_op.is_comparison());
        match lhs.node {
            ExprBinary(op, _, _) if ast_util::is_comparison_binop(op.node) => {
                // respan to include both operators
                let op_span = mk_sp(op.span.lo, self.span.hi);
                self.span_err(op_span,
                    "chained comparison operators require parentheses");
                if op.node == BiLt && *outer_op == AssocOp::Greater {
                    self.fileline_help(op_span,
                        "use `::<...>` instead of `<...>` if you meant to specify type arguments");
                }
            }
            _ => {}
        }
    }

<<<<<<< HEAD
    /// Parse an assignment expression....
    /// actually, this seems to be the main entry point for
    /// parsing an arbitrary expression.
    pub fn parse_assign_expr(&mut self) -> PResult<P<Expr>> {
        match self.token {
          token::DotDot => {
            // prefix-form of range notation '..expr'
            // This has the same precedence as assignment expressions
            // (much lower than other prefix expressions) to be consistent
            // with the postfix-form 'expr..'
            let lo = self.span.lo;
            let mut hi = self.span.hi;
            try!(self.bump());
            let opt_end = if self.is_at_start_of_range_notation_rhs() {
                let end = try!(self.parse_binops());
                hi = end.span.hi;
                Some(end)
            } else {
                None
            };
            let ex = self.mk_range(None, opt_end);
            Ok(self.mk_expr(lo, hi, ex))
          }
          _ => {
            let lhs = try!(self.parse_binops());
            self.parse_assign_expr_with(lhs)
          }
        }
    }

    pub fn parse_assign_expr_with(&mut self, lhs: P<Expr>) -> PResult<P<Expr>> {
        let restrictions = self.restrictions & RESTRICTION_NO_STRUCT_LITERAL;
        let op_span = self.span;
        match self.token {
          token::Eq => {
              try!(self.bump());
              let rhs = try!(self.parse_expr_res(restrictions));
              Ok(self.mk_expr(lhs.span.lo, rhs.span.hi, ExprAssign(lhs, rhs)))
          }
          token::BinOpEq(op) => {
              try!(self.bump());
              let rhs = try!(self.parse_expr_res(restrictions));
              let aop = match op {
                  token::Plus =>    BiAdd,
                  token::Minus =>   BiSub,
                  token::Star =>    BiMul,
                  token::Slash =>   BiDiv,
                  token::Percent => BiRem,
                  token::Caret =>   BiBitXor,
                  token::And =>     BiBitAnd,
                  token::Or =>      BiBitOr,
                  token::Shl =>     BiShl,
                  token::Shr =>     BiShr
              };
              let rhs_span = rhs.span;
              let span = lhs.span;
              let assign_op = self.mk_assign_op(codemap::respan(op_span, aop), lhs, rhs);
              Ok(self.mk_expr(span.lo, rhs_span.hi, assign_op))
          }
          // A range expression, either `expr..expr` or `expr..`.
          token::DotDot => {
            let lo = lhs.span.lo;
            let mut hi = self.span.hi;
            try!(self.bump());

            let opt_end = if self.is_at_start_of_range_notation_rhs() {
                let end = try!(self.parse_binops());
                hi = end.span.hi;
                Some(end)
            } else {
                None
            };
            let range = self.mk_range(Some(lhs), opt_end);
            return Ok(self.mk_expr(lo, hi, range));
          }

          _ => {
              Ok(lhs)
          }
        }
=======
    /// Parse prefix-forms of range notation: `..expr` and `..`
    fn parse_prefix_range_expr(&mut self) -> PResult<P<Expr>> {
        debug_assert!(self.token == token::DotDot);
        let lo = self.span.lo;
        let mut hi = self.span.hi;
        try!(self.bump());
        let opt_end = if self.is_at_start_of_range_notation_rhs() {
            // RHS must be parsed with more associativity than DotDot.
            let next_prec = AssocOp::from_token(&token::DotDot).unwrap().precedence() + 1;
            Some(try!(self.parse_assoc_expr_with(next_prec, None).map(|x|{
                hi = x.span.hi;
                x
            })))
         } else {
            None
        };
        let r = self.mk_range(None, opt_end);
        Ok(self.mk_expr(lo, hi, r))
>>>>>>> 76f3669a
    }

    fn is_at_start_of_range_notation_rhs(&self) -> bool {
        if self.token.can_begin_expr() {
            // parse `for i in 1.. { }` as infinite loop, not as `for i in (1..{})`.
            if self.token == token::OpenDelim(token::Brace) {
                return !self.restrictions.contains(RESTRICTION_NO_STRUCT_LITERAL);
            }
            true
        } else {
            false
        }
    }

    /// Parse an 'if' or 'if let' expression ('if' token already eaten)
    pub fn parse_if_expr(&mut self) -> PResult<P<Expr>> {
        if self.check_keyword(keywords::Let) {
            return self.parse_if_let_expr();
        }
        let lo = self.last_span.lo;
        let cond = try!(self.parse_expr_res(RESTRICTION_NO_STRUCT_LITERAL));
        let thn = try!(self.parse_block());
        let mut els: Option<P<Expr>> = None;
        let mut hi = thn.span.hi;
        if try!(self.eat_keyword(keywords::Else) ){
            let elexpr = try!(self.parse_else_expr());
            hi = elexpr.span.hi;
            els = Some(elexpr);
        }
        Ok(self.mk_expr(lo, hi, ExprIf(cond, thn, els)))
    }

    /// Parse an 'if let' expression ('if' token already eaten)
    pub fn parse_if_let_expr(&mut self) -> PResult<P<Expr>> {
        let lo = self.last_span.lo;
        try!(self.expect_keyword(keywords::Let));
        let pat = try!(self.parse_pat_nopanic());
        try!(self.expect(&token::Eq));
        let expr = try!(self.parse_expr_res(RESTRICTION_NO_STRUCT_LITERAL));
        let thn = try!(self.parse_block());
        let (hi, els) = if try!(self.eat_keyword(keywords::Else) ){
            let expr = try!(self.parse_else_expr());
            (expr.span.hi, Some(expr))
        } else {
            (thn.span.hi, None)
        };
        Ok(self.mk_expr(lo, hi, ExprIfLet(pat, expr, thn, els)))
    }

    // `|args| expr`
    pub fn parse_lambda_expr(&mut self, lo: BytePos, capture_clause: CaptureClause)
                             -> PResult<P<Expr>>
    {
        let decl = try!(self.parse_fn_block_decl());
        let body = match decl.output {
            DefaultReturn(_) => {
                // If no explicit return type is given, parse any
                // expr and wrap it up in a dummy block:
                let body_expr = try!(self.parse_expr_nopanic());
                P(ast::Block {
                    id: ast::DUMMY_NODE_ID,
                    stmts: vec![],
                    span: body_expr.span,
                    expr: Some(body_expr),
                    rules: DefaultBlock,
                })
            }
            _ => {
                // If an explicit return type is given, require a
                // block to appear (RFC 968).
                try!(self.parse_block())
            }
        };

        Ok(self.mk_expr(
            lo,
            body.span.hi,
            ExprClosure(capture_clause, decl, body)))
    }

    pub fn parse_else_expr(&mut self) -> PResult<P<Expr>> {
        if try!(self.eat_keyword(keywords::If) ){
            return self.parse_if_expr();
        } else {
            let blk = try!(self.parse_block());
            return Ok(self.mk_expr(blk.span.lo, blk.span.hi, ExprBlock(blk)));
        }
    }

    /// Parse a 'for' .. 'in' expression ('for' token already eaten)
    pub fn parse_for_expr(&mut self, opt_ident: Option<ast::Ident>,
                          span_lo: BytePos) -> PResult<P<Expr>> {
        // Parse: `for <src_pat> in <src_expr> <src_loop_block>`

        let pat = try!(self.parse_pat_nopanic());
        try!(self.expect_keyword(keywords::In));
        let expr = try!(self.parse_expr_res(RESTRICTION_NO_STRUCT_LITERAL));
        let loop_block = try!(self.parse_block());
        let hi = self.last_span.hi;

        Ok(self.mk_expr(span_lo, hi, ExprForLoop(pat, expr, loop_block, opt_ident)))
    }

    /// Parse a 'while' or 'while let' expression ('while' token already eaten)
    pub fn parse_while_expr(&mut self, opt_ident: Option<ast::Ident>,
                            span_lo: BytePos) -> PResult<P<Expr>> {
        if self.token.is_keyword(keywords::Let) {
            return self.parse_while_let_expr(opt_ident, span_lo);
        }
        let cond = try!(self.parse_expr_res(RESTRICTION_NO_STRUCT_LITERAL));
        let body = try!(self.parse_block());
        let hi = body.span.hi;
        return Ok(self.mk_expr(span_lo, hi, ExprWhile(cond, body, opt_ident)));
    }

    /// Parse a 'while let' expression ('while' token already eaten)
    pub fn parse_while_let_expr(&mut self, opt_ident: Option<ast::Ident>,
                                span_lo: BytePos) -> PResult<P<Expr>> {
        try!(self.expect_keyword(keywords::Let));
        let pat = try!(self.parse_pat_nopanic());
        try!(self.expect(&token::Eq));
        let expr = try!(self.parse_expr_res(RESTRICTION_NO_STRUCT_LITERAL));
        let body = try!(self.parse_block());
        let hi = body.span.hi;
        return Ok(self.mk_expr(span_lo, hi, ExprWhileLet(pat, expr, body, opt_ident)));
    }

    pub fn parse_loop_expr(&mut self, opt_ident: Option<ast::Ident>,
                           span_lo: BytePos) -> PResult<P<Expr>> {
        let body = try!(self.parse_block());
        let hi = body.span.hi;
        Ok(self.mk_expr(span_lo, hi, ExprLoop(body, opt_ident)))
    }

    fn parse_match_expr(&mut self) -> PResult<P<Expr>> {
        let match_span = self.last_span;
        let lo = self.last_span.lo;
<<<<<<< HEAD
        let discriminant = try!(self.parse_expr_res(RESTRICTION_NO_STRUCT_LITERAL));
        try!(self.commit_expr_expecting(&*discriminant, token::OpenDelim(token::Brace)));
=======
        let discriminant = try!(self.parse_expr_res(Restrictions::RESTRICTION_NO_STRUCT_LITERAL));
        if let Err(e) = self.commit_expr_expecting(&*discriminant, token::OpenDelim(token::Brace)) {
            if self.token == token::Token::Semi {
                self.span_note(match_span, "did you mean to remove this `match` keyword?");
            }
            return Err(e)
        }
>>>>>>> 76f3669a
        let mut arms: Vec<Arm> = Vec::new();
        while self.token != token::CloseDelim(token::Brace) {
            arms.push(try!(self.parse_arm_nopanic()));
        }
        let hi = self.span.hi;
        try!(self.bump());
        return Ok(self.mk_expr(lo, hi, ExprMatch(discriminant, arms)));
    }

    pub fn parse_arm_nopanic(&mut self) -> PResult<Arm> {
        maybe_whole!(no_clone self, NtArm);

        let attrs = self.parse_outer_attributes();
        let pats = try!(self.parse_pats());
        let mut guard = None;
        if try!(self.eat_keyword(keywords::If) ){
            guard = Some(try!(self.parse_expr_nopanic()));
        }
        try!(self.expect(&token::FatArrow));
        let expr = try!(self.parse_expr_res(RESTRICTION_STMT_EXPR));

        let require_comma =
            !classify::expr_is_simple_block(&*expr)
            && self.token != token::CloseDelim(token::Brace);

        if require_comma {
            try!(self.commit_expr(&*expr, &[token::Comma], &[token::CloseDelim(token::Brace)]));
        } else {
            try!(self.eat(&token::Comma));
        }

        Ok(ast::Arm {
            attrs: attrs,
            pats: pats,
            guard: guard,
            body: expr,
        })
    }

    /// Parse an expression
    pub fn parse_expr_nopanic(&mut self) -> PResult<P<Expr>> {
        self.parse_expr_res(Restrictions::empty())
    }

    /// Evaluate the closure with restrictions in place.
    ///
    /// After the closure is evaluated, restrictions are reset.
    pub fn with_res<F>(&mut self, r: Restrictions, f: F) -> PResult<P<Expr>>
    where F: FnOnce(&mut Self) -> PResult<P<Expr>> {
        let old = self.restrictions;
        self.restrictions = r;
        let r = f(self);
        self.restrictions = old;
        return r;

    }

    /// Parse an expression, subject to the given restrictions
    pub fn parse_expr_res(&mut self, r: Restrictions) -> PResult<P<Expr>> {
        self.with_res(r, |this| this.parse_assoc_expr())
    }

    /// Parse the RHS of a local variable declaration (e.g. '= 14;')
    fn parse_initializer(&mut self) -> PResult<Option<P<Expr>>> {
        if self.check(&token::Eq) {
            try!(self.bump());
            Ok(Some(try!(self.parse_expr_nopanic())))
        } else {
            Ok(None)
        }
    }

    /// Parse patterns, separated by '|' s
    fn parse_pats(&mut self) -> PResult<Vec<P<Pat>>> {
        let mut pats = Vec::new();
        loop {
            pats.push(try!(self.parse_pat_nopanic()));
            if self.check(&token::BinOp(token::Or)) { try!(self.bump());}
            else { return Ok(pats); }
        };
    }

    fn parse_pat_tuple_elements(&mut self) -> PResult<Vec<P<Pat>>> {
        let mut fields = vec![];
        if !self.check(&token::CloseDelim(token::Paren)) {
            fields.push(try!(self.parse_pat_nopanic()));
            if self.look_ahead(1, |t| *t != token::CloseDelim(token::Paren)) {
                while try!(self.eat(&token::Comma)) &&
                      !self.check(&token::CloseDelim(token::Paren)) {
                    fields.push(try!(self.parse_pat_nopanic()));
                }
            }
            if fields.len() == 1 {
                try!(self.expect(&token::Comma));
            }
        }
        Ok(fields)
    }

    fn parse_pat_vec_elements(
        &mut self,
    ) -> PResult<(Vec<P<Pat>>, Option<P<Pat>>, Vec<P<Pat>>)> {
        let mut before = Vec::new();
        let mut slice = None;
        let mut after = Vec::new();
        let mut first = true;
        let mut before_slice = true;

        while self.token != token::CloseDelim(token::Bracket) {
            if first {
                first = false;
            } else {
                try!(self.expect(&token::Comma));

                if self.token == token::CloseDelim(token::Bracket)
                        && (before_slice || !after.is_empty()) {
                    break
                }
            }

            if before_slice {
                if self.check(&token::DotDot) {
                    try!(self.bump());

                    if self.check(&token::Comma) ||
                            self.check(&token::CloseDelim(token::Bracket)) {
                        slice = Some(P(ast::Pat {
                            id: ast::DUMMY_NODE_ID,
                            node: PatWild(PatWildMulti),
                            span: self.span,
                        }));
                        before_slice = false;
                    }
                    continue
                }
            }

            let subpat = try!(self.parse_pat_nopanic());
            if before_slice && self.check(&token::DotDot) {
                try!(self.bump());
                slice = Some(subpat);
                before_slice = false;
            } else if before_slice {
                before.push(subpat);
            } else {
                after.push(subpat);
            }
        }

        Ok((before, slice, after))
    }

    /// Parse the fields of a struct-like pattern
    fn parse_pat_fields(&mut self) -> PResult<(Vec<codemap::Spanned<ast::FieldPat>> , bool)> {
        let mut fields = Vec::new();
        let mut etc = false;
        let mut first = true;
        while self.token != token::CloseDelim(token::Brace) {
            if first {
                first = false;
            } else {
                try!(self.expect(&token::Comma));
                // accept trailing commas
                if self.check(&token::CloseDelim(token::Brace)) { break }
            }

            let lo = self.span.lo;
            let hi;

            if self.check(&token::DotDot) {
                try!(self.bump());
                if self.token != token::CloseDelim(token::Brace) {
                    let token_str = self.this_token_to_string();
                    return Err(self.fatal(&format!("expected `{}`, found `{}`", "}",
                                       token_str)))
                }
                etc = true;
                break;
            }

            // Check if a colon exists one ahead. This means we're parsing a fieldname.
            let (subpat, fieldname, is_shorthand) = if self.look_ahead(1, |t| t == &token::Colon) {
                // Parsing a pattern of the form "fieldname: pat"
                let fieldname = try!(self.parse_ident());
                try!(self.bump());
                let pat = try!(self.parse_pat_nopanic());
                hi = pat.span.hi;
                (pat, fieldname, false)
            } else {
                // Parsing a pattern of the form "(box) (ref) (mut) fieldname"
                let is_box = try!(self.eat_keyword(keywords::Box));
                let boxed_span_lo = self.span.lo;
                let is_ref = try!(self.eat_keyword(keywords::Ref));
                let is_mut = try!(self.eat_keyword(keywords::Mut));
                let fieldname = try!(self.parse_ident());
                hi = self.last_span.hi;

                let bind_type = match (is_ref, is_mut) {
                    (true, true) => BindByRef(MutMutable),
                    (true, false) => BindByRef(MutImmutable),
                    (false, true) => BindByValue(MutMutable),
                    (false, false) => BindByValue(MutImmutable),
                };
                let fieldpath = codemap::Spanned{span:self.last_span, node:fieldname};
                let fieldpat = P(ast::Pat{
                    id: ast::DUMMY_NODE_ID,
                    node: PatIdent(bind_type, fieldpath, None),
                    span: mk_sp(boxed_span_lo, hi),
                });

                let subpat = if is_box {
                    P(ast::Pat{
                        id: ast::DUMMY_NODE_ID,
                        node: PatBox(fieldpat),
                        span: mk_sp(lo, hi),
                    })
                } else {
                    fieldpat
                };
                (subpat, fieldname, true)
            };

            fields.push(codemap::Spanned { span: mk_sp(lo, hi),
                                           node: ast::FieldPat { ident: fieldname,
                                                                 pat: subpat,
                                                                 is_shorthand: is_shorthand }});
        }
        return Ok((fields, etc));
    }

    fn parse_pat_range_end(&mut self) -> PResult<P<Expr>> {
        if self.is_path_start() {
            let lo = self.span.lo;
            let (qself, path) = if try!(self.eat_lt()) {
                // Parse a qualified path
                let (qself, path) =
                    try!(self.parse_qualified_path(NoTypesAllowed));
                (Some(qself), path)
            } else {
                // Parse an unqualified path
                (None, try!(self.parse_path(LifetimeAndTypesWithColons)))
            };
            let hi = self.last_span.hi;
            Ok(self.mk_expr(lo, hi, ExprPath(qself, path)))
        } else {
            self.parse_literal_maybe_minus()
        }
    }

    fn is_path_start(&self) -> bool {
        (self.token == token::Lt || self.token == token::ModSep
            || self.token.is_ident() || self.token.is_path())
            && !self.token.is_keyword(keywords::True) && !self.token.is_keyword(keywords::False)
    }

    /// Parse a pattern.
    pub fn parse_pat_nopanic(&mut self) -> PResult<P<Pat>> {
        maybe_whole!(self, NtPat);

        let lo = self.span.lo;
        let pat;
        match self.token {
          token::Underscore => {
            // Parse _
            try!(self.bump());
            pat = PatWild(PatWildSingle);
          }
          token::BinOp(token::And) | token::AndAnd => {
            // Parse &pat / &mut pat
            try!(self.expect_and());
            let mutbl = try!(self.parse_mutability());
            if let token::Lifetime(ident) = self.token {
                return Err(self.fatal(&format!("unexpected lifetime `{}` in pattern", ident)));
            }

            let subpat = try!(self.parse_pat_nopanic());
            pat = PatRegion(subpat, mutbl);
          }
          token::OpenDelim(token::Paren) => {
            // Parse (pat,pat,pat,...) as tuple pattern
            try!(self.bump());
            let fields = try!(self.parse_pat_tuple_elements());
            try!(self.expect(&token::CloseDelim(token::Paren)));
            pat = PatTup(fields);
          }
          token::OpenDelim(token::Bracket) => {
            // Parse [pat,pat,...] as slice pattern
            try!(self.bump());
            let (before, slice, after) = try!(self.parse_pat_vec_elements());
            try!(self.expect(&token::CloseDelim(token::Bracket)));
            pat = PatVec(before, slice, after);
          }
          _ => {
            // At this point, token != _, &, &&, (, [
            if try!(self.eat_keyword(keywords::Mut)) {
                // Parse mut ident @ pat
                pat = try!(self.parse_pat_ident(BindByValue(MutMutable)));
            } else if try!(self.eat_keyword(keywords::Ref)) {
                // Parse ref ident @ pat / ref mut ident @ pat
                let mutbl = try!(self.parse_mutability());
                pat = try!(self.parse_pat_ident(BindByRef(mutbl)));
            } else if try!(self.eat_keyword(keywords::Box)) {
                // Parse box pat
                let subpat = try!(self.parse_pat_nopanic());
                pat = PatBox(subpat);
            } else if self.is_path_start() {
                // Parse pattern starting with a path
                if self.token.is_plain_ident() && self.look_ahead(1, |t| *t != token::DotDotDot &&
                        *t != token::OpenDelim(token::Brace) &&
                        *t != token::OpenDelim(token::Paren) &&
                        // Contrary to its definition, a plain ident can be followed by :: in macros
                        *t != token::ModSep) {
                    // Plain idents have some extra abilities here compared to general paths
                    if self.look_ahead(1, |t| *t == token::Not) {
                        // Parse macro invocation
                        let ident = try!(self.parse_ident());
                        let ident_span = self.last_span;
                        let path = ident_to_path(ident_span, ident);
                        try!(self.bump());
                        let delim = try!(self.expect_open_delim());
                        let tts = try!(self.parse_seq_to_end(&token::CloseDelim(delim),
                                seq_sep_none(), |p| p.parse_token_tree()));
                        let mac = Mac_ { path: path, tts: tts, ctxt: EMPTY_CTXT };
                        pat = PatMac(codemap::Spanned {node: mac, span: self.span});
                    } else {
                        // Parse ident @ pat
                        // This can give false positives and parse nullary enums,
                        // they are dealt with later in resolve
                        pat = try!(self.parse_pat_ident(BindByValue(MutImmutable)));
                    }
                } else {
                    let (qself, path) = if try!(self.eat_lt()) {
                        // Parse a qualified path
                        let (qself, path) =
                            try!(self.parse_qualified_path(NoTypesAllowed));
                        (Some(qself), path)
                    } else {
                        // Parse an unqualified path
                        (None, try!(self.parse_path(LifetimeAndTypesWithColons)))
                    };
                    match self.token {
                      token::DotDotDot => {
                        // Parse range
                        let hi = self.last_span.hi;
                        let begin = self.mk_expr(lo, hi, ExprPath(qself, path));
                        try!(self.bump());
                        let end = try!(self.parse_pat_range_end());
                        pat = PatRange(begin, end);
                      }
                      token::OpenDelim(token::Brace) => {
                         if qself.is_some() {
                            return Err(self.fatal("unexpected `{` after qualified path"));
                        }
                        // Parse struct pattern
                        try!(self.bump());
                        let (fields, etc) = try!(self.parse_pat_fields());
                        try!(self.bump());
                        pat = PatStruct(path, fields, etc);
                      }
                      token::OpenDelim(token::Paren) => {
                        if qself.is_some() {
                            return Err(self.fatal("unexpected `(` after qualified path"));
                        }
                        // Parse tuple struct or enum pattern
                        if self.look_ahead(1, |t| *t == token::DotDot) {
                            // This is a "top constructor only" pat
                            try!(self.bump());
                            try!(self.bump());
                            try!(self.expect(&token::CloseDelim(token::Paren)));
                            pat = PatEnum(path, None);
                        } else {
                            let args = try!(self.parse_enum_variant_seq(
                                    &token::OpenDelim(token::Paren),
                                    &token::CloseDelim(token::Paren),
                                    seq_sep_trailing_allowed(token::Comma),
                                    |p| p.parse_pat_nopanic()));
                            pat = PatEnum(path, Some(args));
                        }
                      }
                      _ => {
                        pat = match qself {
                            // Parse qualified path
                            Some(qself) => PatQPath(qself, path),
                            // Parse nullary enum
                            None => PatEnum(path, Some(vec![]))
                        };
                      }
                    }
                }
            } else {
                // Try to parse everything else as literal with optional minus
                let begin = try!(self.parse_literal_maybe_minus());
                if try!(self.eat(&token::DotDotDot)) {
                    let end = try!(self.parse_pat_range_end());
                    pat = PatRange(begin, end);
                } else {
                    pat = PatLit(begin);
                }
            }
          }
        }

        let hi = self.last_span.hi;
        Ok(P(ast::Pat {
            id: ast::DUMMY_NODE_ID,
            node: pat,
            span: mk_sp(lo, hi),
        }))
    }

    /// Parse ident or ident @ pat
    /// used by the copy foo and ref foo patterns to give a good
    /// error message when parsing mistakes like ref foo(a,b)
    fn parse_pat_ident(&mut self,
                       binding_mode: ast::BindingMode)
                       -> PResult<ast::Pat_> {
        if !self.token.is_plain_ident() {
            let span = self.span;
            let tok_str = self.this_token_to_string();
            return Err(self.span_fatal(span,
                            &format!("expected identifier, found `{}`", tok_str)))
        }
        let ident = try!(self.parse_ident());
        let last_span = self.last_span;
        let name = codemap::Spanned{span: last_span, node: ident};
        let sub = if try!(self.eat(&token::At) ){
            Some(try!(self.parse_pat_nopanic()))
        } else {
            None
        };

        // just to be friendly, if they write something like
        //   ref Some(i)
        // we end up here with ( as the current token.  This shortly
        // leads to a parse error.  Note that if there is no explicit
        // binding mode then we do not end up here, because the lookahead
        // will direct us over to parse_enum_variant()
        if self.token == token::OpenDelim(token::Paren) {
            let last_span = self.last_span;
            return Err(self.span_fatal(
                last_span,
                "expected identifier, found enum pattern"))
        }

        Ok(PatIdent(binding_mode, name, sub))
    }

    /// Parse a local variable declaration
    fn parse_local(&mut self) -> PResult<P<Local>> {
        let lo = self.span.lo;
        let pat = try!(self.parse_pat_nopanic());

        let mut ty = None;
        if try!(self.eat(&token::Colon) ){
            ty = Some(try!(self.parse_ty_sum()));
        }
        let init = try!(self.parse_initializer());
        Ok(P(ast::Local {
            ty: ty,
            pat: pat,
            init: init,
            id: ast::DUMMY_NODE_ID,
            span: mk_sp(lo, self.last_span.hi),
        }))
    }

    /// Parse a "let" stmt
    fn parse_let(&mut self) -> PResult<P<Decl>> {
        let lo = self.span.lo;
        let local = try!(self.parse_local());
        Ok(P(spanned(lo, self.last_span.hi, DeclLocal(local))))
    }

    /// Parse a structure field
    fn parse_name_and_ty(&mut self, pr: Visibility,
                         attrs: Vec<Attribute> ) -> PResult<StructField> {
        let lo = match pr {
            Inherited => self.span.lo,
            Public => self.last_span.lo,
        };
        if !self.token.is_plain_ident() {
            return Err(self.fatal("expected ident"));
        }
        let name = try!(self.parse_ident());
        try!(self.expect(&token::Colon));
        let ty = try!(self.parse_ty_sum());
        Ok(spanned(lo, self.last_span.hi, ast::StructField_ {
            kind: NamedField(name, pr),
            id: ast::DUMMY_NODE_ID,
            ty: ty,
            attrs: attrs,
        }))
    }

    /// Emit an expected item after attributes error.
    fn expected_item_err(&self, attrs: &[Attribute]) {
        let message = match attrs.last() {
            Some(&Attribute { node: ast::Attribute_ { is_sugared_doc: true, .. }, .. }) => {
                "expected item after doc comment"
            }
            _ => "expected item after attributes",
        };

        self.span_err(self.last_span, message);
    }

    /// Parse a statement. may include decl.
    pub fn parse_stmt_nopanic(&mut self) -> PResult<Option<P<Stmt>>> {
        Ok(try!(self.parse_stmt_()).map(P))
    }

    fn parse_stmt_(&mut self) -> PResult<Option<Stmt>> {
        maybe_whole!(Some deref self, NtStmt);

        fn check_expected_item(p: &mut Parser, attrs: &[Attribute]) {
            // If we have attributes then we should have an item
            if !attrs.is_empty() {
                p.expected_item_err(attrs);
            }
        }

        let attrs = self.parse_outer_attributes();
        let lo = self.span.lo;

        Ok(Some(if self.check_keyword(keywords::Let) {
            check_expected_item(self, &attrs);
            try!(self.expect_keyword(keywords::Let));
            let decl = try!(self.parse_let());
            spanned(lo, decl.span.hi, StmtDecl(decl, ast::DUMMY_NODE_ID))
        } else if self.token.is_ident()
            && !self.token.is_any_keyword()
            && self.look_ahead(1, |t| *t == token::Not) {
            // it's a macro invocation:

            check_expected_item(self, &attrs);

            // Potential trouble: if we allow macros with paths instead of
            // idents, we'd need to look ahead past the whole path here...
            let pth = try!(self.parse_path(NoTypesAllowed));
            try!(self.bump());

            let id = match self.token {
                token::OpenDelim(_) => token::special_idents::invalid, // no special identifier
                _ => try!(self.parse_ident()),
            };

            // check that we're pointing at delimiters (need to check
            // again after the `if`, because of `parse_ident`
            // consuming more tokens).
            let delim = match self.token {
                token::OpenDelim(delim) => delim,
                _ => {
                    // we only expect an ident if we didn't parse one
                    // above.
                    let ident_str = if id.name == token::special_idents::invalid.name {
                        "identifier, "
                    } else {
                        ""
                    };
                    let tok_str = self.this_token_to_string();
                    return Err(self.fatal(&format!("expected {}`(` or `{{`, found `{}`",
                                       ident_str,
                                       tok_str)))
                },
            };

            let tts = try!(self.parse_unspanned_seq(
                &token::OpenDelim(delim),
                &token::CloseDelim(delim),
                seq_sep_none(),
                |p| p.parse_token_tree()
            ));
            let hi = self.last_span.hi;

            let style = if delim == token::Brace {
                MacStmtWithBraces
            } else {
                MacStmtWithoutBraces
            };

            if id.name == token::special_idents::invalid.name {
                spanned(lo, hi,
                        StmtMac(P(spanned(lo,
                                          hi,
                                          Mac_ { path: pth, tts: tts, ctxt: EMPTY_CTXT })),
                                  style))
            } else {
                // if it has a special ident, it's definitely an item
                //
                // Require a semicolon or braces.
                if style != MacStmtWithBraces {
                    if !try!(self.eat(&token::Semi) ){
                        let last_span = self.last_span;
                        self.span_err(last_span,
                                      "macros that expand to items must \
                                       either be surrounded with braces or \
                                       followed by a semicolon");
                    }
                }
                spanned(lo, hi, StmtDecl(
                    P(spanned(lo, hi, DeclItem(
                        self.mk_item(
                            lo, hi, id /*id is good here*/,
                            ItemMac(spanned(lo, hi,
                                            Mac_ { path: pth, tts: tts, ctxt: EMPTY_CTXT })),
                            Inherited, Vec::new(/*no attrs*/))))),
                    ast::DUMMY_NODE_ID))
            }
        } else {
            match try!(self.parse_item_(attrs, false)) {
                Some(i) => {
                    let hi = i.span.hi;
                    let decl = P(spanned(lo, hi, DeclItem(i)));
                    spanned(lo, hi, StmtDecl(decl, ast::DUMMY_NODE_ID))
                }
                None => {
                    // Do not attempt to parse an expression if we're done here.
                    if self.token == token::Semi {
                        try!(self.bump());
                        return Ok(None);
                    }

                    if self.token == token::CloseDelim(token::Brace) {
                        return Ok(None);
                    }

                    // Remainder are line-expr stmts.
                    let e = try!(self.parse_expr_res(RESTRICTION_STMT_EXPR));
                    spanned(lo, e.span.hi, StmtExpr(e, ast::DUMMY_NODE_ID))
                }
            }
        }))
    }

    /// Is this expression a successfully-parsed statement?
    fn expr_is_complete(&mut self, e: &Expr) -> bool {
        self.restrictions.contains(RESTRICTION_STMT_EXPR) &&
            !classify::expr_requires_semi_to_be_stmt(e)
    }

    /// Parse a block. No inner attrs are allowed.
    pub fn parse_block(&mut self) -> PResult<P<Block>> {
        maybe_whole!(no_clone self, NtBlock);

        let lo = self.span.lo;

        if !try!(self.eat(&token::OpenDelim(token::Brace)) ){
            let sp = self.span;
            let tok = self.this_token_to_string();
            return Err(self.span_fatal_help(sp,
                                 &format!("expected `{{`, found `{}`", tok),
                                 "place this code inside a block"));
        }

        self.parse_block_tail(lo, DefaultBlock)
    }

    /// Parse a block. Inner attrs are allowed.
    fn parse_inner_attrs_and_block(&mut self) -> PResult<(Vec<Attribute>, P<Block>)> {
        maybe_whole!(pair_empty self, NtBlock);

        let lo = self.span.lo;
        try!(self.expect(&token::OpenDelim(token::Brace)));
        Ok((self.parse_inner_attributes(),
         try!(self.parse_block_tail(lo, DefaultBlock))))
    }

    /// Parse the rest of a block expression or function body
    /// Precondition: already parsed the '{'.
    fn parse_block_tail(&mut self, lo: BytePos, s: BlockCheckMode) -> PResult<P<Block>> {
        let mut stmts = vec![];
        let mut expr = None;

        while !try!(self.eat(&token::CloseDelim(token::Brace))) {
            let Spanned {node, span} = if let Some(s) = try!(self.parse_stmt_()) {
                s
            } else {
                // Found only `;` or `}`.
                continue;
            };
            match node {
                StmtExpr(e, _) => {
                    try!(self.handle_expression_like_statement(e, span, &mut stmts, &mut expr));
                }
                StmtMac(mac, MacStmtWithoutBraces) => {
                    // statement macro without braces; might be an
                    // expr depending on whether a semicolon follows
                    match self.token {
                        token::Semi => {
                            stmts.push(P(Spanned {
                                node: StmtMac(mac, MacStmtWithSemicolon),
                                span: mk_sp(span.lo, self.span.hi),
                            }));
                            try!(self.bump());
                        }
                        _ => {
                            let e = self.mk_mac_expr(span.lo, span.hi,
                                                     mac.and_then(|m| m.node));
                            let e = try!(self.parse_dot_or_call_expr_with(e));
                            let e = try!(self.parse_assoc_expr_with(0, Some(e)));
                            try!(self.handle_expression_like_statement(
                                e,
                                span,
                                &mut stmts,
                                &mut expr));
                        }
                    }
                }
                StmtMac(m, style) => {
                    // statement macro; might be an expr
                    match self.token {
                        token::Semi => {
                            stmts.push(P(Spanned {
                                node: StmtMac(m, MacStmtWithSemicolon),
                                span: mk_sp(span.lo, self.span.hi),
                            }));
                            try!(self.bump());
                        }
                        token::CloseDelim(token::Brace) => {
                            // if a block ends in `m!(arg)` without
                            // a `;`, it must be an expr
                            expr = Some(self.mk_mac_expr(span.lo, span.hi,
                                                         m.and_then(|x| x.node)));
                        }
                        _ => {
                            stmts.push(P(Spanned {
                                node: StmtMac(m, style),
                                span: span
                            }));
                        }
                    }
                }
                _ => { // all other kinds of statements:
                    let mut hi = span.hi;
                    if classify::stmt_ends_with_semi(&node) {
                        try!(self.commit_stmt_expecting(token::Semi));
                        hi = self.last_span.hi;
                    }

                    stmts.push(P(Spanned {
                        node: node,
                        span: mk_sp(span.lo, hi)
                    }));
                }
            }
        }

        Ok(P(ast::Block {
            stmts: stmts,
            expr: expr,
            id: ast::DUMMY_NODE_ID,
            rules: s,
            span: mk_sp(lo, self.last_span.hi),
        }))
    }

    fn handle_expression_like_statement(
            &mut self,
            e: P<Expr>,
            span: Span,
            stmts: &mut Vec<P<Stmt>>,
            last_block_expr: &mut Option<P<Expr>>) -> PResult<()> {
        // expression without semicolon
        if classify::expr_requires_semi_to_be_stmt(&*e) {
            // Just check for errors and recover; do not eat semicolon yet.
            try!(self.commit_stmt(&[],
                             &[token::Semi, token::CloseDelim(token::Brace)]));
        }

        match self.token {
            token::Semi => {
                try!(self.bump());
                let span_with_semi = Span {
                    lo: span.lo,
                    hi: self.last_span.hi,
                    expn_id: span.expn_id,
                };
                stmts.push(P(Spanned {
                    node: StmtSemi(e, ast::DUMMY_NODE_ID),
                    span: span_with_semi,
                }));
            }
            token::CloseDelim(token::Brace) => *last_block_expr = Some(e),
            _ => {
                stmts.push(P(Spanned {
                    node: StmtExpr(e, ast::DUMMY_NODE_ID),
                    span: span
                }));
            }
        }
        Ok(())
    }

    // Parses a sequence of bounds if a `:` is found,
    // otherwise returns empty list.
    fn parse_colon_then_ty_param_bounds(&mut self,
                                        mode: BoundParsingMode)
                                        -> PResult<OwnedSlice<TyParamBound>>
    {
        if !try!(self.eat(&token::Colon) ){
            Ok(OwnedSlice::empty())
        } else {
            self.parse_ty_param_bounds(mode)
        }
    }

    // matches bounds    = ( boundseq )?
    // where   boundseq  = ( polybound + boundseq ) | polybound
    // and     polybound = ( 'for' '<' 'region '>' )? bound
    // and     bound     = 'region | trait_ref
    fn parse_ty_param_bounds(&mut self,
                             mode: BoundParsingMode)
                             -> PResult<OwnedSlice<TyParamBound>>
    {
        let mut result = vec!();
        loop {
            let question_span = self.span;
            let ate_question = try!(self.eat(&token::Question));
            match self.token {
                token::Lifetime(lifetime) => {
                    if ate_question {
                        self.span_err(question_span,
                                      "`?` may only modify trait bounds, not lifetime bounds");
                    }
                    result.push(RegionTyParamBound(ast::Lifetime {
                        id: ast::DUMMY_NODE_ID,
                        span: self.span,
                        name: lifetime.name
                    }));
                    try!(self.bump());
                }
                token::ModSep | token::Ident(..) => {
                    let poly_trait_ref = try!(self.parse_poly_trait_ref());
                    let modifier = if ate_question {
                        if mode == BoundParsingMode::Modified {
                            TraitBoundModifier::Maybe
                        } else {
                            self.span_err(question_span,
                                          "unexpected `?`");
                            TraitBoundModifier::None
                        }
                    } else {
                        TraitBoundModifier::None
                    };
                    result.push(TraitTyParamBound(poly_trait_ref, modifier))
                }
                _ => break,
            }

            if !try!(self.eat(&token::BinOp(token::Plus)) ){
                break;
            }
        }

        return Ok(OwnedSlice::from_vec(result));
    }

    /// Matches typaram = IDENT (`?` unbound)? optbounds ( EQ ty )?
    fn parse_ty_param(&mut self) -> PResult<TyParam> {
        let span = self.span;
        let ident = try!(self.parse_ident());

        let bounds = try!(self.parse_colon_then_ty_param_bounds(BoundParsingMode::Modified));

        let default = if self.check(&token::Eq) {
            try!(self.bump());
            Some(try!(self.parse_ty_sum()))
        } else {
            None
        };

        Ok(TyParam {
            ident: ident,
            id: ast::DUMMY_NODE_ID,
            bounds: bounds,
            default: default,
            span: span,
        })
    }

    /// Parse a set of optional generic type parameter declarations. Where
    /// clauses are not parsed here, and must be added later via
    /// `parse_where_clause()`.
    ///
    /// matches generics = ( ) | ( < > ) | ( < typaramseq ( , )? > ) | ( < lifetimes ( , )? > )
    ///                  | ( < lifetimes , typaramseq ( , )? > )
    /// where   typaramseq = ( typaram ) | ( typaram , typaramseq )
    pub fn parse_generics(&mut self) -> PResult<ast::Generics> {
        maybe_whole!(self, NtGenerics);

        if try!(self.eat(&token::Lt) ){
            let lifetime_defs = try!(self.parse_lifetime_defs());
            let mut seen_default = false;
            let ty_params = try!(self.parse_seq_to_gt(Some(token::Comma), |p| {
                try!(p.forbid_lifetime());
                let ty_param = try!(p.parse_ty_param());
                if ty_param.default.is_some() {
                    seen_default = true;
                } else if seen_default {
                    let last_span = p.last_span;
                    p.span_err(last_span,
                               "type parameters with a default must be trailing");
                }
                Ok(ty_param)
            }));
            Ok(ast::Generics {
                lifetimes: lifetime_defs,
                ty_params: ty_params,
                where_clause: WhereClause {
                    id: ast::DUMMY_NODE_ID,
                    predicates: Vec::new(),
                }
            })
        } else {
            Ok(ast_util::empty_generics())
        }
    }

    fn parse_generic_values_after_lt(&mut self) -> PResult<(Vec<ast::Lifetime>,
                                                            Vec<P<Ty>>,
                                                            Vec<P<TypeBinding>>)> {
        let span_lo = self.span.lo;
        let lifetimes = try!(self.parse_lifetimes(token::Comma));

        let missing_comma = !lifetimes.is_empty() &&
                            !self.token.is_like_gt() &&
                            self.last_token
                                .as_ref().map_or(true,
                                                 |x| &**x != &token::Comma);

        if missing_comma {

            let msg = format!("expected `,` or `>` after lifetime \
                              name, found `{}`",
                              self.this_token_to_string());
            self.span_err(self.span, &msg);

            let span_hi = self.span.hi;
            let span_hi = if self.parse_ty_nopanic().is_ok() {
                self.span.hi
            } else {
                span_hi
            };

            let msg = format!("did you mean a single argument type &'a Type, \
                              or did you mean the comma-separated arguments \
                              'a, Type?");
            self.span_note(mk_sp(span_lo, span_hi), &msg);

            self.abort_if_errors()
        }

        // First parse types.
        let (types, returned) = try!(self.parse_seq_to_gt_or_return(
            Some(token::Comma),
            |p| {
                try!(p.forbid_lifetime());
                if p.look_ahead(1, |t| t == &token::Eq) {
                    Ok(None)
                } else {
                    Ok(Some(try!(p.parse_ty_sum())))
                }
            }
        ));

        // If we found the `>`, don't continue.
        if !returned {
            return Ok((lifetimes, types.into_vec(), Vec::new()));
        }

        // Then parse type bindings.
        let bindings = try!(self.parse_seq_to_gt(
            Some(token::Comma),
            |p| {
                try!(p.forbid_lifetime());
                let lo = p.span.lo;
                let ident = try!(p.parse_ident());
                let found_eq = try!(p.eat(&token::Eq));
                if !found_eq {
                    let span = p.span;
                    p.span_warn(span, "whoops, no =?");
                }
                let ty = try!(p.parse_ty_nopanic());
                let hi = ty.span.hi;
                let span = mk_sp(lo, hi);
                return Ok(P(TypeBinding{id: ast::DUMMY_NODE_ID,
                    ident: ident,
                    ty: ty,
                    span: span,
                }));
            }
        ));
        Ok((lifetimes, types.into_vec(), bindings.into_vec()))
    }

    fn forbid_lifetime(&mut self) -> PResult<()> {
        if self.token.is_lifetime() {
            let span = self.span;
            return Err(self.span_fatal(span, "lifetime parameters must be declared \
                                        prior to type parameters"))
        }
        Ok(())
    }

    /// Parses an optional `where` clause and places it in `generics`.
    ///
    /// ```
    /// where T : Trait<U, V> + 'b, 'a : 'b
    /// ```
    pub fn parse_where_clause(&mut self) -> PResult<ast::WhereClause> {
        maybe_whole!(self, NtWhereClause);

        let mut where_clause = WhereClause {
            id: ast::DUMMY_NODE_ID,
            predicates: Vec::new(),
        };

        if !try!(self.eat_keyword(keywords::Where)) {
            return Ok(where_clause);
        }

        let mut parsed_something = false;
        loop {
            let lo = self.span.lo;
            match self.token {
                token::OpenDelim(token::Brace) => {
                    break
                }

                token::Lifetime(..) => {
                    let bounded_lifetime =
                        try!(self.parse_lifetime());

                    try!(self.eat(&token::Colon));

                    let bounds =
                        try!(self.parse_lifetimes(token::BinOp(token::Plus)));

                    let hi = self.last_span.hi;
                    let span = mk_sp(lo, hi);

                    where_clause.predicates.push(ast::WherePredicate::RegionPredicate(
                        ast::WhereRegionPredicate {
                            span: span,
                            lifetime: bounded_lifetime,
                            bounds: bounds
                        }
                    ));

                    parsed_something = true;
                }

                _ => {
                    let bound_lifetimes = if try!(self.eat_keyword(keywords::For) ){
                        // Higher ranked constraint.
                        try!(self.expect(&token::Lt));
                        let lifetime_defs = try!(self.parse_lifetime_defs());
                        try!(self.expect_gt());
                        lifetime_defs
                    } else {
                        vec![]
                    };

                    let bounded_ty = try!(self.parse_ty_nopanic());

                    if try!(self.eat(&token::Colon) ){
                        let bounds = try!(self.parse_ty_param_bounds(BoundParsingMode::Bare));
                        let hi = self.last_span.hi;
                        let span = mk_sp(lo, hi);

                        if bounds.is_empty() {
                            self.span_err(span,
                                          "each predicate in a `where` clause must have \
                                           at least one bound in it");
                        }

                        where_clause.predicates.push(ast::WherePredicate::BoundPredicate(
                                ast::WhereBoundPredicate {
                                    span: span,
                                    bound_lifetimes: bound_lifetimes,
                                    bounded_ty: bounded_ty,
                                    bounds: bounds,
                        }));

                        parsed_something = true;
                    } else if try!(self.eat(&token::Eq) ){
                        // let ty = try!(self.parse_ty_nopanic());
                        let hi = self.last_span.hi;
                        let span = mk_sp(lo, hi);
                        // where_clause.predicates.push(
                        //     ast::WherePredicate::EqPredicate(ast::WhereEqPredicate {
                        //         id: ast::DUMMY_NODE_ID,
                        //         span: span,
                        //         path: panic!("NYI"), //bounded_ty,
                        //         ty: ty,
                        // }));
                        // parsed_something = true;
                        // // FIXME(#18433)
                        self.span_err(span,
                                     "equality constraints are not yet supported \
                                     in where clauses (#20041)");
                    } else {
                        let last_span = self.last_span;
                        self.span_err(last_span,
                              "unexpected token in `where` clause");
                    }
                }
            };

            if !try!(self.eat(&token::Comma) ){
                break
            }
        }

        if !parsed_something {
            let last_span = self.last_span;
            self.span_err(last_span,
                          "a `where` clause must have at least one predicate \
                           in it");
        }

        Ok(where_clause)
    }

    fn parse_fn_args(&mut self, named_args: bool, allow_variadic: bool)
                     -> PResult<(Vec<Arg> , bool)> {
        let sp = self.span;
        let mut args: Vec<Option<Arg>> =
            try!(self.parse_unspanned_seq(
                &token::OpenDelim(token::Paren),
                &token::CloseDelim(token::Paren),
                seq_sep_trailing_allowed(token::Comma),
                |p| {
                    if p.token == token::DotDotDot {
                        try!(p.bump());
                        if allow_variadic {
                            if p.token != token::CloseDelim(token::Paren) {
                                let span = p.span;
                                return Err(p.span_fatal(span,
                                    "`...` must be last in argument list for variadic function"))
                            }
                        } else {
                            let span = p.span;
                            return Err(p.span_fatal(span,
                                         "only foreign functions are allowed to be variadic"))
                        }
                        Ok(None)
                    } else {
                        Ok(Some(try!(p.parse_arg_general(named_args))))
                    }
                }
            ));

        let variadic = match args.pop() {
            Some(None) => true,
            Some(x) => {
                // Need to put back that last arg
                args.push(x);
                false
            }
            None => false
        };

        if variadic && args.is_empty() {
            self.span_err(sp,
                          "variadic function must be declared with at least one named argument");
        }

        let args = args.into_iter().map(|x| x.unwrap()).collect();

        Ok((args, variadic))
    }

    /// Parse the argument list and result type of a function declaration
    pub fn parse_fn_decl(&mut self, allow_variadic: bool) -> PResult<P<FnDecl>> {

        let (args, variadic) = try!(self.parse_fn_args(true, allow_variadic));
        let ret_ty = try!(self.parse_ret_ty());

        Ok(P(FnDecl {
            inputs: args,
            output: ret_ty,
            variadic: variadic
        }))
    }

    fn is_self_ident(&mut self) -> bool {
        match self.token {
          token::Ident(id, token::Plain) => id.name == special_idents::self_.name,
          _ => false
        }
    }

    fn expect_self_ident(&mut self) -> PResult<ast::Ident> {
        match self.token {
            token::Ident(id, token::Plain) if id.name == special_idents::self_.name => {
                try!(self.bump());
                Ok(id)
            },
            _ => {
                let token_str = self.this_token_to_string();
                return Err(self.fatal(&format!("expected `self`, found `{}`",
                                   token_str)))
            }
        }
    }

    fn is_self_type_ident(&mut self) -> bool {
        match self.token {
          token::Ident(id, token::Plain) => id.name == special_idents::type_self.name,
          _ => false
        }
    }

    fn expect_self_type_ident(&mut self) -> PResult<ast::Ident> {
        match self.token {
            token::Ident(id, token::Plain) if id.name == special_idents::type_self.name => {
                try!(self.bump());
                Ok(id)
            },
            _ => {
                let token_str = self.this_token_to_string();
                Err(self.fatal(&format!("expected `Self`, found `{}`",
                                   token_str)))
            }
        }
    }

    /// Parse the argument list and result type of a function
    /// that may have a self type.
    fn parse_fn_decl_with_self<F>(&mut self,
                                  parse_arg_fn: F) -> PResult<(ExplicitSelf, P<FnDecl>)> where
        F: FnMut(&mut Parser) -> PResult<Arg>,
    {
        fn maybe_parse_borrowed_explicit_self(this: &mut Parser)
                                              -> PResult<ast::ExplicitSelf_> {
            // The following things are possible to see here:
            //
            //     fn(&mut self)
            //     fn(&mut self)
            //     fn(&'lt self)
            //     fn(&'lt mut self)
            //
            // We already know that the current token is `&`.

            if this.look_ahead(1, |t| t.is_keyword(keywords::SelfValue)) {
                try!(this.bump());
                Ok(SelfRegion(None, MutImmutable, try!(this.expect_self_ident())))
            } else if this.look_ahead(1, |t| t.is_mutability()) &&
                      this.look_ahead(2, |t| t.is_keyword(keywords::SelfValue)) {
                try!(this.bump());
                let mutability = try!(this.parse_mutability());
                Ok(SelfRegion(None, mutability, try!(this.expect_self_ident())))
            } else if this.look_ahead(1, |t| t.is_lifetime()) &&
                      this.look_ahead(2, |t| t.is_keyword(keywords::SelfValue)) {
                try!(this.bump());
                let lifetime = try!(this.parse_lifetime());
                Ok(SelfRegion(Some(lifetime), MutImmutable, try!(this.expect_self_ident())))
            } else if this.look_ahead(1, |t| t.is_lifetime()) &&
                      this.look_ahead(2, |t| t.is_mutability()) &&
                      this.look_ahead(3, |t| t.is_keyword(keywords::SelfValue)) {
                try!(this.bump());
                let lifetime = try!(this.parse_lifetime());
                let mutability = try!(this.parse_mutability());
                Ok(SelfRegion(Some(lifetime), mutability, try!(this.expect_self_ident())))
            } else {
                Ok(SelfStatic)
            }
        }

        try!(self.expect(&token::OpenDelim(token::Paren)));

        // A bit of complexity and lookahead is needed here in order to be
        // backwards compatible.
        let lo = self.span.lo;
        let mut self_ident_lo = self.span.lo;
        let mut self_ident_hi = self.span.hi;

        let mut mutbl_self = MutImmutable;
        let explicit_self = match self.token {
            token::BinOp(token::And) => {
                let eself = try!(maybe_parse_borrowed_explicit_self(self));
                self_ident_lo = self.last_span.lo;
                self_ident_hi = self.last_span.hi;
                eself
            }
            token::BinOp(token::Star) => {
                // Possibly "*self" or "*mut self" -- not supported. Try to avoid
                // emitting cryptic "unexpected token" errors.
                try!(self.bump());
                let _mutability = if self.token.is_mutability() {
                    try!(self.parse_mutability())
                } else {
                    MutImmutable
                };
                if self.is_self_ident() {
                    let span = self.span;
                    self.span_err(span, "cannot pass self by raw pointer");
                    try!(self.bump());
                }
                // error case, making bogus self ident:
                SelfValue(special_idents::self_)
            }
            token::Ident(..) => {
                if self.is_self_ident() {
                    let self_ident = try!(self.expect_self_ident());

                    // Determine whether this is the fully explicit form, `self:
                    // TYPE`.
                    if try!(self.eat(&token::Colon) ){
                        SelfExplicit(try!(self.parse_ty_sum()), self_ident)
                    } else {
                        SelfValue(self_ident)
                    }
                } else if self.token.is_mutability() &&
                        self.look_ahead(1, |t| t.is_keyword(keywords::SelfValue)) {
                    mutbl_self = try!(self.parse_mutability());
                    let self_ident = try!(self.expect_self_ident());

                    // Determine whether this is the fully explicit form,
                    // `self: TYPE`.
                    if try!(self.eat(&token::Colon) ){
                        SelfExplicit(try!(self.parse_ty_sum()), self_ident)
                    } else {
                        SelfValue(self_ident)
                    }
                } else {
                    SelfStatic
                }
            }
            _ => SelfStatic,
        };

        let explicit_self_sp = mk_sp(self_ident_lo, self_ident_hi);

        // shared fall-through for the three cases below. borrowing prevents simply
        // writing this as a closure
        macro_rules! parse_remaining_arguments {
            ($self_id:ident) =>
            {
            // If we parsed a self type, expect a comma before the argument list.
            match self.token {
                token::Comma => {
                    try!(self.bump());
                    let sep = seq_sep_trailing_allowed(token::Comma);
                    let mut fn_inputs = try!(self.parse_seq_to_before_end(
                        &token::CloseDelim(token::Paren),
                        sep,
                        parse_arg_fn
                    ));
                    fn_inputs.insert(0, Arg::new_self(explicit_self_sp, mutbl_self, $self_id));
                    fn_inputs
                }
                token::CloseDelim(token::Paren) => {
                    vec!(Arg::new_self(explicit_self_sp, mutbl_self, $self_id))
                }
                _ => {
                    let token_str = self.this_token_to_string();
                    return Err(self.fatal(&format!("expected `,` or `)`, found `{}`",
                                       token_str)))
                }
            }
            }
        }

        let fn_inputs = match explicit_self {
            SelfStatic =>  {
                let sep = seq_sep_trailing_allowed(token::Comma);
                try!(self.parse_seq_to_before_end(&token::CloseDelim(token::Paren),
                                                  sep, parse_arg_fn))
            }
            SelfValue(id) => parse_remaining_arguments!(id),
            SelfRegion(_,_,id) => parse_remaining_arguments!(id),
            SelfExplicit(_,id) => parse_remaining_arguments!(id),
        };


        try!(self.expect(&token::CloseDelim(token::Paren)));

        let hi = self.span.hi;

        let ret_ty = try!(self.parse_ret_ty());

        let fn_decl = P(FnDecl {
            inputs: fn_inputs,
            output: ret_ty,
            variadic: false
        });

        Ok((spanned(lo, hi, explicit_self), fn_decl))
    }

    // parse the |arg, arg| header on a lambda
    fn parse_fn_block_decl(&mut self) -> PResult<P<FnDecl>> {
        let inputs_captures = {
            if try!(self.eat(&token::OrOr) ){
                Vec::new()
            } else {
                try!(self.expect(&token::BinOp(token::Or)));
                try!(self.parse_obsolete_closure_kind());
                let args = try!(self.parse_seq_to_before_end(
                    &token::BinOp(token::Or),
                    seq_sep_trailing_allowed(token::Comma),
                    |p| p.parse_fn_block_arg()
                ));
                try!(self.bump());
                args
            }
        };
        let output = try!(self.parse_ret_ty());

        Ok(P(FnDecl {
            inputs: inputs_captures,
            output: output,
            variadic: false
        }))
    }

    /// Parse the name and optional generic types of a function header.
    fn parse_fn_header(&mut self) -> PResult<(Ident, ast::Generics)> {
        let id = try!(self.parse_ident());
        let generics = try!(self.parse_generics());
        Ok((id, generics))
    }

    fn mk_item(&mut self, lo: BytePos, hi: BytePos, ident: Ident,
               node: Item_, vis: Visibility,
               attrs: Vec<Attribute>) -> P<Item> {
        P(Item {
            ident: ident,
            attrs: attrs,
            id: ast::DUMMY_NODE_ID,
            node: node,
            vis: vis,
            span: mk_sp(lo, hi)
        })
    }

    /// Parse an item-position function declaration.
    fn parse_item_fn(&mut self,
                     unsafety: Unsafety,
                     constness: Constness,
                     abi: abi::Abi)
                     -> PResult<ItemInfo> {
        let (ident, mut generics) = try!(self.parse_fn_header());
        let decl = try!(self.parse_fn_decl(false));
        generics.where_clause = try!(self.parse_where_clause());
        let (inner_attrs, body) = try!(self.parse_inner_attrs_and_block());
        Ok((ident, ItemFn(decl, unsafety, constness, abi, generics, body), Some(inner_attrs)))
    }

    /// true if we are looking at `const ID`, false for things like `const fn` etc
    pub fn is_const_item(&mut self) -> bool {
        self.token.is_keyword(keywords::Const) &&
            !self.look_ahead(1, |t| t.is_keyword(keywords::Fn)) &&
            !self.look_ahead(1, |t| t.is_keyword(keywords::Unsafe))
    }

    /// parses all the "front matter" for a `fn` declaration, up to
    /// and including the `fn` keyword:
    ///
    /// - `const fn`
    /// - `unsafe fn`
    /// - `const unsafe fn`
    /// - `extern fn`
    /// - etc
    pub fn parse_fn_front_matter(&mut self) -> PResult<(ast::Constness, ast::Unsafety, abi::Abi)> {
        let is_const_fn = try!(self.eat_keyword(keywords::Const));
        let unsafety = try!(self.parse_unsafety());
        let (constness, unsafety, abi) = if is_const_fn {
            (Constness::Const, unsafety, abi::Rust)
        } else {
            let abi = if try!(self.eat_keyword(keywords::Extern)) {
                try!(self.parse_opt_abi()).unwrap_or(abi::C)
            } else {
                abi::Rust
            };
            (Constness::NotConst, unsafety, abi)
        };
        try!(self.expect_keyword(keywords::Fn));
        Ok((constness, unsafety, abi))
    }

    /// Parse an impl item.
    pub fn parse_impl_item(&mut self) -> PResult<P<ImplItem>> {
        maybe_whole!(no_clone self, NtImplItem);

        let mut attrs = self.parse_outer_attributes();
        let lo = self.span.lo;
        let vis = try!(self.parse_visibility());
        let (name, node) = if try!(self.eat_keyword(keywords::Type)) {
            let name = try!(self.parse_ident());
            try!(self.expect(&token::Eq));
            let typ = try!(self.parse_ty_sum());
            try!(self.expect(&token::Semi));
            (name, TypeImplItem(typ))
        } else if self.is_const_item() {
            try!(self.expect_keyword(keywords::Const));
            let name = try!(self.parse_ident());
            try!(self.expect(&token::Colon));
            let typ = try!(self.parse_ty_sum());
            try!(self.expect(&token::Eq));
            let expr = try!(self.parse_expr_nopanic());
            try!(self.commit_expr_expecting(&expr, token::Semi));
            (name, ConstImplItem(typ, expr))
        } else {
            let (name, inner_attrs, node) = try!(self.parse_impl_method(vis));
            attrs.extend(inner_attrs);
            (name, node)
        };

        Ok(P(ImplItem {
            id: ast::DUMMY_NODE_ID,
            span: mk_sp(lo, self.last_span.hi),
            ident: name,
            vis: vis,
            attrs: attrs,
            node: node
        }))
    }

    fn complain_if_pub_macro(&mut self, visa: Visibility, span: Span) {
        match visa {
            Public => {
                self.span_err(span, "can't qualify macro invocation with `pub`");
                self.fileline_help(span, "try adjusting the macro to put `pub` inside \
                                      the invocation");
            }
            Inherited => (),
        }
    }

    /// Parse a method or a macro invocation in a trait impl.
    fn parse_impl_method(&mut self, vis: Visibility)
                         -> PResult<(Ident, Vec<ast::Attribute>, ast::ImplItem_)> {
        // code copied from parse_macro_use_or_failure... abstraction!
        if !self.token.is_any_keyword()
            && self.look_ahead(1, |t| *t == token::Not)
            && (self.look_ahead(2, |t| *t == token::OpenDelim(token::Paren))
                || self.look_ahead(2, |t| *t == token::OpenDelim(token::Brace))) {
            // method macro.

            let last_span = self.last_span;
            self.complain_if_pub_macro(vis, last_span);

            let pth = try!(self.parse_path(NoTypesAllowed));
            try!(self.expect(&token::Not));

            // eat a matched-delimiter token tree:
            let delim = try!(self.expect_open_delim());
            let tts = try!(self.parse_seq_to_end(&token::CloseDelim(delim),
                                            seq_sep_none(),
                                            |p| p.parse_token_tree()));
            let m_ = Mac_ { path: pth, tts: tts, ctxt: EMPTY_CTXT };
            let m: ast::Mac = codemap::Spanned { node: m_,
                                                span: mk_sp(self.span.lo,
                                                            self.span.hi) };
            if delim != token::Brace {
                try!(self.expect(&token::Semi))
            }
            Ok((token::special_idents::invalid, vec![], ast::MacImplItem(m)))
        } else {
            let (constness, unsafety, abi) = try!(self.parse_fn_front_matter());
            let ident = try!(self.parse_ident());
            let mut generics = try!(self.parse_generics());
            let (explicit_self, decl) = try!(self.parse_fn_decl_with_self(|p| {
                    p.parse_arg()
                }));
            generics.where_clause = try!(self.parse_where_clause());
            let (inner_attrs, body) = try!(self.parse_inner_attrs_and_block());
            Ok((ident, inner_attrs, MethodImplItem(ast::MethodSig {
                generics: generics,
                abi: abi,
                explicit_self: explicit_self,
                unsafety: unsafety,
                constness: constness,
                decl: decl
             }, body)))
        }
    }

    /// Parse trait Foo { ... }
    fn parse_item_trait(&mut self, unsafety: Unsafety) -> PResult<ItemInfo> {

        let ident = try!(self.parse_ident());
        let mut tps = try!(self.parse_generics());

        // Parse supertrait bounds.
        let bounds = try!(self.parse_colon_then_ty_param_bounds(BoundParsingMode::Bare));

        tps.where_clause = try!(self.parse_where_clause());

        let meths = try!(self.parse_trait_items());
        Ok((ident, ItemTrait(unsafety, tps, bounds, meths), None))
    }

    /// Parses items implementations variants
    ///    impl<T> Foo { ... }
    ///    impl<T> ToString for &'static T { ... }
    ///    impl Send for .. {}
    fn parse_item_impl(&mut self, unsafety: ast::Unsafety) -> PResult<ItemInfo> {
        let impl_span = self.span;

        // First, parse type parameters if necessary.
        let mut generics = try!(self.parse_generics());

        // Special case: if the next identifier that follows is '(', don't
        // allow this to be parsed as a trait.
        let could_be_trait = self.token != token::OpenDelim(token::Paren);

        let neg_span = self.span;
        let polarity = if try!(self.eat(&token::Not) ){
            ast::ImplPolarity::Negative
        } else {
            ast::ImplPolarity::Positive
        };

        // Parse the trait.
        let mut ty = try!(self.parse_ty_sum());

        // Parse traits, if necessary.
        let opt_trait = if could_be_trait && try!(self.eat_keyword(keywords::For) ){
            // New-style trait. Reinterpret the type as a trait.
            match ty.node {
                TyPath(None, ref path) => {
                    Some(TraitRef {
                        path: (*path).clone(),
                        ref_id: ty.id,
                    })
                }
                _ => {
                    self.span_err(ty.span, "not a trait");
                    None
                }
            }
        } else {
            match polarity {
                ast::ImplPolarity::Negative => {
                    // This is a negated type implementation
                    // `impl !MyType {}`, which is not allowed.
                    self.span_err(neg_span, "inherent implementation can't be negated");
                },
                _ => {}
            }
            None
        };

        if opt_trait.is_some() && try!(self.eat(&token::DotDot) ){
            if generics.is_parameterized() {
                self.span_err(impl_span, "default trait implementations are not \
                                          allowed to have generics");
            }

            try!(self.expect(&token::OpenDelim(token::Brace)));
            try!(self.expect(&token::CloseDelim(token::Brace)));
            Ok((ast_util::impl_pretty_name(&opt_trait, None),
             ItemDefaultImpl(unsafety, opt_trait.unwrap()), None))
        } else {
            if opt_trait.is_some() {
                ty = try!(self.parse_ty_sum());
            }
            generics.where_clause = try!(self.parse_where_clause());

            try!(self.expect(&token::OpenDelim(token::Brace)));
            let attrs = self.parse_inner_attributes();

            let mut impl_items = vec![];
            while !try!(self.eat(&token::CloseDelim(token::Brace))) {
                impl_items.push(try!(self.parse_impl_item()));
            }

            Ok((ast_util::impl_pretty_name(&opt_trait, Some(&*ty)),
             ItemImpl(unsafety, polarity, generics, opt_trait, ty, impl_items),
             Some(attrs)))
        }
    }

    /// Parse a::B<String,i32>
    fn parse_trait_ref(&mut self) -> PResult<TraitRef> {
        Ok(ast::TraitRef {
            path: try!(self.parse_path(LifetimeAndTypesWithoutColons)),
            ref_id: ast::DUMMY_NODE_ID,
        })
    }

    fn parse_late_bound_lifetime_defs(&mut self) -> PResult<Vec<ast::LifetimeDef>> {
        if try!(self.eat_keyword(keywords::For) ){
            try!(self.expect(&token::Lt));
            let lifetime_defs = try!(self.parse_lifetime_defs());
            try!(self.expect_gt());
            Ok(lifetime_defs)
        } else {
            Ok(Vec::new())
        }
    }

    /// Parse for<'l> a::B<String,i32>
    fn parse_poly_trait_ref(&mut self) -> PResult<PolyTraitRef> {
        let lo = self.span.lo;
        let lifetime_defs = try!(self.parse_late_bound_lifetime_defs());

        Ok(ast::PolyTraitRef {
            bound_lifetimes: lifetime_defs,
            trait_ref: try!(self.parse_trait_ref()),
            span: mk_sp(lo, self.last_span.hi),
        })
    }

    /// Parse struct Foo { ... }
    fn parse_item_struct(&mut self) -> PResult<ItemInfo> {
        let class_name = try!(self.parse_ident());
        let mut generics = try!(self.parse_generics());

        // There is a special case worth noting here, as reported in issue #17904.
        // If we are parsing a tuple struct it is the case that the where clause
        // should follow the field list. Like so:
        //
        // struct Foo<T>(T) where T: Copy;
        //
        // If we are parsing a normal record-style struct it is the case
        // that the where clause comes before the body, and after the generics.
        // So if we look ahead and see a brace or a where-clause we begin
        // parsing a record style struct.
        //
        // Otherwise if we look ahead and see a paren we parse a tuple-style
        // struct.

        let vdata = if self.token.is_keyword(keywords::Where) {
            generics.where_clause = try!(self.parse_where_clause());
            if try!(self.eat(&token::Semi)) {
                // If we see a: `struct Foo<T> where T: Copy;` style decl.
                VariantData::Unit(ast::DUMMY_NODE_ID)
            } else {
                // If we see: `struct Foo<T> where T: Copy { ... }`
                VariantData::Struct(try!(self.parse_record_struct_body()), ast::DUMMY_NODE_ID)
            }
        // No `where` so: `struct Foo<T>;`
        } else if try!(self.eat(&token::Semi) ){
            VariantData::Unit(ast::DUMMY_NODE_ID)
        // Record-style struct definition
        } else if self.token == token::OpenDelim(token::Brace) {
            VariantData::Struct(try!(self.parse_record_struct_body()), ast::DUMMY_NODE_ID)
        // Tuple-style struct definition with optional where-clause.
        } else if self.token == token::OpenDelim(token::Paren) {
            VariantData::Tuple(try!(self.parse_tuple_struct_body(&mut generics)),
                               ast::DUMMY_NODE_ID)
        } else {
            let token_str = self.this_token_to_string();
            return Err(self.fatal(&format!("expected `where`, `{{`, `(`, or `;` after struct \
                                            name, found `{}`", token_str)))
        };

        Ok((class_name, ItemStruct(vdata, generics), None))
    }

    pub fn parse_record_struct_body(&mut self) -> PResult<Vec<StructField>> {
        let mut fields = Vec::new();
        if try!(self.eat(&token::OpenDelim(token::Brace)) ){
            while self.token != token::CloseDelim(token::Brace) {
                fields.push(try!(self.parse_struct_decl_field(true)));
            }

            try!(self.bump());
        } else {
            let token_str = self.this_token_to_string();
            return Err(self.fatal(&format!("expected `where`, or `{{` after struct \
                                name, found `{}`",
                                token_str)));
        }

        Ok(fields)
    }

    pub fn parse_tuple_struct_body(&mut self,
                                   generics: &mut ast::Generics)
                                   -> PResult<Vec<StructField>> {
        // This is the case where we find `struct Foo<T>(T) where T: Copy;`
        // Unit like structs are handled in parse_item_struct function
        let fields = try!(self.parse_unspanned_seq(
            &token::OpenDelim(token::Paren),
            &token::CloseDelim(token::Paren),
            seq_sep_trailing_allowed(token::Comma),
            |p| {
                let attrs = p.parse_outer_attributes();
                let lo = p.span.lo;
                let struct_field_ = ast::StructField_ {
                    kind: UnnamedField(try!(p.parse_visibility())),
                    id: ast::DUMMY_NODE_ID,
                    ty: try!(p.parse_ty_sum()),
                    attrs: attrs,
                };
                Ok(spanned(lo, p.span.hi, struct_field_))
            }));

        generics.where_clause = try!(self.parse_where_clause());
        try!(self.expect(&token::Semi));
        Ok(fields)
    }

    /// Parse a structure field declaration
    pub fn parse_single_struct_field(&mut self,
                                     vis: Visibility,
                                     attrs: Vec<Attribute> )
                                     -> PResult<StructField> {
        let a_var = try!(self.parse_name_and_ty(vis, attrs));
        match self.token {
            token::Comma => {
                try!(self.bump());
            }
            token::CloseDelim(token::Brace) => {}
            _ => {
                let span = self.span;
                let token_str = self.this_token_to_string();
                return Err(self.span_fatal_help(span,
                                     &format!("expected `,`, or `}}`, found `{}`",
                                             token_str),
                                     "struct fields should be separated by commas"))
            }
        }
        Ok(a_var)
    }

    /// Parse an element of a struct definition
    fn parse_struct_decl_field(&mut self, allow_pub: bool) -> PResult<StructField> {

        let attrs = self.parse_outer_attributes();

        if try!(self.eat_keyword(keywords::Pub) ){
            if !allow_pub {
                let span = self.last_span;
                self.span_err(span, "`pub` is not allowed here");
            }
            return self.parse_single_struct_field(Public, attrs);
        }

        return self.parse_single_struct_field(Inherited, attrs);
    }

    /// Parse visibility: PUB or nothing
    fn parse_visibility(&mut self) -> PResult<Visibility> {
        if try!(self.eat_keyword(keywords::Pub)) { Ok(Public) }
        else { Ok(Inherited) }
    }

    /// Given a termination token, parse all of the items in a module
    fn parse_mod_items(&mut self, term: &token::Token, inner_lo: BytePos) -> PResult<Mod> {
        let mut items = vec![];
        while let Some(item) = try!(self.parse_item_nopanic()) {
            items.push(item);
        }

        if !try!(self.eat(term)) {
            let token_str = self.this_token_to_string();
            return Err(self.fatal(&format!("expected item, found `{}`", token_str)));
        }

        let hi = if self.span == codemap::DUMMY_SP {
            inner_lo
        } else {
            self.last_span.hi
        };

        Ok(ast::Mod {
            inner: mk_sp(inner_lo, hi),
            items: items
        })
    }

    fn parse_item_const(&mut self, m: Option<Mutability>) -> PResult<ItemInfo> {
        let id = try!(self.parse_ident());
        try!(self.expect(&token::Colon));
        let ty = try!(self.parse_ty_sum());
        try!(self.expect(&token::Eq));
        let e = try!(self.parse_expr_nopanic());
        try!(self.commit_expr_expecting(&*e, token::Semi));
        let item = match m {
            Some(m) => ItemStatic(ty, m, e),
            None => ItemConst(ty, e),
        };
        Ok((id, item, None))
    }

    /// Parse a `mod <foo> { ... }` or `mod <foo>;` item
    fn parse_item_mod(&mut self, outer_attrs: &[Attribute]) -> PResult<ItemInfo> {
        let id_span = self.span;
        let id = try!(self.parse_ident());
        if self.check(&token::Semi) {
            try!(self.bump());
            // This mod is in an external file. Let's go get it!
            let (m, attrs) = try!(self.eval_src_mod(id, outer_attrs, id_span));
            Ok((id, m, Some(attrs)))
        } else {
            self.push_mod_path(id, outer_attrs);
            try!(self.expect(&token::OpenDelim(token::Brace)));
            let mod_inner_lo = self.span.lo;
            let old_owns_directory = self.owns_directory;
            self.owns_directory = true;
            let attrs = self.parse_inner_attributes();
            let m = try!(self.parse_mod_items(&token::CloseDelim(token::Brace), mod_inner_lo));
            self.owns_directory = old_owns_directory;
            self.pop_mod_path();
            Ok((id, ItemMod(m), Some(attrs)))
        }
    }

    fn push_mod_path(&mut self, id: Ident, attrs: &[Attribute]) {
        let default_path = self.id_to_interned_str(id);
        let file_path = match ::attr::first_attr_value_str_by_name(attrs, "path") {
            Some(d) => d,
            None => default_path,
        };
        self.mod_path_stack.push(file_path)
    }

    fn pop_mod_path(&mut self) {
        self.mod_path_stack.pop().unwrap();
    }

    pub fn submod_path_from_attr(attrs: &[ast::Attribute], dir_path: &Path) -> Option<PathBuf> {
        ::attr::first_attr_value_str_by_name(attrs, "path").map(|d| dir_path.join(&*d))
    }

    /// Returns either a path to a module, or .
    pub fn default_submod_path(id: ast::Ident, dir_path: &Path, codemap: &CodeMap) -> ModulePath
    {
        let mod_name = id.to_string();
        let default_path_str = format!("{}.rs", mod_name);
        let secondary_path_str = format!("{}/mod.rs", mod_name);
        let default_path = dir_path.join(&default_path_str);
        let secondary_path = dir_path.join(&secondary_path_str);
        let default_exists = codemap.file_exists(&default_path);
        let secondary_exists = codemap.file_exists(&secondary_path);

        let result = match (default_exists, secondary_exists) {
            (true, false) => Ok(ModulePathSuccess { path: default_path, owns_directory: false }),
            (false, true) => Ok(ModulePathSuccess { path: secondary_path, owns_directory: true }),
            (false, false) => Err(ModulePathError {
                err_msg: format!("file not found for module `{}`", mod_name),
                help_msg: format!("name the file either {} or {} inside the directory {:?}",
                                  default_path_str,
                                  secondary_path_str,
                                  dir_path.display()),
            }),
            (true, true) => Err(ModulePathError {
                err_msg: format!("file for module `{}` found at both {} and {}",
                                 mod_name,
                                 default_path_str,
                                 secondary_path_str),
                help_msg: "delete or rename one of them to remove the ambiguity".to_owned(),
            }),
        };

        ModulePath {
            name: mod_name,
            path_exists: default_exists || secondary_exists,
            result: result,
        }
    }

    fn submod_path(&mut self,
                   id: ast::Ident,
                   outer_attrs: &[ast::Attribute],
                   id_sp: Span) -> PResult<ModulePathSuccess> {
        let mut prefix = PathBuf::from(&self.sess.codemap().span_to_filename(self.span));
        prefix.pop();
        let mut dir_path = prefix;
        for part in &self.mod_path_stack {
            dir_path.push(&**part);
        }

        if let Some(p) = Parser::submod_path_from_attr(outer_attrs, &dir_path) {
            return Ok(ModulePathSuccess { path: p, owns_directory: true });
        }

        let paths = Parser::default_submod_path(id, &dir_path, self.sess.codemap());

        if !self.owns_directory {
            self.span_err(id_sp, "cannot declare a new module at this location");
            let this_module = match self.mod_path_stack.last() {
                Some(name) => name.to_string(),
                None => self.root_module_name.as_ref().unwrap().clone(),
            };
            self.span_note(id_sp,
                           &format!("maybe move this module `{0}` to its own directory \
                                     via `{0}/mod.rs`",
                                    this_module));
            if paths.path_exists {
                self.span_note(id_sp,
                               &format!("... or maybe `use` the module `{}` instead \
                                         of possibly redeclaring it",
                                        paths.name));
            }
            self.abort_if_errors();
        }

        match paths.result {
            Ok(succ) => Ok(succ),
            Err(err) => Err(self.span_fatal_help(id_sp, &err.err_msg, &err.help_msg)),
        }
    }

    /// Read a module from a source file.
    fn eval_src_mod(&mut self,
                    id: ast::Ident,
                    outer_attrs: &[ast::Attribute],
                    id_sp: Span)
                    -> PResult<(ast::Item_, Vec<ast::Attribute> )> {
        let ModulePathSuccess { path, owns_directory } = try!(self.submod_path(id,
                                                                               outer_attrs,
                                                                               id_sp));

        self.eval_src_mod_from_path(path,
                                    owns_directory,
                                    id.to_string(),
                                    id_sp)
    }

    fn eval_src_mod_from_path(&mut self,
                              path: PathBuf,
                              owns_directory: bool,
                              name: String,
                              id_sp: Span) -> PResult<(ast::Item_, Vec<ast::Attribute> )> {
        let mut included_mod_stack = self.sess.included_mod_stack.borrow_mut();
        match included_mod_stack.iter().position(|p| *p == path) {
            Some(i) => {
                let mut err = String::from("circular modules: ");
                let len = included_mod_stack.len();
                for p in &included_mod_stack[i.. len] {
                    err.push_str(&p.to_string_lossy());
                    err.push_str(" -> ");
                }
                err.push_str(&path.to_string_lossy());
                return Err(self.span_fatal(id_sp, &err[..]));
            }
            None => ()
        }
        included_mod_stack.push(path.clone());
        drop(included_mod_stack);

        let mut p0 = new_sub_parser_from_file(self.sess,
                                              self.cfg.clone(),
                                              &path,
                                              owns_directory,
                                              Some(name),
                                              id_sp);
        let mod_inner_lo = p0.span.lo;
        let mod_attrs = p0.parse_inner_attributes();
        let m0 = try!(p0.parse_mod_items(&token::Eof, mod_inner_lo));
        self.sess.included_mod_stack.borrow_mut().pop();
        Ok((ast::ItemMod(m0), mod_attrs))
    }

    /// Parse a function declaration from a foreign module
    fn parse_item_foreign_fn(&mut self, vis: ast::Visibility, lo: BytePos,
                             attrs: Vec<Attribute>) -> PResult<P<ForeignItem>> {
        try!(self.expect_keyword(keywords::Fn));

        let (ident, mut generics) = try!(self.parse_fn_header());
        let decl = try!(self.parse_fn_decl(true));
        generics.where_clause = try!(self.parse_where_clause());
        let hi = self.span.hi;
        try!(self.expect(&token::Semi));
        Ok(P(ast::ForeignItem {
            ident: ident,
            attrs: attrs,
            node: ForeignItemFn(decl, generics),
            id: ast::DUMMY_NODE_ID,
            span: mk_sp(lo, hi),
            vis: vis
        }))
    }

    /// Parse a static item from a foreign module
    fn parse_item_foreign_static(&mut self, vis: ast::Visibility, lo: BytePos,
                                 attrs: Vec<Attribute>) -> PResult<P<ForeignItem>> {
        try!(self.expect_keyword(keywords::Static));
        let mutbl = try!(self.eat_keyword(keywords::Mut));

        let ident = try!(self.parse_ident());
        try!(self.expect(&token::Colon));
        let ty = try!(self.parse_ty_sum());
        let hi = self.span.hi;
        try!(self.expect(&token::Semi));
        Ok(P(ForeignItem {
            ident: ident,
            attrs: attrs,
            node: ForeignItemStatic(ty, mutbl),
            id: ast::DUMMY_NODE_ID,
            span: mk_sp(lo, hi),
            vis: vis
        }))
    }

    /// Parse extern crate links
    ///
    /// # Examples
    ///
    /// extern crate foo;
    /// extern crate bar as foo;
    fn parse_item_extern_crate(&mut self,
                               lo: BytePos,
                               visibility: Visibility,
                               attrs: Vec<Attribute>)
                                -> PResult<P<Item>> {

        let crate_name = try!(self.parse_ident());
        let (maybe_path, ident) = if let Some(ident) = try!(self.parse_rename()) {
            (Some(crate_name.name), ident)
        } else {
            (None, crate_name)
        };
        try!(self.expect(&token::Semi));

        let last_span = self.last_span;

        if visibility == ast::Public {
            self.span_warn(mk_sp(lo, last_span.hi),
                           "`pub extern crate` does not work as expected and should not be used. \
                            Likely to become an error. Prefer `extern crate` and `pub use`.");
        }

        Ok(self.mk_item(lo,
                        last_span.hi,
                        ident,
                        ItemExternCrate(maybe_path),
                        visibility,
                        attrs))
    }

    /// Parse `extern` for foreign ABIs
    /// modules.
    ///
    /// `extern` is expected to have been
    /// consumed before calling this method
    ///
    /// # Examples:
    ///
    /// extern "C" {}
    /// extern {}
    fn parse_item_foreign_mod(&mut self,
                              lo: BytePos,
                              opt_abi: Option<abi::Abi>,
                              visibility: Visibility,
                              mut attrs: Vec<Attribute>)
                              -> PResult<P<Item>> {
        try!(self.expect(&token::OpenDelim(token::Brace)));

        let abi = opt_abi.unwrap_or(abi::C);

        attrs.extend(self.parse_inner_attributes());

        let mut foreign_items = vec![];
        while let Some(item) = try!(self.parse_foreign_item()) {
            foreign_items.push(item);
        }
        try!(self.expect(&token::CloseDelim(token::Brace)));

        let last_span = self.last_span;
        let m = ast::ForeignMod {
            abi: abi,
            items: foreign_items
        };
        Ok(self.mk_item(lo,
                     last_span.hi,
                     special_idents::invalid,
                     ItemForeignMod(m),
                     visibility,
                     attrs))
    }

    /// Parse type Foo = Bar;
    fn parse_item_type(&mut self) -> PResult<ItemInfo> {
        let ident = try!(self.parse_ident());
        let mut tps = try!(self.parse_generics());
        tps.where_clause = try!(self.parse_where_clause());
        try!(self.expect(&token::Eq));
        let ty = try!(self.parse_ty_sum());
        try!(self.expect(&token::Semi));
        Ok((ident, ItemTy(ty, tps), None))
    }

    /// Parse a structure-like enum variant definition
    /// this should probably be renamed or refactored...
    fn parse_struct_def(&mut self) -> PResult<VariantData> {
        let mut fields: Vec<StructField> = Vec::new();
        while self.token != token::CloseDelim(token::Brace) {
            fields.push(try!(self.parse_struct_decl_field(false)));
        }
        try!(self.bump());

        Ok(VariantData::Struct(fields, ast::DUMMY_NODE_ID))
    }

    /// Parse the part of an "enum" decl following the '{'
    fn parse_enum_def(&mut self, _generics: &ast::Generics) -> PResult<EnumDef> {
        let mut variants = Vec::new();
        let mut all_nullary = true;
        let mut any_disr = None;
        while self.token != token::CloseDelim(token::Brace) {
            let variant_attrs = self.parse_outer_attributes();
            let vlo = self.span.lo;

            let struct_def;
            let mut disr_expr = None;
            let ident = try!(self.parse_ident());
            if try!(self.eat(&token::OpenDelim(token::Brace)) ){
                // Parse a struct variant.
                all_nullary = false;
                struct_def = try!(self.parse_struct_def());
            } else if self.check(&token::OpenDelim(token::Paren)) {
                all_nullary = false;
                let arg_tys = try!(self.parse_enum_variant_seq(
                    &token::OpenDelim(token::Paren),
                    &token::CloseDelim(token::Paren),
                    seq_sep_trailing_allowed(token::Comma),
                    |p| p.parse_ty_sum()
                ));
                let mut fields = Vec::new();
                for ty in arg_tys {
                    fields.push(Spanned { span: ty.span, node: ast::StructField_ {
                        ty: ty,
                        kind: ast::UnnamedField(ast::Inherited),
                        attrs: Vec::new(),
                        id: ast::DUMMY_NODE_ID,
                    }});
                }
                struct_def = ast::VariantData::Tuple(fields, ast::DUMMY_NODE_ID);
            } else if try!(self.eat(&token::Eq) ){
                disr_expr = Some(try!(self.parse_expr_nopanic()));
                any_disr = disr_expr.as_ref().map(|expr| expr.span);
                struct_def = ast::VariantData::Unit(ast::DUMMY_NODE_ID);
            } else {
                struct_def = ast::VariantData::Unit(ast::DUMMY_NODE_ID);
            }

            let vr = ast::Variant_ {
                name: ident,
                attrs: variant_attrs,
                data: struct_def,
                disr_expr: disr_expr,
            };
            variants.push(P(spanned(vlo, self.last_span.hi, vr)));

            if !try!(self.eat(&token::Comma)) { break; }
        }
        try!(self.expect(&token::CloseDelim(token::Brace)));
        match any_disr {
            Some(disr_span) if !all_nullary =>
                self.span_err(disr_span,
                    "discriminator values can only be used with a c-like enum"),
            _ => ()
        }

        Ok(ast::EnumDef { variants: variants })
    }

    /// Parse an "enum" declaration
    fn parse_item_enum(&mut self) -> PResult<ItemInfo> {
        let id = try!(self.parse_ident());
        let mut generics = try!(self.parse_generics());
        generics.where_clause = try!(self.parse_where_clause());
        try!(self.expect(&token::OpenDelim(token::Brace)));

        let enum_definition = try!(self.parse_enum_def(&generics));
        Ok((id, ItemEnum(enum_definition, generics), None))
    }

    /// Parses a string as an ABI spec on an extern type or module. Consumes
    /// the `extern` keyword, if one is found.
    fn parse_opt_abi(&mut self) -> PResult<Option<abi::Abi>> {
        match self.token {
            token::Literal(token::Str_(s), suf) | token::Literal(token::StrRaw(s, _), suf) => {
                let sp = self.span;
                self.expect_no_suffix(sp, "ABI spec", suf);
                try!(self.bump());
                match abi::lookup(&s.as_str()) {
                    Some(abi) => Ok(Some(abi)),
                    None => {
                        let last_span = self.last_span;
                        self.span_err(
                            last_span,
                            &format!("invalid ABI: expected one of [{}], \
                                     found `{}`",
                                    abi::all_names().join(", "),
                                    s));
                        Ok(None)
                    }
                }
            }

            _ => Ok(None),
        }
    }

    /// Parse one of the items allowed by the flags.
    /// NB: this function no longer parses the items inside an
    /// extern crate.
    fn parse_item_(&mut self, attrs: Vec<Attribute>,
                   macros_allowed: bool) -> PResult<Option<P<Item>>> {
        let nt_item = match self.token {
            token::Interpolated(token::NtItem(ref item)) => {
                Some((**item).clone())
            }
            _ => None
        };
        match nt_item {
            Some(mut item) => {
                try!(self.bump());
                let mut attrs = attrs;
                mem::swap(&mut item.attrs, &mut attrs);
                item.attrs.extend(attrs);
                return Ok(Some(P(item)));
            }
            None => {}
        }

        let lo = self.span.lo;

        let visibility = try!(self.parse_visibility());

        if try!(self.eat_keyword(keywords::Use) ){
            // USE ITEM
            let item_ = ItemUse(try!(self.parse_view_path()));
            try!(self.expect(&token::Semi));

            let last_span = self.last_span;
            let item = self.mk_item(lo,
                                    last_span.hi,
                                    token::special_idents::invalid,
                                    item_,
                                    visibility,
                                    attrs);
            return Ok(Some(item));
        }

        if try!(self.eat_keyword(keywords::Extern)) {
            if try!(self.eat_keyword(keywords::Crate)) {
                return Ok(Some(try!(self.parse_item_extern_crate(lo, visibility, attrs))));
            }

            let opt_abi = try!(self.parse_opt_abi());

            if try!(self.eat_keyword(keywords::Fn) ){
                // EXTERN FUNCTION ITEM
                let abi = opt_abi.unwrap_or(abi::C);
                let (ident, item_, extra_attrs) =
                    try!(self.parse_item_fn(Unsafety::Normal, Constness::NotConst, abi));
                let last_span = self.last_span;
                let item = self.mk_item(lo,
                                        last_span.hi,
                                        ident,
                                        item_,
                                        visibility,
                                        maybe_append(attrs, extra_attrs));
                return Ok(Some(item));
            } else if self.check(&token::OpenDelim(token::Brace)) {
                return Ok(Some(try!(self.parse_item_foreign_mod(lo, opt_abi, visibility, attrs))));
            }

            try!(self.expect_one_of(&[], &[]));
        }

        if try!(self.eat_keyword(keywords::Static) ){
            // STATIC ITEM
            let m = if try!(self.eat_keyword(keywords::Mut)) {MutMutable} else {MutImmutable};
            let (ident, item_, extra_attrs) = try!(self.parse_item_const(Some(m)));
            let last_span = self.last_span;
            let item = self.mk_item(lo,
                                    last_span.hi,
                                    ident,
                                    item_,
                                    visibility,
                                    maybe_append(attrs, extra_attrs));
            return Ok(Some(item));
        }
        if try!(self.eat_keyword(keywords::Const) ){
            if self.check_keyword(keywords::Fn)
                || (self.check_keyword(keywords::Unsafe)
                    && self.look_ahead(1, |t| t.is_keyword(keywords::Fn))) {
                // CONST FUNCTION ITEM
                let unsafety = if try!(self.eat_keyword(keywords::Unsafe) ){
                    Unsafety::Unsafe
                } else {
                    Unsafety::Normal
                };
                try!(self.bump());
                let (ident, item_, extra_attrs) =
                    try!(self.parse_item_fn(unsafety, Constness::Const, abi::Rust));
                let last_span = self.last_span;
                let item = self.mk_item(lo,
                                        last_span.hi,
                                        ident,
                                        item_,
                                        visibility,
                                        maybe_append(attrs, extra_attrs));
                return Ok(Some(item));
            }

            // CONST ITEM
            if try!(self.eat_keyword(keywords::Mut) ){
                let last_span = self.last_span;
                self.span_err(last_span, "const globals cannot be mutable");
                self.fileline_help(last_span, "did you mean to declare a static?");
            }
            let (ident, item_, extra_attrs) = try!(self.parse_item_const(None));
            let last_span = self.last_span;
            let item = self.mk_item(lo,
                                    last_span.hi,
                                    ident,
                                    item_,
                                    visibility,
                                    maybe_append(attrs, extra_attrs));
            return Ok(Some(item));
        }
        if self.check_keyword(keywords::Unsafe) &&
            self.look_ahead(1, |t| t.is_keyword(keywords::Trait))
        {
            // UNSAFE TRAIT ITEM
            try!(self.expect_keyword(keywords::Unsafe));
            try!(self.expect_keyword(keywords::Trait));
            let (ident, item_, extra_attrs) =
                try!(self.parse_item_trait(ast::Unsafety::Unsafe));
            let last_span = self.last_span;
            let item = self.mk_item(lo,
                                    last_span.hi,
                                    ident,
                                    item_,
                                    visibility,
                                    maybe_append(attrs, extra_attrs));
            return Ok(Some(item));
        }
        if self.check_keyword(keywords::Unsafe) &&
            self.look_ahead(1, |t| t.is_keyword(keywords::Impl))
        {
            // IMPL ITEM
            try!(self.expect_keyword(keywords::Unsafe));
            try!(self.expect_keyword(keywords::Impl));
            let (ident, item_, extra_attrs) = try!(self.parse_item_impl(ast::Unsafety::Unsafe));
            let last_span = self.last_span;
            let item = self.mk_item(lo,
                                    last_span.hi,
                                    ident,
                                    item_,
                                    visibility,
                                    maybe_append(attrs, extra_attrs));
            return Ok(Some(item));
        }
        if self.check_keyword(keywords::Fn) {
            // FUNCTION ITEM
            try!(self.bump());
            let (ident, item_, extra_attrs) =
                try!(self.parse_item_fn(Unsafety::Normal, Constness::NotConst, abi::Rust));
            let last_span = self.last_span;
            let item = self.mk_item(lo,
                                    last_span.hi,
                                    ident,
                                    item_,
                                    visibility,
                                    maybe_append(attrs, extra_attrs));
            return Ok(Some(item));
        }
        if self.check_keyword(keywords::Unsafe)
            && self.look_ahead(1, |t| *t != token::OpenDelim(token::Brace)) {
            // UNSAFE FUNCTION ITEM
            try!(self.bump());
            let abi = if try!(self.eat_keyword(keywords::Extern) ){
                try!(self.parse_opt_abi()).unwrap_or(abi::C)
            } else {
                abi::Rust
            };
            try!(self.expect_keyword(keywords::Fn));
            let (ident, item_, extra_attrs) =
                try!(self.parse_item_fn(Unsafety::Unsafe, Constness::NotConst, abi));
            let last_span = self.last_span;
            let item = self.mk_item(lo,
                                    last_span.hi,
                                    ident,
                                    item_,
                                    visibility,
                                    maybe_append(attrs, extra_attrs));
            return Ok(Some(item));
        }
        if try!(self.eat_keyword(keywords::Mod) ){
            // MODULE ITEM
            let (ident, item_, extra_attrs) =
                try!(self.parse_item_mod(&attrs[..]));
            let last_span = self.last_span;
            let item = self.mk_item(lo,
                                    last_span.hi,
                                    ident,
                                    item_,
                                    visibility,
                                    maybe_append(attrs, extra_attrs));
            return Ok(Some(item));
        }
        if try!(self.eat_keyword(keywords::Type) ){
            // TYPE ITEM
            let (ident, item_, extra_attrs) = try!(self.parse_item_type());
            let last_span = self.last_span;
            let item = self.mk_item(lo,
                                    last_span.hi,
                                    ident,
                                    item_,
                                    visibility,
                                    maybe_append(attrs, extra_attrs));
            return Ok(Some(item));
        }
        if try!(self.eat_keyword(keywords::Enum) ){
            // ENUM ITEM
            let (ident, item_, extra_attrs) = try!(self.parse_item_enum());
            let last_span = self.last_span;
            let item = self.mk_item(lo,
                                    last_span.hi,
                                    ident,
                                    item_,
                                    visibility,
                                    maybe_append(attrs, extra_attrs));
            return Ok(Some(item));
        }
        if try!(self.eat_keyword(keywords::Trait) ){
            // TRAIT ITEM
            let (ident, item_, extra_attrs) =
                try!(self.parse_item_trait(ast::Unsafety::Normal));
            let last_span = self.last_span;
            let item = self.mk_item(lo,
                                    last_span.hi,
                                    ident,
                                    item_,
                                    visibility,
                                    maybe_append(attrs, extra_attrs));
            return Ok(Some(item));
        }
        if try!(self.eat_keyword(keywords::Impl) ){
            // IMPL ITEM
            let (ident, item_, extra_attrs) = try!(self.parse_item_impl(ast::Unsafety::Normal));
            let last_span = self.last_span;
            let item = self.mk_item(lo,
                                    last_span.hi,
                                    ident,
                                    item_,
                                    visibility,
                                    maybe_append(attrs, extra_attrs));
            return Ok(Some(item));
        }
        if try!(self.eat_keyword(keywords::Struct) ){
            // STRUCT ITEM
            let (ident, item_, extra_attrs) = try!(self.parse_item_struct());
            let last_span = self.last_span;
            let item = self.mk_item(lo,
                                    last_span.hi,
                                    ident,
                                    item_,
                                    visibility,
                                    maybe_append(attrs, extra_attrs));
            return Ok(Some(item));
        }
        self.parse_macro_use_or_failure(attrs,macros_allowed,lo,visibility)
    }

    /// Parse a foreign item.
    fn parse_foreign_item(&mut self) -> PResult<Option<P<ForeignItem>>> {
        let attrs = self.parse_outer_attributes();
        let lo = self.span.lo;
        let visibility = try!(self.parse_visibility());

        if self.check_keyword(keywords::Static) {
            // FOREIGN STATIC ITEM
            return Ok(Some(try!(self.parse_item_foreign_static(visibility, lo, attrs))));
        }
        if self.check_keyword(keywords::Fn) || self.check_keyword(keywords::Unsafe) {
            // FOREIGN FUNCTION ITEM
            return Ok(Some(try!(self.parse_item_foreign_fn(visibility, lo, attrs))));
        }

        // FIXME #5668: this will occur for a macro invocation:
        match try!(self.parse_macro_use_or_failure(attrs, true, lo, visibility)) {
            Some(item) => {
                return Err(self.span_fatal(item.span, "macros cannot expand to foreign items"));
            }
            None => Ok(None)
        }
    }

    /// This is the fall-through for parsing items.
    fn parse_macro_use_or_failure(
        &mut self,
        attrs: Vec<Attribute> ,
        macros_allowed: bool,
        lo: BytePos,
        visibility: Visibility
    ) -> PResult<Option<P<Item>>> {
        if macros_allowed && !self.token.is_any_keyword()
                && self.look_ahead(1, |t| *t == token::Not)
                && (self.look_ahead(2, |t| t.is_plain_ident())
                    || self.look_ahead(2, |t| *t == token::OpenDelim(token::Paren))
                    || self.look_ahead(2, |t| *t == token::OpenDelim(token::Brace))) {
            // MACRO INVOCATION ITEM

            let last_span = self.last_span;
            self.complain_if_pub_macro(visibility, last_span);

            // item macro.
            let pth = try!(self.parse_path(NoTypesAllowed));
            try!(self.expect(&token::Not));

            // a 'special' identifier (like what `macro_rules!` uses)
            // is optional. We should eventually unify invoc syntax
            // and remove this.
            let id = if self.token.is_plain_ident() {
                try!(self.parse_ident())
            } else {
                token::special_idents::invalid // no special identifier
            };
            // eat a matched-delimiter token tree:
            let delim = try!(self.expect_open_delim());
            let tts = try!(self.parse_seq_to_end(&token::CloseDelim(delim),
                                            seq_sep_none(),
                                            |p| p.parse_token_tree()));
            // single-variant-enum... :
            let m = Mac_ { path: pth, tts: tts, ctxt: EMPTY_CTXT };
            let m: ast::Mac = codemap::Spanned { node: m,
                                             span: mk_sp(self.span.lo,
                                                         self.span.hi) };

            if delim != token::Brace {
                if !try!(self.eat(&token::Semi) ){
                    let last_span = self.last_span;
                    self.span_err(last_span,
                                  "macros that expand to items must either \
                                   be surrounded with braces or followed by \
                                   a semicolon");
                }
            }

            let item_ = ItemMac(m);
            let last_span = self.last_span;
            let item = self.mk_item(lo,
                                    last_span.hi,
                                    id,
                                    item_,
                                    visibility,
                                    attrs);
            return Ok(Some(item));
        }

        // FAILURE TO PARSE ITEM
        match visibility {
            Inherited => {}
            Public => {
                let last_span = self.last_span;
                return Err(self.span_fatal(last_span, "unmatched visibility `pub`"));
            }
        }

        if !attrs.is_empty() {
            self.expected_item_err(&attrs);
        }
        Ok(None)
    }

    pub fn parse_item_nopanic(&mut self) -> PResult<Option<P<Item>>> {
        let attrs = self.parse_outer_attributes();
        self.parse_item_(attrs, true)
    }


    /// Matches view_path : MOD? non_global_path as IDENT
    /// | MOD? non_global_path MOD_SEP LBRACE RBRACE
    /// | MOD? non_global_path MOD_SEP LBRACE ident_seq RBRACE
    /// | MOD? non_global_path MOD_SEP STAR
    /// | MOD? non_global_path
    fn parse_view_path(&mut self) -> PResult<P<ViewPath>> {
        let lo = self.span.lo;

        // Allow a leading :: because the paths are absolute either way.
        // This occurs with "use $crate::..." in macros.
        try!(self.eat(&token::ModSep));

        if self.check(&token::OpenDelim(token::Brace)) {
            // use {foo,bar}
            let idents = try!(self.parse_unspanned_seq(
                &token::OpenDelim(token::Brace),
                &token::CloseDelim(token::Brace),
                seq_sep_trailing_allowed(token::Comma),
                |p| p.parse_path_list_item()));
            let path = ast::Path {
                span: mk_sp(lo, self.span.hi),
                global: false,
                segments: Vec::new()
            };
            return Ok(P(spanned(lo, self.span.hi, ViewPathList(path, idents))));
        }

        let first_ident = try!(self.parse_ident());
        let mut path = vec!(first_ident);
        if let token::ModSep = self.token {
            // foo::bar or foo::{a,b,c} or foo::*
            while self.check(&token::ModSep) {
                try!(self.bump());

                match self.token {
                  token::Ident(..) => {
                    let ident = try!(self.parse_ident());
                    path.push(ident);
                  }

                  // foo::bar::{a,b,c}
                  token::OpenDelim(token::Brace) => {
                    let idents = try!(self.parse_unspanned_seq(
                        &token::OpenDelim(token::Brace),
                        &token::CloseDelim(token::Brace),
                        seq_sep_trailing_allowed(token::Comma),
                        |p| p.parse_path_list_item()
                    ));
                    let path = ast::Path {
                        span: mk_sp(lo, self.span.hi),
                        global: false,
                        segments: path.into_iter().map(|identifier| {
                            ast::PathSegment {
                                identifier: identifier,
                                parameters: ast::PathParameters::none(),
                            }
                        }).collect()
                    };
                    return Ok(P(spanned(lo, self.span.hi, ViewPathList(path, idents))));
                  }

                  // foo::bar::*
                  token::BinOp(token::Star) => {
                    try!(self.bump());
                    let path = ast::Path {
                        span: mk_sp(lo, self.span.hi),
                        global: false,
                        segments: path.into_iter().map(|identifier| {
                            ast::PathSegment {
                                identifier: identifier,
                                parameters: ast::PathParameters::none(),
                            }
                        }).collect()
                    };
                    return Ok(P(spanned(lo, self.span.hi, ViewPathGlob(path))));
                  }

                  // fall-through for case foo::bar::;
                  token::Semi => {
                    self.span_err(self.span, "expected identifier or `{` or `*`, found `;`");
                  }

                  _ => break
                }
            }
        }
        let mut rename_to = path[path.len() - 1];
        let path = ast::Path {
            span: mk_sp(lo, self.last_span.hi),
            global: false,
            segments: path.into_iter().map(|identifier| {
                ast::PathSegment {
                    identifier: identifier,
                    parameters: ast::PathParameters::none(),
                }
            }).collect()
        };
        rename_to = try!(self.parse_rename()).unwrap_or(rename_to);
        Ok(P(spanned(lo, self.last_span.hi, ViewPathSimple(rename_to, path))))
    }

    fn parse_rename(&mut self) -> PResult<Option<Ident>> {
        if try!(self.eat_keyword(keywords::As)) {
            self.parse_ident().map(Some)
        } else {
            Ok(None)
        }
    }

    /// Parses a source module as a crate. This is the main
    /// entry point for the parser.
    pub fn parse_crate_mod(&mut self) -> PResult<Crate> {
        let lo = self.span.lo;
        Ok(ast::Crate {
            attrs: self.parse_inner_attributes(),
            module: try!(self.parse_mod_items(&token::Eof, lo)),
            config: self.cfg.clone(),
            span: mk_sp(lo, self.span.lo),
            exported_macros: Vec::new(),
        })
    }

    pub fn parse_optional_str(&mut self)
                              -> PResult<Option<(InternedString,
                                                 ast::StrStyle,
                                                 Option<ast::Name>)>> {
        let ret = match self.token {
            token::Literal(token::Str_(s), suf) => {
                (self.id_to_interned_str(ast::Ident::with_empty_ctxt(s)), ast::CookedStr, suf)
            }
            token::Literal(token::StrRaw(s, n), suf) => {
                (self.id_to_interned_str(ast::Ident::with_empty_ctxt(s)), ast::RawStr(n), suf)
            }
            _ => return Ok(None)
        };
        try!(self.bump());
        Ok(Some(ret))
    }

    pub fn parse_str(&mut self) -> PResult<(InternedString, StrStyle)> {
        match try!(self.parse_optional_str()) {
            Some((s, style, suf)) => {
                let sp = self.last_span;
                self.expect_no_suffix(sp, "string literal", suf);
                Ok((s, style))
            }
            _ =>  Err(self.fatal("expected string literal"))
        }
    }
}<|MERGE_RESOLUTION|>--- conflicted
+++ resolved
@@ -422,15 +422,7 @@
                                    this_token_str)))
             }
         } else {
-<<<<<<< HEAD
-            // FIXME: Using this because `slice::ref_slice` is unstable.
-            let slice = unsafe {
-                slice::from_raw_parts(t, 1)
-            };
-            self.expect_one_of(slice, &[])
-=======
             self.expect_one_of(unsafe { slice::from_raw_parts(t, 1) }, &[])
->>>>>>> 76f3669a
         }
     }
 
@@ -2610,51 +2602,6 @@
         let lo = self.span.lo;
         let hi;
         // Note: when adding new unary operators, don't forget to adjust Token::can_begin_expr()
-<<<<<<< HEAD
-        let ex;
-        match self.token {
-          token::Not => {
-            try!(self.bump());
-            let e = try!(self.parse_prefix_expr());
-            hi = e.span.hi;
-            ex = self.mk_unary(UnNot, e);
-          }
-          token::BinOp(token::Minus) => {
-            try!(self.bump());
-            let e = try!(self.parse_prefix_expr());
-            hi = e.span.hi;
-            ex = self.mk_unary(UnNeg, e);
-          }
-          token::BinOp(token::Star) => {
-            try!(self.bump());
-            let e = try!(self.parse_prefix_expr());
-            hi = e.span.hi;
-            ex = self.mk_unary(UnDeref, e);
-          }
-          token::BinOp(token::And) | token::AndAnd => {
-            try!(self.expect_and());
-            let m = try!(self.parse_mutability());
-            let e = try!(self.parse_prefix_expr());
-            hi = e.span.hi;
-            ex = ExprAddrOf(m, e);
-          }
-          token::Ident(..) if self.token.is_keyword(keywords::In) => {
-              try!(self.bump());
-              let place = try!(self.parse_expr_res(RESTRICTION_NO_STRUCT_LITERAL));
-              let blk = try!(self.parse_block());
-              hi = blk.span.hi;
-              let blk_expr = self.mk_expr(blk.span.lo, blk.span.hi, ExprBlock(blk));
-              ex = ExprInPlace(place, blk_expr);
-          }
-          token::Ident(..) if self.token.is_keyword(keywords::Box) => {
-              try!(self.bump());
-              let subexpression = try!(self.parse_prefix_expr());
-              hi = subexpression.span.hi;
-              ex = ExprBox(subexpression);
-          }
-          _ => return self.parse_dot_or_call_expr()
-        }
-=======
         let ex = match self.token {
             token::Not => {
                 try!(self.bump());
@@ -2683,7 +2630,7 @@
             }
             token::Ident(..) if self.token.is_keyword(keywords::In) => {
                 try!(self.bump());
-                let place = try!(self.parse_expr_res(Restrictions::RESTRICTION_NO_STRUCT_LITERAL));
+                let place = try!(self.parse_expr_res(RESTRICTION_NO_STRUCT_LITERAL));
                 let blk = try!(self.parse_block());
                 let span = blk.span;
                 hi = span.hi;
@@ -2698,7 +2645,6 @@
             }
             _ => return self.parse_dot_or_call_expr()
         };
->>>>>>> 76f3669a
         return Ok(self.mk_expr(lo, hi, ex));
     }
 
@@ -2730,7 +2676,7 @@
         self.expected_tokens.push(TokenType::Operator);
         while let Some(op) = AssocOp::from_token(&self.token) {
             let restrictions = if op.is_assign_like() {
-                self.restrictions & Restrictions::RESTRICTION_NO_STRUCT_LITERAL
+                self.restrictions & RESTRICTION_NO_STRUCT_LITERAL
             } else {
                 self.restrictions
             };
@@ -2842,88 +2788,6 @@
         }
     }
 
-<<<<<<< HEAD
-    /// Parse an assignment expression....
-    /// actually, this seems to be the main entry point for
-    /// parsing an arbitrary expression.
-    pub fn parse_assign_expr(&mut self) -> PResult<P<Expr>> {
-        match self.token {
-          token::DotDot => {
-            // prefix-form of range notation '..expr'
-            // This has the same precedence as assignment expressions
-            // (much lower than other prefix expressions) to be consistent
-            // with the postfix-form 'expr..'
-            let lo = self.span.lo;
-            let mut hi = self.span.hi;
-            try!(self.bump());
-            let opt_end = if self.is_at_start_of_range_notation_rhs() {
-                let end = try!(self.parse_binops());
-                hi = end.span.hi;
-                Some(end)
-            } else {
-                None
-            };
-            let ex = self.mk_range(None, opt_end);
-            Ok(self.mk_expr(lo, hi, ex))
-          }
-          _ => {
-            let lhs = try!(self.parse_binops());
-            self.parse_assign_expr_with(lhs)
-          }
-        }
-    }
-
-    pub fn parse_assign_expr_with(&mut self, lhs: P<Expr>) -> PResult<P<Expr>> {
-        let restrictions = self.restrictions & RESTRICTION_NO_STRUCT_LITERAL;
-        let op_span = self.span;
-        match self.token {
-          token::Eq => {
-              try!(self.bump());
-              let rhs = try!(self.parse_expr_res(restrictions));
-              Ok(self.mk_expr(lhs.span.lo, rhs.span.hi, ExprAssign(lhs, rhs)))
-          }
-          token::BinOpEq(op) => {
-              try!(self.bump());
-              let rhs = try!(self.parse_expr_res(restrictions));
-              let aop = match op {
-                  token::Plus =>    BiAdd,
-                  token::Minus =>   BiSub,
-                  token::Star =>    BiMul,
-                  token::Slash =>   BiDiv,
-                  token::Percent => BiRem,
-                  token::Caret =>   BiBitXor,
-                  token::And =>     BiBitAnd,
-                  token::Or =>      BiBitOr,
-                  token::Shl =>     BiShl,
-                  token::Shr =>     BiShr
-              };
-              let rhs_span = rhs.span;
-              let span = lhs.span;
-              let assign_op = self.mk_assign_op(codemap::respan(op_span, aop), lhs, rhs);
-              Ok(self.mk_expr(span.lo, rhs_span.hi, assign_op))
-          }
-          // A range expression, either `expr..expr` or `expr..`.
-          token::DotDot => {
-            let lo = lhs.span.lo;
-            let mut hi = self.span.hi;
-            try!(self.bump());
-
-            let opt_end = if self.is_at_start_of_range_notation_rhs() {
-                let end = try!(self.parse_binops());
-                hi = end.span.hi;
-                Some(end)
-            } else {
-                None
-            };
-            let range = self.mk_range(Some(lhs), opt_end);
-            return Ok(self.mk_expr(lo, hi, range));
-          }
-
-          _ => {
-              Ok(lhs)
-          }
-        }
-=======
     /// Parse prefix-forms of range notation: `..expr` and `..`
     fn parse_prefix_range_expr(&mut self) -> PResult<P<Expr>> {
         debug_assert!(self.token == token::DotDot);
@@ -2942,7 +2806,6 @@
         };
         let r = self.mk_range(None, opt_end);
         Ok(self.mk_expr(lo, hi, r))
->>>>>>> 76f3669a
     }
 
     fn is_at_start_of_range_notation_rhs(&self) -> bool {
@@ -3080,18 +2943,13 @@
     fn parse_match_expr(&mut self) -> PResult<P<Expr>> {
         let match_span = self.last_span;
         let lo = self.last_span.lo;
-<<<<<<< HEAD
         let discriminant = try!(self.parse_expr_res(RESTRICTION_NO_STRUCT_LITERAL));
-        try!(self.commit_expr_expecting(&*discriminant, token::OpenDelim(token::Brace)));
-=======
-        let discriminant = try!(self.parse_expr_res(Restrictions::RESTRICTION_NO_STRUCT_LITERAL));
         if let Err(e) = self.commit_expr_expecting(&*discriminant, token::OpenDelim(token::Brace)) {
             if self.token == token::Token::Semi {
                 self.span_note(match_span, "did you mean to remove this `match` keyword?");
             }
             return Err(e)
         }
->>>>>>> 76f3669a
         let mut arms: Vec<Arm> = Vec::new();
         while self.token != token::CloseDelim(token::Brace) {
             arms.push(try!(self.parse_arm_nopanic()));
