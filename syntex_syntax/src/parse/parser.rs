// Copyright 2012-2014 The Rust Project Developers. See the COPYRIGHT
// file at the top-level directory of this distribution and at
// http://rust-lang.org/COPYRIGHT.
//
// Licensed under the Apache License, Version 2.0 <LICENSE-APACHE or
// http://www.apache.org/licenses/LICENSE-2.0> or the MIT license
// <LICENSE-MIT or http://opensource.org/licenses/MIT>, at your
// option. This file may not be copied, modified, or distributed
// except according to those terms.

pub use self::PathParsingMode::*;

use abi::{self, Abi};
use ast::BareFnTy;
use ast::{RegionTyParamBound, TraitTyParamBound, TraitBoundModifier};
use ast::Unsafety;
use ast::{Mod, Arg, Arm, Attribute, BindingMode, TraitItemKind};
use ast::Block;
use ast::{BlockCheckMode, CaptureBy};
use ast::{Constness, Crate, CrateConfig};
use ast::{Decl, DeclKind};
use ast::{EMPTY_CTXT, EnumDef, ExplicitSelf};
use ast::{Expr, ExprKind};
use ast::{Field, FnDecl};
use ast::{ForeignItem, ForeignItemKind, FunctionRetTy};
use ast::{Ident, ImplItem, Item, ItemKind};
use ast::{Lit, LitKind, UintTy};
use ast::Local;
use ast::MacStmtStyle;
use ast::Mac_;
use ast::{MutTy, Mutability};
use ast::NamedField;
use ast::{Pat, PatBox, PatEnum, PatIdent, PatLit, PatQPath, PatMac, PatRange};
use ast::{PatRegion, PatStruct, PatTup, PatVec, PatWild};
use ast::{PolyTraitRef, QSelf};
use ast::{Stmt, StmtKind};
use ast::{VariantData, StructField};
use ast::StrStyle;
use ast::SelfKind;
use ast::{Delimited, SequenceRepetition, TokenTree, TraitItem, TraitRef};
use ast::{Ty, TyKind, TypeBinding, TyParam, TyParamBounds};
use ast::UnnamedField;
use ast::{ViewPath, ViewPathGlob, ViewPathList, ViewPathSimple};
use ast::{Visibility, WhereClause};
use attr::{ThinAttributes, ThinAttributesExt, AttributesExt};
use ast::{BinOpKind, UnOp};
use ast;
use ast_util::{self, ident_to_path};
use codemap::{self, Span, BytePos, Spanned, spanned, mk_sp, CodeMap};
use errors::{self, DiagnosticBuilder};
use ext::tt::macro_parser;
use parse;
use parse::classify;
use parse::common::{SeqSep, seq_sep_none, seq_sep_trailing_allowed};
use parse::lexer::{Reader, TokenAndSpan};
use parse::obsolete::{ParserObsoleteMethods, ObsoleteSyntax};
use parse::token::{self, intern, MatchNt, SubstNt, SpecialVarNt, InternedString};
use parse::token::{keywords, special_idents, SpecialMacroVar};
use parse::{new_sub_parser_from_file, ParseSess};
use util::parser::{AssocOp, Fixity};
use print::pprust;
use ptr::P;
use parse::PResult;

use std::collections::HashSet;
use std::io::prelude::*;
use std::mem;
use std::path::{Path, PathBuf};
use std::rc::Rc;
use std::slice;

bitflags! {
    flags Restrictions: u8 {
        const RESTRICTION_STMT_EXPR         = 1 << 0,
        const RESTRICTION_NO_STRUCT_LITERAL = 1 << 1,
    }
}

type ItemInfo = (Ident, ItemKind, Option<Vec<Attribute> >);

/// How to parse a path. There are four different kinds of paths, all of which
/// are parsed somewhat differently.
#[derive(Copy, Clone, PartialEq)]
pub enum PathParsingMode {
    /// A path with no type parameters; e.g. `foo::bar::Baz`
    NoTypesAllowed,
    /// A path with a lifetime and type parameters, with no double colons
    /// before the type parameters; e.g. `foo::bar<'a>::Baz<T>`
    LifetimeAndTypesWithoutColons,
    /// A path with a lifetime and type parameters with double colons before
    /// the type parameters; e.g. `foo::bar::<'a>::Baz::<T>`
    LifetimeAndTypesWithColons,
}

/// How to parse a bound, whether to allow bound modifiers such as `?`.
#[derive(Copy, Clone, PartialEq)]
pub enum BoundParsingMode {
    Bare,
    Modified,
}

/// `pub` should be parsed in struct fields and not parsed in variant fields
#[derive(Clone, Copy, PartialEq)]
pub enum ParsePub {
    Yes,
    No,
}

/// Possibly accept an `token::Interpolated` expression (a pre-parsed expression
/// dropped into the token stream, which happens while parsing the result of
/// macro expansion). Placement of these is not as complex as I feared it would
/// be. The important thing is to make sure that lookahead doesn't balk at
/// `token::Interpolated` tokens.
macro_rules! maybe_whole_expr {
    ($p:expr) => (
        {
            let found = match $p.token {
                token::Interpolated(token::NtExpr(ref e)) => {
                    Some((*e).clone())
                }
                token::Interpolated(token::NtPath(_)) => {
                    // FIXME: The following avoids an issue with lexical borrowck scopes,
                    // but the clone is unfortunate.
                    let pt = match $p.token {
                        token::Interpolated(token::NtPath(ref pt)) => (**pt).clone(),
                        _ => unreachable!()
                    };
                    let span = $p.span;
                    Some($p.mk_expr(span.lo, span.hi, ExprKind::Path(None, pt), None))
                }
                token::Interpolated(token::NtBlock(_)) => {
                    // FIXME: The following avoids an issue with lexical borrowck scopes,
                    // but the clone is unfortunate.
                    let b = match $p.token {
                        token::Interpolated(token::NtBlock(ref b)) => (*b).clone(),
                        _ => unreachable!()
                    };
                    let span = $p.span;
                    Some($p.mk_expr(span.lo, span.hi, ExprKind::Block(b), None))
                }
                _ => None
            };
            match found {
                Some(e) => {
                    $p.bump();
                    return Ok(e);
                }
                None => ()
            }
        }
    )
}

/// As maybe_whole_expr, but for things other than expressions
macro_rules! maybe_whole {
    ($p:expr, $constructor:ident) => (
        {
            let found = match ($p).token {
                token::Interpolated(token::$constructor(_)) => {
                    Some(($p).bump_and_get())
                }
                _ => None
            };
            if let Some(token::Interpolated(token::$constructor(x))) = found {
                return Ok(x.clone());
            }
        }
    );
    (no_clone $p:expr, $constructor:ident) => (
        {
            let found = match ($p).token {
                token::Interpolated(token::$constructor(_)) => {
                    Some(($p).bump_and_get())
                }
                _ => None
            };
            if let Some(token::Interpolated(token::$constructor(x))) = found {
                return Ok(x);
            }
        }
    );
    (no_clone_from_p $p:expr, $constructor:ident) => (
        {
            let found = match ($p).token {
                token::Interpolated(token::$constructor(_)) => {
                    Some(($p).bump_and_get())
                }
                _ => None
            };
            if let Some(token::Interpolated(token::$constructor(x))) = found {
                return Ok(x.unwrap());
            }
        }
    );
    (deref $p:expr, $constructor:ident) => (
        {
            let found = match ($p).token {
                token::Interpolated(token::$constructor(_)) => {
                    Some(($p).bump_and_get())
                }
                _ => None
            };
            if let Some(token::Interpolated(token::$constructor(x))) = found {
                return Ok((*x).clone());
            }
        }
    );
    (Some deref $p:expr, $constructor:ident) => (
        {
            let found = match ($p).token {
                token::Interpolated(token::$constructor(_)) => {
                    Some(($p).bump_and_get())
                }
                _ => None
            };
            if let Some(token::Interpolated(token::$constructor(x))) = found {
                return Ok(Some((*x).clone()));
            }
        }
    );
    (pair_empty $p:expr, $constructor:ident) => (
        {
            let found = match ($p).token {
                token::Interpolated(token::$constructor(_)) => {
                    Some(($p).bump_and_get())
                }
                _ => None
            };
            if let Some(token::Interpolated(token::$constructor(x))) = found {
                return Ok((Vec::new(), x));
            }
        }
    )
}

fn maybe_append(mut lhs: Vec<Attribute>, rhs: Option<Vec<Attribute>>)
                -> Vec<Attribute> {
    if let Some(ref attrs) = rhs {
        lhs.extend(attrs.iter().cloned())
    }
    lhs
}

/* ident is handled by common.rs */

pub struct Parser<'a> {
    pub sess: &'a ParseSess,
    /// the current token:
    pub token: token::Token,
    /// the span of the current token:
    pub span: Span,
    /// the span of the prior token:
    pub last_span: Span,
    pub cfg: CrateConfig,
    /// the previous token or None (only stashed sometimes).
    pub last_token: Option<Box<token::Token>>,
    last_token_interpolated: bool,
    pub buffer: [TokenAndSpan; 4],
    pub buffer_start: isize,
    pub buffer_end: isize,
    pub tokens_consumed: usize,
    pub restrictions: Restrictions,
    pub quote_depth: usize, // not (yet) related to the quasiquoter
    pub reader: Box<Reader+'a>,
    pub interner: Rc<token::IdentInterner>,
    /// The set of seen errors about obsolete syntax. Used to suppress
    /// extra detail when the same error is seen twice
    pub obsolete_set: HashSet<ObsoleteSyntax>,
    /// Used to determine the path to externally loaded source files
    pub mod_path_stack: Vec<InternedString>,
    /// Stack of spans of open delimiters. Used for error message.
    pub open_braces: Vec<Span>,
    /// Flag if this parser "owns" the directory that it is currently parsing
    /// in. This will affect how nested files are looked up.
    pub owns_directory: bool,
    /// Name of the root module this parser originated from. If `None`, then the
    /// name is not known. This does not change while the parser is descending
    /// into modules, and sub-parsers have new values for this name.
    pub root_module_name: Option<String>,
    pub expected_tokens: Vec<TokenType>,
}

#[derive(PartialEq, Eq, Clone)]
pub enum TokenType {
    Token(token::Token),
    Keyword(keywords::Keyword),
    Operator,
}

impl TokenType {
    fn to_string(&self) -> String {
        match *self {
            TokenType::Token(ref t) => format!("`{}`", Parser::token_to_string(t)),
            TokenType::Operator => "an operator".to_string(),
            TokenType::Keyword(kw) => format!("`{}`", kw.to_name()),
        }
    }
}

fn is_plain_ident_or_underscore(t: &token::Token) -> bool {
    t.is_plain_ident() || *t == token::Underscore
}

/// Information about the path to a module.
pub struct ModulePath {
    pub name: String,
    pub path_exists: bool,
    pub result: Result<ModulePathSuccess, ModulePathError>,
}

pub struct ModulePathSuccess {
    pub path: ::std::path::PathBuf,
    pub owns_directory: bool,
}

pub struct ModulePathError {
    pub err_msg: String,
    pub help_msg: String,
}

pub enum LhsExpr {
    NotYetParsed,
    AttributesParsed(ThinAttributes),
    AlreadyParsed(P<Expr>),
}

impl From<Option<ThinAttributes>> for LhsExpr {
    fn from(o: Option<ThinAttributes>) -> Self {
        if let Some(attrs) = o {
            LhsExpr::AttributesParsed(attrs)
        } else {
            LhsExpr::NotYetParsed
        }
    }
}

impl From<P<Expr>> for LhsExpr {
    fn from(expr: P<Expr>) -> Self {
        LhsExpr::AlreadyParsed(expr)
    }
}

impl<'a> Parser<'a> {
    pub fn new(sess: &'a ParseSess,
               cfg: ast::CrateConfig,
               mut rdr: Box<Reader+'a>)
               -> Parser<'a>
    {
        let tok0 = rdr.real_token();
        let span = tok0.sp;
        let placeholder = TokenAndSpan {
            tok: token::Underscore,
            sp: span,
        };

        Parser {
            reader: rdr,
            interner: token::get_ident_interner(),
            sess: sess,
            cfg: cfg,
            token: tok0.tok,
            span: span,
            last_span: span,
            last_token: None,
            last_token_interpolated: false,
            buffer: [
                placeholder.clone(),
                placeholder.clone(),
                placeholder.clone(),
                placeholder.clone(),
            ],
            buffer_start: 0,
            buffer_end: 0,
            tokens_consumed: 0,
            restrictions: Restrictions::empty(),
            quote_depth: 0,
            obsolete_set: HashSet::new(),
            mod_path_stack: Vec::new(),
            open_braces: Vec::new(),
            owns_directory: true,
            root_module_name: None,
            expected_tokens: Vec::new(),
        }
    }

    /// Convert a token to a string using self's reader
    pub fn token_to_string(token: &token::Token) -> String {
        pprust::token_to_string(token)
    }

    /// Convert the current token to a string using self's reader
    pub fn this_token_to_string(&self) -> String {
        Parser::token_to_string(&self.token)
    }

    pub fn unexpected_last<T>(&self, t: &token::Token) -> PResult<'a, T> {
        let token_str = Parser::token_to_string(t);
        let last_span = self.last_span;
        Err(self.span_fatal(last_span, &format!("unexpected token: `{}`", token_str)))
    }

    pub fn unexpected<T>(&mut self) -> PResult<'a, T> {
        match self.expect_one_of(&[], &[]) {
            Err(e) => Err(e),
            Ok(_) => unreachable!(),
        }
    }

    /// Expect and consume the token t. Signal an error if
    /// the next token is not t.
    pub fn expect(&mut self, t: &token::Token) -> PResult<'a,  ()> {
        if self.expected_tokens.is_empty() {
            if self.token == *t {
                self.bump();
                Ok(())
            } else {
                let token_str = Parser::token_to_string(t);
                let this_token_str = self.this_token_to_string();
                Err(self.fatal(&format!("expected `{}`, found `{}`",
                                   token_str,
                                   this_token_str)))
            }
        } else {
            self.expect_one_of(unsafe { slice::from_raw_parts(t, 1) }, &[])
        }
    }

    /// Expect next token to be edible or inedible token.  If edible,
    /// then consume it; if inedible, then return without consuming
    /// anything.  Signal a fatal error if next token is unexpected.
    pub fn expect_one_of(&mut self,
                         edible: &[token::Token],
                         inedible: &[token::Token]) -> PResult<'a,  ()>{
        fn tokens_to_string(tokens: &[TokenType]) -> String {
            let mut i = tokens.iter();
            // This might be a sign we need a connect method on Iterator.
            let b = i.next()
                     .map_or("".to_string(), |t| t.to_string());
            i.enumerate().fold(b, |mut b, (i, ref a)| {
                if tokens.len() > 2 && i == tokens.len() - 2 {
                    b.push_str(", or ");
                } else if tokens.len() == 2 && i == tokens.len() - 2 {
                    b.push_str(" or ");
                } else {
                    b.push_str(", ");
                }
                b.push_str(&a.to_string());
                b
            })
        }
        if edible.contains(&self.token) {
            self.bump();
            Ok(())
        } else if inedible.contains(&self.token) {
            // leave it in the input
            Ok(())
        } else {
            let mut expected = edible.iter()
                .map(|x| TokenType::Token(x.clone()))
                .chain(inedible.iter().map(|x| TokenType::Token(x.clone())))
                .chain(self.expected_tokens.iter().cloned())
                .collect::<Vec<_>>();
            expected.sort_by(|a, b| a.to_string().cmp(&b.to_string()));
            expected.dedup();
            let expect = tokens_to_string(&expected[..]);
            let actual = self.this_token_to_string();
            Err(self.fatal(
                &(if expected.len() > 1 {
                    (format!("expected one of {}, found `{}`",
                             expect,
                             actual))
                } else if expected.is_empty() {
                    (format!("unexpected token: `{}`",
                             actual))
                } else {
                    (format!("expected {}, found `{}`",
                             expect,
                             actual))
                })[..]
            ))
        }
    }

    /// Check for erroneous `ident { }`; if matches, signal error and
    /// recover (without consuming any expected input token).  Returns
    /// true if and only if input was consumed for recovery.
    pub fn check_for_erroneous_unit_struct_expecting(&mut self,
                                                     expected: &[token::Token])
                                                     -> bool {
        if self.token == token::OpenDelim(token::Brace)
            && expected.iter().all(|t| *t != token::OpenDelim(token::Brace))
            && self.look_ahead(1, |t| *t == token::CloseDelim(token::Brace)) {
            // matched; signal non-fatal error and recover.
            let span = self.span;
            self.span_err(span, "unit-like struct construction is written with no trailing `{ }`");
            self.eat(&token::OpenDelim(token::Brace));
            self.eat(&token::CloseDelim(token::Brace));
            true
        } else {
            false
        }
    }

    /// Commit to parsing a complete expression `e` expected to be
    /// followed by some token from the set edible + inedible.  Recover
    /// from anticipated input errors, discarding erroneous characters.
    pub fn commit_expr(&mut self, e: &Expr, edible: &[token::Token],
                       inedible: &[token::Token]) -> PResult<'a, ()> {
        debug!("commit_expr {:?}", e);
        if let ExprKind::Path(..) = e.node {
            // might be unit-struct construction; check for recoverableinput error.
            let expected = edible.iter()
                .cloned()
                .chain(inedible.iter().cloned())
                .collect::<Vec<_>>();
            self.check_for_erroneous_unit_struct_expecting(&expected[..]);
        }
        self.expect_one_of(edible, inedible)
    }

    pub fn commit_expr_expecting(&mut self, e: &Expr, edible: token::Token) -> PResult<'a, ()> {
        self.commit_expr(e, &[edible], &[])
    }

    /// Commit to parsing a complete statement `s`, which expects to be
    /// followed by some token from the set edible + inedible.  Check
    /// for recoverable input errors, discarding erroneous characters.
    pub fn commit_stmt(&mut self, edible: &[token::Token],
                       inedible: &[token::Token]) -> PResult<'a, ()> {
        if self.last_token
               .as_ref()
               .map_or(false, |t| t.is_ident() || t.is_path()) {
            let expected = edible.iter()
                .cloned()
                .chain(inedible.iter().cloned())
                .collect::<Vec<_>>();
            self.check_for_erroneous_unit_struct_expecting(&expected);
        }
        self.expect_one_of(edible, inedible)
    }

    pub fn commit_stmt_expecting(&mut self, edible: token::Token) -> PResult<'a, ()> {
        self.commit_stmt(&[edible], &[])
    }

    /// returns the span of expr, if it was not interpolated or the span of the interpolated token
    fn interpolated_or_expr_span(&self,
                                 expr: PResult<'a, P<Expr>>)
                                 -> PResult<'a, (Span, P<Expr>)> {
        expr.map(|e| {
            if self.last_token_interpolated {
                (self.last_span, e)
            } else {
                (e.span, e)
            }
        })
    }

    pub fn parse_ident(&mut self) -> PResult<'a, ast::Ident> {
        self.check_strict_keywords();
        self.check_reserved_keywords();
        match self.token {
            token::Ident(i, _) => {
                self.bump();
                Ok(i)
            }
            token::Interpolated(token::NtIdent(..)) => {
                self.bug("ident interpolation not converted to real token");
            }
            _ => {
                let token_str = self.this_token_to_string();
                Err(self.fatal(&format!("expected ident, found `{}`",
                                    token_str)))
            }
        }
    }

    pub fn parse_ident_or_self_type(&mut self) -> PResult<'a, ast::Ident> {
        if self.is_self_type_ident() {
            self.expect_self_type_ident()
        } else {
            self.parse_ident()
        }
    }

    pub fn parse_path_list_item(&mut self) -> PResult<'a, ast::PathListItem> {
        let lo = self.span.lo;
        let node = if self.eat_keyword(keywords::SelfValue) {
            let rename = try!(self.parse_rename());
            ast::PathListItemKind::Mod { id: ast::DUMMY_NODE_ID, rename: rename }
        } else {
            let ident = try!(self.parse_ident());
            let rename = try!(self.parse_rename());
            ast::PathListItemKind::Ident { name: ident, rename: rename, id: ast::DUMMY_NODE_ID }
        };
        let hi = self.last_span.hi;
        Ok(spanned(lo, hi, node))
    }

    /// Check if the next token is `tok`, and return `true` if so.
    ///
    /// This method is will automatically add `tok` to `expected_tokens` if `tok` is not
    /// encountered.
    pub fn check(&mut self, tok: &token::Token) -> bool {
        let is_present = self.token == *tok;
        if !is_present { self.expected_tokens.push(TokenType::Token(tok.clone())); }
        is_present
    }

    /// Consume token 'tok' if it exists. Returns true if the given
    /// token was present, false otherwise.
    pub fn eat(&mut self, tok: &token::Token) -> bool {
        let is_present = self.check(tok);
        if is_present { self.bump() }
        is_present
    }

    pub fn check_keyword(&mut self, kw: keywords::Keyword) -> bool {
        self.expected_tokens.push(TokenType::Keyword(kw));
        self.token.is_keyword(kw)
    }

    /// If the next token is the given keyword, eat it and return
    /// true. Otherwise, return false.
    pub fn eat_keyword(&mut self, kw: keywords::Keyword) -> bool {
        if self.check_keyword(kw) {
            self.bump();
            true
        } else {
            false
        }
    }

    pub fn eat_keyword_noexpect(&mut self, kw: keywords::Keyword) -> bool {
        if self.token.is_keyword(kw) {
            self.bump();
            true
        } else {
            false
        }
    }

    /// If the given word is not a keyword, signal an error.
    /// If the next token is not the given word, signal an error.
    /// Otherwise, eat it.
    pub fn expect_keyword(&mut self, kw: keywords::Keyword) -> PResult<'a, ()> {
        if !self.eat_keyword(kw) {
            self.unexpected()
        } else {
            Ok(())
        }
    }

    /// Signal an error if the given string is a strict keyword
    pub fn check_strict_keywords(&mut self) {
        if self.token.is_strict_keyword() {
            let token_str = self.this_token_to_string();
            let span = self.span;
            self.span_err(span,
                          &format!("expected identifier, found keyword `{}`",
                                  token_str));
        }
    }

    /// Signal an error if the current token is a reserved keyword
    pub fn check_reserved_keywords(&mut self) {
        if self.token.is_reserved_keyword() {
            let token_str = self.this_token_to_string();
            self.fatal(&format!("`{}` is a reserved keyword", token_str)).emit()
        }
    }

    /// Expect and consume an `&`. If `&&` is seen, replace it with a single
    /// `&` and continue. If an `&` is not seen, signal an error.
    fn expect_and(&mut self) -> PResult<'a, ()> {
        self.expected_tokens.push(TokenType::Token(token::BinOp(token::And)));
        match self.token {
            token::BinOp(token::And) => {
                self.bump();
                Ok(())
            }
            token::AndAnd => {
                let span = self.span;
                let lo = span.lo + BytePos(1);
                Ok(self.bump_with(token::BinOp(token::And), lo, span.hi))
            }
            _ => self.unexpected()
        }
    }

    pub fn expect_no_suffix(&self, sp: Span, kind: &str, suffix: Option<ast::Name>) {
        match suffix {
            None => {/* everything ok */}
            Some(suf) => {
                let text = suf.as_str();
                if text.is_empty() {
                    self.span_bug(sp, "found empty literal suffix in Some")
                }
                self.span_err(sp, &format!("{} with a suffix is invalid", kind));
            }
        }
    }


    /// Attempt to consume a `<`. If `<<` is seen, replace it with a single
    /// `<` and continue. If a `<` is not seen, return false.
    ///
    /// This is meant to be used when parsing generics on a path to get the
    /// starting token.
    fn eat_lt(&mut self) -> bool {
        self.expected_tokens.push(TokenType::Token(token::Lt));
        match self.token {
            token::Lt => {
                self.bump();
                true
            }
            token::BinOp(token::Shl) => {
                let span = self.span;
                let lo = span.lo + BytePos(1);
                self.bump_with(token::Lt, lo, span.hi);
                true
            }
            _ => false,
        }
    }

    fn expect_lt(&mut self) -> PResult<'a, ()> {
        if !self.eat_lt() {
            self.unexpected()
        } else {
            Ok(())
        }
    }

    /// Expect and consume a GT. if a >> is seen, replace it
    /// with a single > and continue. If a GT is not seen,
    /// signal an error.
    pub fn expect_gt(&mut self) -> PResult<'a, ()> {
        self.expected_tokens.push(TokenType::Token(token::Gt));
        match self.token {
            token::Gt => {
                self.bump();
                Ok(())
            }
            token::BinOp(token::Shr) => {
                let span = self.span;
                let lo = span.lo + BytePos(1);
                Ok(self.bump_with(token::Gt, lo, span.hi))
            }
            token::BinOpEq(token::Shr) => {
                let span = self.span;
                let lo = span.lo + BytePos(1);
                Ok(self.bump_with(token::Ge, lo, span.hi))
            }
            token::Ge => {
                let span = self.span;
                let lo = span.lo + BytePos(1);
                Ok(self.bump_with(token::Eq, lo, span.hi))
            }
            _ => {
                let gt_str = Parser::token_to_string(&token::Gt);
                let this_token_str = self.this_token_to_string();
                Err(self.fatal(&format!("expected `{}`, found `{}`",
                                   gt_str,
                                   this_token_str)))
            }
        }
    }

    pub fn parse_seq_to_before_gt_or_return<T, F>(&mut self,
                                                  sep: Option<token::Token>,
                                                  mut f: F)
                                                  -> PResult<'a, (P<[T]>, bool)>
        where F: FnMut(&mut Parser<'a>) -> PResult<'a, Option<T>>,
    {
        let mut v = Vec::new();
        // This loop works by alternating back and forth between parsing types
        // and commas.  For example, given a string `A, B,>`, the parser would
        // first parse `A`, then a comma, then `B`, then a comma. After that it
        // would encounter a `>` and stop. This lets the parser handle trailing
        // commas in generic parameters, because it can stop either after
        // parsing a type or after parsing a comma.
        for i in 0.. {
            if self.check(&token::Gt)
                || self.token == token::BinOp(token::Shr)
                || self.token == token::Ge
                || self.token == token::BinOpEq(token::Shr) {
                break;
            }

            if i % 2 == 0 {
                match try!(f(self)) {
                    Some(result) => v.push(result),
                    None => return Ok((P::from_vec(v), true))
                }
            } else {
                if let Some(t) = sep.as_ref() {
                    try!(self.expect(t));
                }

            }
        }
        return Ok((P::from_vec(v), false));
    }

    /// Parse a sequence bracketed by '<' and '>', stopping
    /// before the '>'.
    pub fn parse_seq_to_before_gt<T, F>(&mut self,
                                        sep: Option<token::Token>,
                                        mut f: F)
                                        -> PResult<'a, P<[T]>> where
        F: FnMut(&mut Parser<'a>) -> PResult<'a, T>,
    {
        let (result, returned) = try!(self.parse_seq_to_before_gt_or_return(sep,
                                                    |p| Ok(Some(try!(f(p))))));
        assert!(!returned);
        return Ok(result);
    }

    pub fn parse_seq_to_gt<T, F>(&mut self,
                                 sep: Option<token::Token>,
                                 f: F)
                                 -> PResult<'a, P<[T]>> where
        F: FnMut(&mut Parser<'a>) -> PResult<'a, T>,
    {
        let v = try!(self.parse_seq_to_before_gt(sep, f));
        try!(self.expect_gt());
        return Ok(v);
    }

    pub fn parse_seq_to_gt_or_return<T, F>(&mut self,
                                           sep: Option<token::Token>,
                                           f: F)
                                           -> PResult<'a, (P<[T]>, bool)> where
        F: FnMut(&mut Parser<'a>) -> PResult<'a, Option<T>>,
    {
        let (v, returned) = try!(self.parse_seq_to_before_gt_or_return(sep, f));
        if !returned {
            try!(self.expect_gt());
        }
        return Ok((v, returned));
    }

    /// Parse a sequence, including the closing delimiter. The function
    /// f must consume tokens until reaching the next separator or
    /// closing bracket.
    pub fn parse_seq_to_end<T, F>(&mut self,
                                  ket: &token::Token,
                                  sep: SeqSep,
                                  f: F)
                                  -> PResult<'a, Vec<T>> where
        F: FnMut(&mut Parser<'a>) -> PResult<'a,  T>,
    {
        let val = try!(self.parse_seq_to_before_end(ket, sep, f));
        self.bump();
        Ok(val)
    }

    /// Parse a sequence, not including the closing delimiter. The function
    /// f must consume tokens until reaching the next separator or
    /// closing bracket.
    pub fn parse_seq_to_before_end<T, F>(&mut self,
                                         ket: &token::Token,
                                         sep: SeqSep,
                                         mut f: F)
                                         -> PResult<'a, Vec<T>> where
        F: FnMut(&mut Parser<'a>) -> PResult<'a,  T>,
    {
        let mut first: bool = true;
        let mut v = vec!();
        while self.token != *ket {
            match sep.sep {
              Some(ref t) => {
                if first { first = false; }
                else { try!(self.expect(t)); }
              }
              _ => ()
            }
            if sep.trailing_sep_allowed && self.check(ket) { break; }
            v.push(try!(f(self)));
        }
        return Ok(v);
    }

    /// Parse a sequence, including the closing delimiter. The function
    /// f must consume tokens until reaching the next separator or
    /// closing bracket.
    pub fn parse_unspanned_seq<T, F>(&mut self,
                                     bra: &token::Token,
                                     ket: &token::Token,
                                     sep: SeqSep,
                                     f: F)
                                     -> PResult<'a, Vec<T>> where
        F: FnMut(&mut Parser<'a>) -> PResult<'a,  T>,
    {
        try!(self.expect(bra));
        let result = try!(self.parse_seq_to_before_end(ket, sep, f));
        self.bump();
        Ok(result)
    }

    /// Parse a sequence parameter of enum variant. For consistency purposes,
    /// these should not be empty.
    pub fn parse_enum_variant_seq<T, F>(&mut self,
                                        bra: &token::Token,
                                        ket: &token::Token,
                                        sep: SeqSep,
                                        f: F)
                                        -> PResult<'a, Vec<T>> where
        F: FnMut(&mut Parser<'a>) -> PResult<'a,  T>,
    {
        let result = try!(self.parse_unspanned_seq(bra, ket, sep, f));
        if result.is_empty() {
            let last_span = self.last_span;
            self.span_err(last_span,
            "nullary enum variants are written with no trailing `( )`");
        }
        Ok(result)
    }

    // NB: Do not use this function unless you actually plan to place the
    // spanned list in the AST.
    pub fn parse_seq<T, F>(&mut self,
                           bra: &token::Token,
                           ket: &token::Token,
                           sep: SeqSep,
                           f: F)
                           -> PResult<'a, Spanned<Vec<T>>> where
        F: FnMut(&mut Parser<'a>) -> PResult<'a,  T>,
    {
        let lo = self.span.lo;
        try!(self.expect(bra));
        let result = try!(self.parse_seq_to_before_end(ket, sep, f));
        let hi = self.span.hi;
        self.bump();
        Ok(spanned(lo, hi, result))
    }

    /// Advance the parser by one token
    pub fn bump(&mut self) {
        self.last_span = self.span;
        // Stash token for error recovery (sometimes; clone is not necessarily cheap).
        self.last_token = if self.token.is_ident() ||
                          self.token.is_path() ||
                          self.token == token::Comma {
            Some(Box::new(self.token.clone()))
        } else {
            None
        };
        self.last_token_interpolated = self.token.is_interpolated();
        let next = if self.buffer_start == self.buffer_end {
            self.reader.real_token()
        } else {
            // Avoid token copies with `replace`.
            let buffer_start = self.buffer_start as usize;
            let next_index = (buffer_start + 1) & 3;
            self.buffer_start = next_index as isize;

            let placeholder = TokenAndSpan {
                tok: token::Underscore,
                sp: self.span,
            };
            mem::replace(&mut self.buffer[buffer_start], placeholder)
        };
        self.span = next.sp;
        self.token = next.tok;
        self.tokens_consumed += 1;
        self.expected_tokens.clear();
        // check after each token
        self.check_unknown_macro_variable();
    }

    /// Advance the parser by one token and return the bumped token.
    pub fn bump_and_get(&mut self) -> token::Token {
        let old_token = mem::replace(&mut self.token, token::Underscore);
        self.bump();
        old_token
    }

    /// Advance the parser using provided token as a next one. Use this when
    /// consuming a part of a token. For example a single `<` from `<<`.
    pub fn bump_with(&mut self,
                     next: token::Token,
                     lo: BytePos,
                     hi: BytePos) {
        self.last_span = mk_sp(self.span.lo, lo);
        // It would be incorrect to just stash current token, but fortunately
        // for tokens currently using `bump_with`, last_token will be of no
        // use anyway.
        self.last_token = None;
        self.last_token_interpolated = false;
        self.span = mk_sp(lo, hi);
        self.token = next;
        self.expected_tokens.clear();
    }

    pub fn buffer_length(&mut self) -> isize {
        if self.buffer_start <= self.buffer_end {
            return self.buffer_end - self.buffer_start;
        }
        return (4 - self.buffer_start) + self.buffer_end;
    }
    pub fn look_ahead<R, F>(&mut self, distance: usize, f: F) -> R where
        F: FnOnce(&token::Token) -> R,
    {
        let dist = distance as isize;
        while self.buffer_length() < dist {
            self.buffer[self.buffer_end as usize] = self.reader.real_token();
            self.buffer_end = (self.buffer_end + 1) & 3;
        }
        f(&self.buffer[((self.buffer_start + dist - 1) & 3) as usize].tok)
    }
    pub fn fatal(&self, m: &str) -> DiagnosticBuilder<'a> {
        self.sess.span_diagnostic.struct_span_fatal(self.span, m)
    }
    pub fn span_fatal(&self, sp: Span, m: &str) -> DiagnosticBuilder<'a> {
        self.sess.span_diagnostic.struct_span_fatal(sp, m)
    }
    pub fn span_fatal_help(&self, sp: Span, m: &str, help: &str) -> DiagnosticBuilder<'a> {
        let mut err = self.sess.span_diagnostic.struct_span_fatal(sp, m);
        err.fileline_help(sp, help);
        err
    }
    pub fn bug(&self, m: &str) -> ! {
        self.sess.span_diagnostic.span_bug(self.span, m)
    }
    pub fn warn(&self, m: &str) {
        self.sess.span_diagnostic.span_warn(self.span, m)
    }
    pub fn span_warn(&self, sp: Span, m: &str) {
        self.sess.span_diagnostic.span_warn(sp, m)
    }
    pub fn span_err(&self, sp: Span, m: &str) {
        self.sess.span_diagnostic.span_err(sp, m)
    }
    pub fn span_bug(&self, sp: Span, m: &str) -> ! {
        self.sess.span_diagnostic.span_bug(sp, m)
    }
    pub fn abort_if_errors(&self) {
        self.sess.span_diagnostic.abort_if_errors();
    }

    pub fn diagnostic(&self) -> &'a errors::Handler {
        &self.sess.span_diagnostic
    }

    pub fn id_to_interned_str(&mut self, id: Ident) -> InternedString {
        id.name.as_str()
    }

    /// Is the current token one of the keywords that signals a bare function
    /// type?
    pub fn token_is_bare_fn_keyword(&mut self) -> bool {
        self.check_keyword(keywords::Fn) ||
            self.check_keyword(keywords::Unsafe) ||
            self.check_keyword(keywords::Extern)
    }

    pub fn get_lifetime(&mut self) -> ast::Ident {
        match self.token {
            token::Lifetime(ref ident) => *ident,
            _ => self.bug("not a lifetime"),
        }
    }

    pub fn parse_for_in_type(&mut self) -> PResult<'a, TyKind> {
        /*
        Parses whatever can come after a `for` keyword in a type.
        The `for` has already been consumed.

        Deprecated:

        - for <'lt> |S| -> T

        Eventually:

        - for <'lt> [unsafe] [extern "ABI"] fn (S) -> T
        - for <'lt> path::foo(a, b)

        */

        // parse <'lt>
        let lo = self.span.lo;

        let lifetime_defs = try!(self.parse_late_bound_lifetime_defs());

        // examine next token to decide to do
        if self.token_is_bare_fn_keyword() {
            self.parse_ty_bare_fn(lifetime_defs)
        } else {
            let hi = self.span.hi;
            let trait_ref = try!(self.parse_trait_ref());
            let poly_trait_ref = ast::PolyTraitRef { bound_lifetimes: lifetime_defs,
                                                     trait_ref: trait_ref,
                                                     span: mk_sp(lo, hi)};
            let other_bounds = if self.eat(&token::BinOp(token::Plus)) {
                try!(self.parse_ty_param_bounds(BoundParsingMode::Bare))
            } else {
                P::empty()
            };
            let all_bounds =
                Some(TraitTyParamBound(poly_trait_ref, TraitBoundModifier::None)).into_iter()
                .chain(other_bounds.into_vec())
                .collect();
            Ok(ast::TyKind::PolyTraitRef(all_bounds))
        }
    }

    pub fn parse_ty_path(&mut self) -> PResult<'a, TyKind> {
        Ok(TyKind::Path(None, try!(self.parse_path(LifetimeAndTypesWithoutColons))))
    }

    /// parse a TyKind::BareFn type:
    pub fn parse_ty_bare_fn(&mut self, lifetime_defs: Vec<ast::LifetimeDef>)
                            -> PResult<'a, TyKind> {
        /*

        [unsafe] [extern "ABI"] fn <'lt> (S) -> T
         ^~~~^           ^~~~^     ^~~~^ ^~^    ^
           |               |         |    |     |
           |               |         |    |   Return type
           |               |         |  Argument types
           |               |     Lifetimes
           |              ABI
        Function Style
        */

        let unsafety = try!(self.parse_unsafety());
        let abi = if self.eat_keyword(keywords::Extern) {
            try!(self.parse_opt_abi()).unwrap_or(Abi::C)
        } else {
            Abi::Rust
        };

        try!(self.expect_keyword(keywords::Fn));
        let (inputs, variadic) = try!(self.parse_fn_args(false, true));
        let ret_ty = try!(self.parse_ret_ty());
        let decl = P(FnDecl {
            inputs: inputs,
            output: ret_ty,
            variadic: variadic
        });
        Ok(TyKind::BareFn(P(BareFnTy {
            abi: abi,
            unsafety: unsafety,
            lifetimes: lifetime_defs,
            decl: decl
        })))
    }

    /// Parses an obsolete closure kind (`&:`, `&mut:`, or `:`).
    pub fn parse_obsolete_closure_kind(&mut self) -> PResult<'a, ()> {
         let lo = self.span.lo;
        if
            self.check(&token::BinOp(token::And)) &&
            self.look_ahead(1, |t| t.is_keyword(keywords::Mut)) &&
            self.look_ahead(2, |t| *t == token::Colon)
        {
            self.bump();
            self.bump();
            self.bump();
        } else if
            self.token == token::BinOp(token::And) &&
            self.look_ahead(1, |t| *t == token::Colon)
        {
            self.bump();
            self.bump();
        } else if
            self.eat(&token::Colon)
        {
            /* nothing */
        } else {
            return Ok(());
        }

        let span = mk_sp(lo, self.span.hi);
        self.obsolete(span, ObsoleteSyntax::ClosureKind);
        Ok(())
    }

    pub fn parse_unsafety(&mut self) -> PResult<'a, Unsafety> {
        if self.eat_keyword(keywords::Unsafe) {
            return Ok(Unsafety::Unsafe);
        } else {
            return Ok(Unsafety::Normal);
        }
    }

    /// Parse the items in a trait declaration
    pub fn parse_trait_items(&mut self) -> PResult<'a,  Vec<TraitItem>> {
        self.parse_unspanned_seq(
            &token::OpenDelim(token::Brace),
            &token::CloseDelim(token::Brace),
            seq_sep_none(),
            |p| -> PResult<'a, TraitItem> {
            maybe_whole!(no_clone_from_p p, NtTraitItem);
            let mut attrs = try!(p.parse_outer_attributes());
            let lo = p.span.lo;

            let (name, node) = if p.eat_keyword(keywords::Type) {
                let TyParam {ident, bounds, default, ..} = try!(p.parse_ty_param());
                try!(p.expect(&token::Semi));
                (ident, TraitItemKind::Type(bounds, default))
            } else if p.is_const_item() {
                try!(p.expect_keyword(keywords::Const));
                let ident = try!(p.parse_ident());
                try!(p.expect(&token::Colon));
                let ty = try!(p.parse_ty_sum());
                let default = if p.check(&token::Eq) {
                    p.bump();
                    let expr = try!(p.parse_expr());
                    try!(p.commit_expr_expecting(&expr, token::Semi));
                    Some(expr)
                } else {
                    try!(p.expect(&token::Semi));
                    None
                };
                (ident, TraitItemKind::Const(ty, default))
            } else {
                let (constness, unsafety, abi) = try!(p.parse_fn_front_matter());

                let ident = try!(p.parse_ident());
                let mut generics = try!(p.parse_generics());

                let (explicit_self, d) = try!(p.parse_fn_decl_with_self(|p: &mut Parser<'a>|{
                    // This is somewhat dubious; We don't want to allow
                    // argument names to be left off if there is a
                    // definition...
                    p.parse_arg_general(false)
                }));

                generics.where_clause = try!(p.parse_where_clause());
                let sig = ast::MethodSig {
                    unsafety: unsafety,
                    constness: constness,
                    decl: d,
                    generics: generics,
                    abi: abi,
                    explicit_self: explicit_self,
                };

                let body = match p.token {
                  token::Semi => {
                    p.bump();
                    debug!("parse_trait_methods(): parsing required method");
                    None
                  }
                  token::OpenDelim(token::Brace) => {
                    debug!("parse_trait_methods(): parsing provided method");
                    let (inner_attrs, body) =
                        try!(p.parse_inner_attrs_and_block());
                    attrs.extend(inner_attrs.iter().cloned());
                    Some(body)
                  }

                  _ => {
                      let token_str = p.this_token_to_string();
                      return Err(p.fatal(&format!("expected `;` or `{{`, found `{}`",
                                       token_str)[..]))
                  }
                };
                (ident, ast::TraitItemKind::Method(sig, body))
            };

            Ok(TraitItem {
                id: ast::DUMMY_NODE_ID,
                ident: name,
                attrs: attrs,
                node: node,
                span: mk_sp(lo, p.last_span.hi),
            })
        })
    }

    /// Parse a possibly mutable type
    pub fn parse_mt(&mut self) -> PResult<'a, MutTy> {
        let mutbl = try!(self.parse_mutability());
        let t = try!(self.parse_ty());
        Ok(MutTy { ty: t, mutbl: mutbl })
    }

    /// Parse optional return type [ -> TY ] in function decl
    pub fn parse_ret_ty(&mut self) -> PResult<'a, FunctionRetTy> {
        if self.eat(&token::RArrow) {
            if self.eat(&token::Not) {
                Ok(FunctionRetTy::None(self.last_span))
            } else {
                Ok(FunctionRetTy::Ty(try!(self.parse_ty())))
            }
        } else {
            let pos = self.span.lo;
            Ok(FunctionRetTy::Default(mk_sp(pos, pos)))
        }
    }

    /// Parse a type in a context where `T1+T2` is allowed.
    pub fn parse_ty_sum(&mut self) -> PResult<'a, P<Ty>> {
        let lo = self.span.lo;
        let lhs = try!(self.parse_ty());

        if !self.eat(&token::BinOp(token::Plus)) {
            return Ok(lhs);
        }

        let bounds = try!(self.parse_ty_param_bounds(BoundParsingMode::Bare));

        // In type grammar, `+` is treated like a binary operator,
        // and hence both L and R side are required.
        if bounds.is_empty() {
            let last_span = self.last_span;
            self.span_err(last_span,
                          "at least one type parameter bound \
                          must be specified");
        }

        let sp = mk_sp(lo, self.last_span.hi);
        let sum = ast::TyKind::ObjectSum(lhs, bounds);
        Ok(P(Ty {id: ast::DUMMY_NODE_ID, node: sum, span: sp}))
    }

    /// Parse a type.
    pub fn parse_ty(&mut self) -> PResult<'a, P<Ty>> {
        maybe_whole!(no_clone self, NtTy);

        let lo = self.span.lo;

        let t = if self.check(&token::OpenDelim(token::Paren)) {
            self.bump();

            // (t) is a parenthesized ty
            // (t,) is the type of a tuple with only one field,
            // of type t
            let mut ts = vec![];
            let mut last_comma = false;
            while self.token != token::CloseDelim(token::Paren) {
                ts.push(try!(self.parse_ty_sum()));
                if self.check(&token::Comma) {
                    last_comma = true;
                    self.bump();
                } else {
                    last_comma = false;
                    break;
                }
            }

            try!(self.expect(&token::CloseDelim(token::Paren)));
            if ts.len() == 1 && !last_comma {
                TyKind::Paren(ts.into_iter().nth(0).unwrap())
            } else {
                TyKind::Tup(ts)
            }
        } else if self.check(&token::BinOp(token::Star)) {
            // STAR POINTER (bare pointer?)
            self.bump();
            TyKind::Ptr(try!(self.parse_ptr()))
        } else if self.check(&token::OpenDelim(token::Bracket)) {
            // VECTOR
            try!(self.expect(&token::OpenDelim(token::Bracket)));
            let t = try!(self.parse_ty_sum());

            // Parse the `; e` in `[ i32; e ]`
            // where `e` is a const expression
            let t = match try!(self.maybe_parse_fixed_length_of_vec()) {
                None => TyKind::Vec(t),
                Some(suffix) => TyKind::FixedLengthVec(t, suffix)
            };
            try!(self.expect(&token::CloseDelim(token::Bracket)));
            t
        } else if self.check(&token::BinOp(token::And)) ||
                  self.token == token::AndAnd {
            // BORROWED POINTER
            try!(self.expect_and());
            try!(self.parse_borrowed_pointee())
        } else if self.check_keyword(keywords::For) {
            try!(self.parse_for_in_type())
        } else if self.token_is_bare_fn_keyword() {
            // BARE FUNCTION
            try!(self.parse_ty_bare_fn(Vec::new()))
        } else if self.eat_keyword_noexpect(keywords::Typeof) {
            // TYPEOF
            // In order to not be ambiguous, the type must be surrounded by parens.
            try!(self.expect(&token::OpenDelim(token::Paren)));
            let e = try!(self.parse_expr());
            try!(self.expect(&token::CloseDelim(token::Paren)));
            TyKind::Typeof(e)
        } else if self.eat_lt() {

            let (qself, path) =
                 try!(self.parse_qualified_path(NoTypesAllowed));

            TyKind::Path(Some(qself), path)
        } else if self.check(&token::ModSep) ||
                  self.token.is_ident() ||
                  self.token.is_path() {
            let path = try!(self.parse_path(LifetimeAndTypesWithoutColons));
            if self.check(&token::Not) {
                // MACRO INVOCATION
                self.bump();
                let delim = try!(self.expect_open_delim());
                let tts = try!(self.parse_seq_to_end(&token::CloseDelim(delim),
                                                     seq_sep_none(),
                                                     |p| p.parse_token_tree()));
                let hi = self.span.hi;
                TyKind::Mac(spanned(lo, hi, Mac_ { path: path, tts: tts, ctxt: EMPTY_CTXT }))
            } else {
                // NAMED TYPE
                TyKind::Path(None, path)
            }
        } else if self.eat(&token::Underscore) {
            // TYPE TO BE INFERRED
            TyKind::Infer
        } else {
            let this_token_str = self.this_token_to_string();
            let msg = format!("expected type, found `{}`", this_token_str);
            return Err(self.fatal(&msg[..]));
        };

        let sp = mk_sp(lo, self.last_span.hi);
        Ok(P(Ty {id: ast::DUMMY_NODE_ID, node: t, span: sp}))
    }

    pub fn parse_borrowed_pointee(&mut self) -> PResult<'a, TyKind> {
        // look for `&'lt` or `&'foo ` and interpret `foo` as the region name:
        let opt_lifetime = try!(self.parse_opt_lifetime());

        let mt = try!(self.parse_mt());
        return Ok(TyKind::Rptr(opt_lifetime, mt));
    }

    pub fn parse_ptr(&mut self) -> PResult<'a, MutTy> {
        let mutbl = if self.eat_keyword(keywords::Mut) {
            Mutability::Mutable
        } else if self.eat_keyword(keywords::Const) {
            Mutability::Immutable
        } else {
            let span = self.last_span;
            self.span_err(span,
                          "bare raw pointers are no longer allowed, you should \
                           likely use `*mut T`, but otherwise `*T` is now \
                           known as `*const T`");
            Mutability::Immutable
        };
        let t = try!(self.parse_ty());
        Ok(MutTy { ty: t, mutbl: mutbl })
    }

    pub fn is_named_argument(&mut self) -> bool {
        let offset = match self.token {
            token::BinOp(token::And) => 1,
            token::AndAnd => 1,
            _ if self.token.is_keyword(keywords::Mut) => 1,
            _ => 0
        };

        debug!("parser is_named_argument offset:{}", offset);

        if offset == 0 {
            is_plain_ident_or_underscore(&self.token)
                && self.look_ahead(1, |t| *t == token::Colon)
        } else {
            self.look_ahead(offset, |t| is_plain_ident_or_underscore(t))
                && self.look_ahead(offset + 1, |t| *t == token::Colon)
        }
    }

    /// This version of parse arg doesn't necessarily require
    /// identifier names.
    pub fn parse_arg_general(&mut self, require_name: bool) -> PResult<'a, Arg> {
        maybe_whole!(no_clone self, NtArg);

        let pat = if require_name || self.is_named_argument() {
            debug!("parse_arg_general parse_pat (require_name:{})",
                   require_name);
            let pat = try!(self.parse_pat());

            try!(self.expect(&token::Colon));
            pat
        } else {
            debug!("parse_arg_general ident_to_pat");
            ast_util::ident_to_pat(ast::DUMMY_NODE_ID,
                                   self.last_span,
                                   special_idents::invalid)
        };

        let t = try!(self.parse_ty_sum());

        Ok(Arg {
            ty: t,
            pat: pat,
            id: ast::DUMMY_NODE_ID,
        })
    }

    /// Parse a single function argument
    pub fn parse_arg(&mut self) -> PResult<'a, Arg> {
        self.parse_arg_general(true)
    }

    /// Parse an argument in a lambda header e.g. |arg, arg|
    pub fn parse_fn_block_arg(&mut self) -> PResult<'a, Arg> {
        let pat = try!(self.parse_pat());
        let t = if self.eat(&token::Colon) {
            try!(self.parse_ty_sum())
        } else {
            P(Ty {
                id: ast::DUMMY_NODE_ID,
                node: TyKind::Infer,
                span: mk_sp(self.span.lo, self.span.hi),
            })
        };
        Ok(Arg {
            ty: t,
            pat: pat,
            id: ast::DUMMY_NODE_ID
        })
    }

    pub fn maybe_parse_fixed_length_of_vec(&mut self) -> PResult<'a, Option<P<ast::Expr>>> {
        if self.check(&token::Semi) {
            self.bump();
            Ok(Some(try!(self.parse_expr())))
        } else {
            Ok(None)
        }
    }

    /// Matches token_lit = LIT_INTEGER | ...
    pub fn lit_from_token(&self, tok: &token::Token) -> PResult<'a, LitKind> {
        match *tok {
            token::Interpolated(token::NtExpr(ref v)) => {
                match v.node {
                    ExprKind::Lit(ref lit) => { Ok(lit.node.clone()) }
                    _ => { return self.unexpected_last(tok); }
                }
            }
            token::Literal(lit, suf) => {
                let (suffix_illegal, out) = match lit {
                    token::Byte(i) => (true, LitKind::Byte(parse::byte_lit(&i.as_str()).0)),
                    token::Char(i) => (true, LitKind::Char(parse::char_lit(&i.as_str()).0)),

                    // there are some valid suffixes for integer and
                    // float literals, so all the handling is done
                    // internally.
                    token::Integer(s) => {
                        (false, parse::integer_lit(&s.as_str(),
                                                   suf.as_ref().map(|s| s.as_str()),
                                                   &self.sess.span_diagnostic,
                                                   self.last_span))
                    }
                    token::Float(s) => {
                        (false, parse::float_lit(&s.as_str(),
                                                 suf.as_ref().map(|s| s.as_str()),
                                                  &self.sess.span_diagnostic,
                                                 self.last_span))
                    }

                    token::Str_(s) => {
                        (true,
                         LitKind::Str(token::intern_and_get_ident(&parse::str_lit(&s.as_str())),
                                      ast::StrStyle::Cooked))
                    }
                    token::StrRaw(s, n) => {
                        (true,
                         LitKind::Str(
                            token::intern_and_get_ident(&parse::raw_str_lit(&s.as_str())),
                            ast::StrStyle::Raw(n)))
                    }
                    token::ByteStr(i) =>
                        (true, LitKind::ByteStr(parse::byte_str_lit(&i.as_str()))),
                    token::ByteStrRaw(i, _) =>
                        (true,
                         LitKind::ByteStr(Rc::new(i.to_string().into_bytes()))),
                };

                if suffix_illegal {
                    let sp = self.last_span;
                    self.expect_no_suffix(sp, &format!("{} literal", lit.short_name()), suf)
                }

                Ok(out)
            }
            _ => { return self.unexpected_last(tok); }
        }
    }

    /// Matches lit = true | false | token_lit
    pub fn parse_lit(&mut self) -> PResult<'a, Lit> {
        let lo = self.span.lo;
        let lit = if self.eat_keyword(keywords::True) {
            LitKind::Bool(true)
        } else if self.eat_keyword(keywords::False) {
            LitKind::Bool(false)
        } else {
            let token = self.bump_and_get();
            let lit = try!(self.lit_from_token(&token));
            lit
        };
        Ok(codemap::Spanned { node: lit, span: mk_sp(lo, self.last_span.hi) })
    }

    /// matches '-' lit | lit
    pub fn parse_pat_literal_maybe_minus(&mut self) -> PResult<'a, P<Expr>> {
        let minus_lo = self.span.lo;
        let minus_present = self.eat(&token::BinOp(token::Minus));
        let lo = self.span.lo;
        let literal = P(try!(self.parse_lit()));
        let hi = self.last_span.hi;
        let expr = self.mk_expr(lo, hi, ExprKind::Lit(literal), None);

        if minus_present {
            let minus_hi = self.last_span.hi;
            let unary = self.mk_unary(UnOp::Neg, expr);
            Ok(self.mk_expr(minus_lo, minus_hi, unary, None))
        } else {
            Ok(expr)
        }
    }

    /// Parses qualified path.
    ///
    /// Assumes that the leading `<` has been parsed already.
    ///
    /// Qualifed paths are a part of the universal function call
    /// syntax (UFCS).
    ///
    /// `qualified_path = <type [as trait_ref]>::path`
    ///
    /// See `parse_path` for `mode` meaning.
    ///
    /// # Examples:
    ///
    /// `<T as U>::a`
    /// `<T as U>::F::a::<S>`
    pub fn parse_qualified_path(&mut self, mode: PathParsingMode)
                                -> PResult<'a, (QSelf, ast::Path)> {
        let span = self.last_span;
        let self_type = try!(self.parse_ty_sum());
        let mut path = if self.eat_keyword(keywords::As) {
            try!(self.parse_path(LifetimeAndTypesWithoutColons))
        } else {
            ast::Path {
                span: span,
                global: false,
                segments: vec![]
            }
        };

        let qself = QSelf {
            ty: self_type,
            position: path.segments.len()
        };

        try!(self.expect(&token::Gt));
        try!(self.expect(&token::ModSep));

        let segments = match mode {
            LifetimeAndTypesWithoutColons => {
                try!(self.parse_path_segments_without_colons())
            }
            LifetimeAndTypesWithColons => {
                try!(self.parse_path_segments_with_colons())
            }
            NoTypesAllowed => {
                try!(self.parse_path_segments_without_types())
            }
        };
        path.segments.extend(segments);

        path.span.hi = self.last_span.hi;

        Ok((qself, path))
    }

    /// Parses a path and optional type parameter bounds, depending on the
    /// mode. The `mode` parameter determines whether lifetimes, types, and/or
    /// bounds are permitted and whether `::` must precede type parameter
    /// groups.
    pub fn parse_path(&mut self, mode: PathParsingMode) -> PResult<'a, ast::Path> {
        // Check for a whole path...
        let found = match self.token {
            token::Interpolated(token::NtPath(_)) => Some(self.bump_and_get()),
            _ => None,
        };
        if let Some(token::Interpolated(token::NtPath(path))) = found {
            return Ok(*path);
        }

        let lo = self.span.lo;
        let is_global = self.eat(&token::ModSep);

        // Parse any number of segments and bound sets. A segment is an
        // identifier followed by an optional lifetime and a set of types.
        // A bound set is a set of type parameter bounds.
        let segments = match mode {
            LifetimeAndTypesWithoutColons => {
                try!(self.parse_path_segments_without_colons())
            }
            LifetimeAndTypesWithColons => {
                try!(self.parse_path_segments_with_colons())
            }
            NoTypesAllowed => {
                try!(self.parse_path_segments_without_types())
            }
        };

        // Assemble the span.
        let span = mk_sp(lo, self.last_span.hi);

        // Assemble the result.
        Ok(ast::Path {
            span: span,
            global: is_global,
            segments: segments,
        })
    }

    /// Examples:
    /// - `a::b<T,U>::c<V,W>`
    /// - `a::b<T,U>::c(V) -> W`
    /// - `a::b<T,U>::c(V)`
    pub fn parse_path_segments_without_colons(&mut self) -> PResult<'a, Vec<ast::PathSegment>> {
        let mut segments = Vec::new();
        loop {
            // First, parse an identifier.
            let identifier = try!(self.parse_ident_or_self_type());

            // Parse types, optionally.
            let parameters = if self.eat_lt() {
                let (lifetimes, types, bindings) = try!(self.parse_generic_values_after_lt());

                ast::PathParameters::AngleBracketed(ast::AngleBracketedParameterData {
                    lifetimes: lifetimes,
                    types: P::from_vec(types),
                    bindings: P::from_vec(bindings),
                })
            } else if self.eat(&token::OpenDelim(token::Paren)) {
                let lo = self.last_span.lo;

                let inputs = try!(self.parse_seq_to_end(
                    &token::CloseDelim(token::Paren),
                    seq_sep_trailing_allowed(token::Comma),
                    |p| p.parse_ty_sum()));

                let output_ty = if self.eat(&token::RArrow) {
                    Some(try!(self.parse_ty()))
                } else {
                    None
                };

                let hi = self.last_span.hi;

                ast::PathParameters::Parenthesized(ast::ParenthesizedParameterData {
                    span: mk_sp(lo, hi),
                    inputs: inputs,
                    output: output_ty,
                })
            } else {
                ast::PathParameters::none()
            };

            // Assemble and push the result.
            segments.push(ast::PathSegment { identifier: identifier,
                                             parameters: parameters });

            // Continue only if we see a `::`
            if !self.eat(&token::ModSep) {
                return Ok(segments);
            }
        }
    }

    /// Examples:
    /// - `a::b::<T,U>::c`
    pub fn parse_path_segments_with_colons(&mut self) -> PResult<'a, Vec<ast::PathSegment>> {
        let mut segments = Vec::new();
        loop {
            // First, parse an identifier.
            let identifier = try!(self.parse_ident_or_self_type());

            // If we do not see a `::`, stop.
            if !self.eat(&token::ModSep) {
                segments.push(ast::PathSegment {
                    identifier: identifier,
                    parameters: ast::PathParameters::none()
                });
                return Ok(segments);
            }

            // Check for a type segment.
            if self.eat_lt() {
                // Consumed `a::b::<`, go look for types
                let (lifetimes, types, bindings) = try!(self.parse_generic_values_after_lt());
                let parameters = ast::AngleBracketedParameterData {
                    lifetimes: lifetimes,
                    types: P::from_vec(types),
                    bindings: P::from_vec(bindings),
                };
                segments.push(ast::PathSegment {
                    identifier: identifier,
                    parameters: ast::PathParameters::AngleBracketed(parameters),
                });

                // Consumed `a::b::<T,U>`, check for `::` before proceeding
                if !self.eat(&token::ModSep) {
                    return Ok(segments);
                }
            } else {
                // Consumed `a::`, go look for `b`
                segments.push(ast::PathSegment {
                    identifier: identifier,
                    parameters: ast::PathParameters::none(),
                });
            }
        }
    }


    /// Examples:
    /// - `a::b::c`
    pub fn parse_path_segments_without_types(&mut self) -> PResult<'a, Vec<ast::PathSegment>> {
        let mut segments = Vec::new();
        loop {
            // First, parse an identifier.
            let identifier = try!(self.parse_ident_or_self_type());

            // Assemble and push the result.
            segments.push(ast::PathSegment {
                identifier: identifier,
                parameters: ast::PathParameters::none()
            });

            // If we do not see a `::`, stop.
            if !self.eat(&token::ModSep) {
                return Ok(segments);
            }
        }
    }

    /// parses 0 or 1 lifetime
    pub fn parse_opt_lifetime(&mut self) -> PResult<'a, Option<ast::Lifetime>> {
        match self.token {
            token::Lifetime(..) => {
                Ok(Some(try!(self.parse_lifetime())))
            }
            _ => {
                Ok(None)
            }
        }
    }

    /// Parses a single lifetime
    /// Matches lifetime = LIFETIME
    pub fn parse_lifetime(&mut self) -> PResult<'a, ast::Lifetime> {
        match self.token {
            token::Lifetime(i) => {
                let span = self.span;
                self.bump();
                return Ok(ast::Lifetime {
                    id: ast::DUMMY_NODE_ID,
                    span: span,
                    name: i.name
                });
            }
            _ => {
                return Err(self.fatal("expected a lifetime name"));
            }
        }
    }

    /// Parses `lifetime_defs = [ lifetime_defs { ',' lifetime_defs } ]` where `lifetime_def  =
    /// lifetime [':' lifetimes]`
    pub fn parse_lifetime_defs(&mut self) -> PResult<'a, Vec<ast::LifetimeDef>> {

        let mut res = Vec::new();
        loop {
            match self.token {
                token::Lifetime(_) => {
                    let lifetime = try!(self.parse_lifetime());
                    let bounds =
                        if self.eat(&token::Colon) {
                            try!(self.parse_lifetimes(token::BinOp(token::Plus)))
                        } else {
                            Vec::new()
                        };
                    res.push(ast::LifetimeDef { lifetime: lifetime,
                                                bounds: bounds });
                }

                _ => {
                    return Ok(res);
                }
            }

            match self.token {
                token::Comma => { self.bump();}
                token::Gt => { return Ok(res); }
                token::BinOp(token::Shr) => { return Ok(res); }
                _ => {
                    let this_token_str = self.this_token_to_string();
                    let msg = format!("expected `,` or `>` after lifetime \
                                      name, found `{}`",
                                      this_token_str);
                    return Err(self.fatal(&msg[..]));
                }
            }
        }
    }

    /// matches lifetimes = ( lifetime ) | ( lifetime , lifetimes ) actually, it matches the empty
    /// one too, but putting that in there messes up the grammar....
    ///
    /// Parses zero or more comma separated lifetimes. Expects each lifetime to be followed by
    /// either a comma or `>`.  Used when parsing type parameter lists, where we expect something
    /// like `<'a, 'b, T>`.
    pub fn parse_lifetimes(&mut self, sep: token::Token) -> PResult<'a, Vec<ast::Lifetime>> {

        let mut res = Vec::new();
        loop {
            match self.token {
                token::Lifetime(_) => {
                    res.push(try!(self.parse_lifetime()));
                }
                _ => {
                    return Ok(res);
                }
            }

            if self.token != sep {
                return Ok(res);
            }

            self.bump();
        }
    }

    /// Parse mutability declaration (mut/const/imm)
    pub fn parse_mutability(&mut self) -> PResult<'a, Mutability> {
        if self.eat_keyword(keywords::Mut) {
            Ok(Mutability::Mutable)
        } else {
            Ok(Mutability::Immutable)
        }
    }

    /// Parse ident COLON expr
    pub fn parse_field(&mut self) -> PResult<'a, Field> {
        let lo = self.span.lo;
        let i = try!(self.parse_ident());
        let hi = self.last_span.hi;
        try!(self.expect(&token::Colon));
        let e = try!(self.parse_expr());
        Ok(ast::Field {
            ident: spanned(lo, hi, i),
            span: mk_sp(lo, e.span.hi),
            expr: e,
        })
    }

    pub fn mk_expr(&mut self, lo: BytePos, hi: BytePos,
                   node: ExprKind, attrs: ThinAttributes) -> P<Expr> {
        P(Expr {
            id: ast::DUMMY_NODE_ID,
            node: node,
            span: mk_sp(lo, hi),
            attrs: attrs,
        })
    }

    pub fn mk_unary(&mut self, unop: ast::UnOp, expr: P<Expr>) -> ast::ExprKind {
        ExprKind::Unary(unop, expr)
    }

    pub fn mk_binary(&mut self, binop: ast::BinOp, lhs: P<Expr>, rhs: P<Expr>) -> ast::ExprKind {
        ExprKind::Binary(binop, lhs, rhs)
    }

    pub fn mk_call(&mut self, f: P<Expr>, args: Vec<P<Expr>>) -> ast::ExprKind {
        ExprKind::Call(f, args)
    }

    fn mk_method_call(&mut self,
                      ident: ast::SpannedIdent,
                      tps: Vec<P<Ty>>,
                      args: Vec<P<Expr>>)
                      -> ast::ExprKind {
        ExprKind::MethodCall(ident, tps, args)
    }

    pub fn mk_index(&mut self, expr: P<Expr>, idx: P<Expr>) -> ast::ExprKind {
        ExprKind::Index(expr, idx)
    }

    pub fn mk_range(&mut self,
                    start: Option<P<Expr>>,
                    end: Option<P<Expr>>)
                    -> ast::ExprKind {
        ExprKind::Range(start, end)
    }

    pub fn mk_field(&mut self, expr: P<Expr>, ident: ast::SpannedIdent) -> ast::ExprKind {
        ExprKind::Field(expr, ident)
    }

    pub fn mk_tup_field(&mut self, expr: P<Expr>, idx: codemap::Spanned<usize>) -> ast::ExprKind {
        ExprKind::TupField(expr, idx)
    }

    pub fn mk_assign_op(&mut self, binop: ast::BinOp,
                        lhs: P<Expr>, rhs: P<Expr>) -> ast::ExprKind {
        ExprKind::AssignOp(binop, lhs, rhs)
    }

    pub fn mk_mac_expr(&mut self, lo: BytePos, hi: BytePos,
                       m: Mac_, attrs: ThinAttributes) -> P<Expr> {
        P(Expr {
            id: ast::DUMMY_NODE_ID,
            node: ExprKind::Mac(codemap::Spanned {node: m, span: mk_sp(lo, hi)}),
            span: mk_sp(lo, hi),
            attrs: attrs,
        })
    }

    pub fn mk_lit_u32(&mut self, i: u32, attrs: ThinAttributes) -> P<Expr> {
        let span = &self.span;
        let lv_lit = P(codemap::Spanned {
            node: LitKind::Int(i as u64, ast::LitIntType::Unsigned(UintTy::U32)),
            span: *span
        });

        P(Expr {
            id: ast::DUMMY_NODE_ID,
            node: ExprKind::Lit(lv_lit),
            span: *span,
            attrs: attrs,
        })
    }

    fn expect_open_delim(&mut self) -> PResult<'a, token::DelimToken> {
        self.expected_tokens.push(TokenType::Token(token::Gt));
        match self.token {
            token::OpenDelim(delim) => {
                self.bump();
                Ok(delim)
            },
            _ => Err(self.fatal("expected open delimiter")),
        }
    }

    /// At the bottom (top?) of the precedence hierarchy,
    /// parse things like parenthesized exprs,
    /// macros, return, etc.
    ///
    /// NB: This does not parse outer attributes,
    ///     and is private because it only works
    ///     correctly if called from parse_dot_or_call_expr().
    fn parse_bottom_expr(&mut self) -> PResult<'a, P<Expr>> {
        maybe_whole_expr!(self);

        // Outer attributes are already parsed and will be
        // added to the return value after the fact.
        //
        // Therefore, prevent sub-parser from parsing
        // attributes by giving them a empty "already parsed" list.
        let mut attrs = None;

        let lo = self.span.lo;
        let mut hi = self.span.hi;

        let ex: ExprKind;

        // Note: when adding new syntax here, don't forget to adjust Token::can_begin_expr().
        match self.token {
            token::OpenDelim(token::Paren) => {
                self.bump();

                let attrs = try!(self.parse_inner_attributes())
                    .into_thin_attrs()
                    .prepend(attrs);

                // (e) is parenthesized e
                // (e,) is a tuple with only one field, e
                let mut es = vec![];
                let mut trailing_comma = false;
                while self.token != token::CloseDelim(token::Paren) {
                    es.push(try!(self.parse_expr()));
                    try!(self.commit_expr(&es.last().unwrap(), &[],
                                     &[token::Comma, token::CloseDelim(token::Paren)]));
                    if self.check(&token::Comma) {
                        trailing_comma = true;

                        self.bump();
                    } else {
                        trailing_comma = false;
                        break;
                    }
                }
                self.bump();

                hi = self.last_span.hi;
                return if es.len() == 1 && !trailing_comma {
                    Ok(self.mk_expr(lo, hi, ExprKind::Paren(es.into_iter().nth(0).unwrap()), attrs))
                } else {
                    Ok(self.mk_expr(lo, hi, ExprKind::Tup(es), attrs))
                }
            },
            token::OpenDelim(token::Brace) => {
                return self.parse_block_expr(lo, BlockCheckMode::Default, attrs);
            },
            token::BinOp(token::Or) |  token::OrOr => {
                let lo = self.span.lo;
                return self.parse_lambda_expr(lo, CaptureBy::Ref, attrs);
            },
            token::Ident(id @ ast::Ident {
                            name: token::SELF_KEYWORD_NAME,
                            ctxt: _
                         }, token::Plain) => {
                self.bump();
                let path = ast_util::ident_to_path(mk_sp(lo, hi), id);
                ex = ExprKind::Path(None, path);
                hi = self.last_span.hi;
            }
            token::OpenDelim(token::Bracket) => {
                self.bump();

                let inner_attrs = try!(self.parse_inner_attributes())
                    .into_thin_attrs();
                attrs.update(|attrs| attrs.append(inner_attrs));

                if self.check(&token::CloseDelim(token::Bracket)) {
                    // Empty vector.
                    self.bump();
                    ex = ExprKind::Vec(Vec::new());
                } else {
                    // Nonempty vector.
                    let first_expr = try!(self.parse_expr());
                    if self.check(&token::Semi) {
                        // Repeating array syntax: [ 0; 512 ]
                        self.bump();
                        let count = try!(self.parse_expr());
                        try!(self.expect(&token::CloseDelim(token::Bracket)));
                        ex = ExprKind::Repeat(first_expr, count);
                    } else if self.check(&token::Comma) {
                        // Vector with two or more elements.
                        self.bump();
                        let remaining_exprs = try!(self.parse_seq_to_end(
                            &token::CloseDelim(token::Bracket),
                            seq_sep_trailing_allowed(token::Comma),
                            |p| Ok(try!(p.parse_expr()))
                                ));
                        let mut exprs = vec!(first_expr);
                        exprs.extend(remaining_exprs);
                        ex = ExprKind::Vec(exprs);
                    } else {
                        // Vector with one element.
                        try!(self.expect(&token::CloseDelim(token::Bracket)));
                        ex = ExprKind::Vec(vec!(first_expr));
                    }
                }
                hi = self.last_span.hi;
            }
            _ => {
                if self.eat_lt() {
                    let (qself, path) =
                        try!(self.parse_qualified_path(LifetimeAndTypesWithColons));
                    hi = path.span.hi;
                    return Ok(self.mk_expr(lo, hi, ExprKind::Path(Some(qself), path), attrs));
                }
                if self.eat_keyword(keywords::Move) {
                    let lo = self.last_span.lo;
                    return self.parse_lambda_expr(lo, CaptureBy::Value, attrs);
                }
                if self.eat_keyword(keywords::If) {
                    return self.parse_if_expr(attrs);
                }
                if self.eat_keyword(keywords::For) {
                    let lo = self.last_span.lo;
                    return self.parse_for_expr(None, lo, attrs);
                }
                if self.eat_keyword(keywords::While) {
                    let lo = self.last_span.lo;
                    return self.parse_while_expr(None, lo, attrs);
                }
                if self.token.is_lifetime() {
                    let lifetime = self.get_lifetime();
                    let lo = self.span.lo;
                    self.bump();
                    try!(self.expect(&token::Colon));
                    if self.eat_keyword(keywords::While) {
                        return self.parse_while_expr(Some(lifetime), lo, attrs)
                    }
                    if self.eat_keyword(keywords::For) {
                        return self.parse_for_expr(Some(lifetime), lo, attrs)
                    }
                    if self.eat_keyword(keywords::Loop) {
                        return self.parse_loop_expr(Some(lifetime), lo, attrs)
                    }
                    return Err(self.fatal("expected `while`, `for`, or `loop` after a label"))
                }
                if self.eat_keyword(keywords::Loop) {
                    let lo = self.last_span.lo;
                    return self.parse_loop_expr(None, lo, attrs);
                }
                if self.eat_keyword(keywords::Continue) {
                    let ex = if self.token.is_lifetime() {
                        let ex = ExprKind::Again(Some(Spanned{
                            node: self.get_lifetime(),
                            span: self.span
                        }));
                        self.bump();
                        ex
                    } else {
                        ExprKind::Again(None)
                    };
                    let hi = self.last_span.hi;
                    return Ok(self.mk_expr(lo, hi, ex, attrs));
                }
                if self.eat_keyword(keywords::Match) {
                    return self.parse_match_expr(attrs);
                }
                if self.eat_keyword(keywords::Unsafe) {
                    return self.parse_block_expr(
                        lo,
                        BlockCheckMode::Unsafe(ast::UserProvided),
                        attrs);
                }
                if self.eat_keyword(keywords::Return) {
                    if self.token.can_begin_expr() {
                        let e = try!(self.parse_expr());
                        hi = e.span.hi;
                        ex = ExprKind::Ret(Some(e));
                    } else {
                        ex = ExprKind::Ret(None);
                    }
                } else if self.eat_keyword(keywords::Break) {
                    if self.token.is_lifetime() {
                        ex = ExprKind::Break(Some(Spanned {
                            node: self.get_lifetime(),
                            span: self.span
                        }));
                        self.bump();
                    } else {
                        ex = ExprKind::Break(None);
                    }
                    hi = self.last_span.hi;
                } else if self.token.is_keyword(keywords::Let) {
                    // Catch this syntax error here, instead of in `check_strict_keywords`, so
                    // that we can explicitly mention that let is not to be used as an expression
                    let mut db = self.fatal("expected expression, found statement (`let`)");
                    db.note("variable declaration using `let` is a statement");
                    return Err(db);
                } else if self.check(&token::ModSep) ||
                        self.token.is_ident() &&
                        !self.check_keyword(keywords::True) &&
                        !self.check_keyword(keywords::False) {
                    let pth =
                        try!(self.parse_path(LifetimeAndTypesWithColons));

                    // `!`, as an operator, is prefix, so we know this isn't that
                    if self.check(&token::Not) {
                        // MACRO INVOCATION expression
                        self.bump();

                        let delim = try!(self.expect_open_delim());
                        let tts = try!(self.parse_seq_to_end(
                            &token::CloseDelim(delim),
                            seq_sep_none(),
                            |p| p.parse_token_tree()));
                        let hi = self.last_span.hi;

                        return Ok(self.mk_mac_expr(lo,
                                                   hi,
                                                   Mac_ { path: pth, tts: tts, ctxt: EMPTY_CTXT },
                                                   attrs));
                    }
                    if self.check(&token::OpenDelim(token::Brace)) {
                        // This is a struct literal, unless we're prohibited
                        // from parsing struct literals here.
                        let prohibited = self.restrictions.contains(
                            RESTRICTION_NO_STRUCT_LITERAL
                        );
                        if !prohibited {
                            // It's a struct literal.
                            self.bump();
                            let mut fields = Vec::new();
                            let mut base = None;

                            let attrs = attrs.append(
                                try!(self.parse_inner_attributes())
                                    .into_thin_attrs());

                            while self.token != token::CloseDelim(token::Brace) {
                                if self.eat(&token::DotDot) {
                                    base = Some(try!(self.parse_expr()));
                                    break;
                                }

                                fields.push(try!(self.parse_field()));
                                try!(self.commit_expr(&fields.last().unwrap().expr,
                                                 &[token::Comma],
                                                 &[token::CloseDelim(token::Brace)]));
                            }

                            hi = self.span.hi;
                            try!(self.expect(&token::CloseDelim(token::Brace)));
                            ex = ExprKind::Struct(pth, fields, base);
                            return Ok(self.mk_expr(lo, hi, ex, attrs));
                        }
                    }

                    hi = pth.span.hi;
                    ex = ExprKind::Path(None, pth);
                } else {
                    // other literal expression
                    let lit = try!(self.parse_lit());
                    hi = lit.span.hi;
                    ex = ExprKind::Lit(P(lit));
                }
            }
        }

        return Ok(self.mk_expr(lo, hi, ex, attrs));
    }

    fn parse_or_use_outer_attributes(&mut self,
                                     already_parsed_attrs: Option<ThinAttributes>)
                                     -> PResult<'a, ThinAttributes> {
        if let Some(attrs) = already_parsed_attrs {
            Ok(attrs)
        } else {
            self.parse_outer_attributes().map(|a| a.into_thin_attrs())
        }
    }

    /// Parse a block or unsafe block
    pub fn parse_block_expr(&mut self, lo: BytePos, blk_mode: BlockCheckMode,
                            attrs: ThinAttributes)
                            -> PResult<'a, P<Expr>> {

        let outer_attrs = attrs;
        try!(self.expect(&token::OpenDelim(token::Brace)));

        let inner_attrs = try!(self.parse_inner_attributes()).into_thin_attrs();
        let attrs = outer_attrs.append(inner_attrs);

        let blk = try!(self.parse_block_tail(lo, blk_mode));
        return Ok(self.mk_expr(blk.span.lo, blk.span.hi, ExprKind::Block(blk), attrs));
    }

    /// parse a.b or a(13) or a[4] or just a
    pub fn parse_dot_or_call_expr(&mut self,
                                  already_parsed_attrs: Option<ThinAttributes>)
                                  -> PResult<'a, P<Expr>> {
        let attrs = try!(self.parse_or_use_outer_attributes(already_parsed_attrs));

        let b = self.parse_bottom_expr();
        let (span, b) = try!(self.interpolated_or_expr_span(b));
        self.parse_dot_or_call_expr_with(b, span.lo, attrs)
    }

    pub fn parse_dot_or_call_expr_with(&mut self,
                                       e0: P<Expr>,
                                       lo: BytePos,
                                       attrs: ThinAttributes)
                                       -> PResult<'a, P<Expr>> {
        // Stitch the list of outer attributes onto the return value.
        // A little bit ugly, but the best way given the current code
        // structure
        self.parse_dot_or_call_expr_with_(e0, lo)
        .map(|expr|
            expr.map(|mut expr| {
                expr.attrs.update(|a| a.prepend(attrs));
                match expr.node {
                    ExprKind::If(..) | ExprKind::IfLet(..) => {
                        if !expr.attrs.as_attr_slice().is_empty() {
                            // Just point to the first attribute in there...
                            let span = expr.attrs.as_attr_slice()[0].span;

                            self.span_err(span,
                                "attributes are not yet allowed on `if` \
                                expressions");
                        }
                    }
                    _ => {}
                }
                expr
            })
        )
    }

    // Assuming we have just parsed `.foo` (i.e., a dot and an ident), continue
    // parsing into an expression.
    fn parse_dot_suffix(&mut self,
                        ident: Ident,
                        ident_span: Span,
                        self_value: P<Expr>,
                        lo: BytePos)
                        -> PResult<'a, P<Expr>> {
        let (_, tys, bindings) = if self.eat(&token::ModSep) {
            try!(self.expect_lt());
            try!(self.parse_generic_values_after_lt())
        } else {
            (Vec::new(), Vec::new(), Vec::new())
        };

        if !bindings.is_empty() {
            let last_span = self.last_span;
            self.span_err(last_span, "type bindings are only permitted on trait paths");
        }

        Ok(match self.token {
            // expr.f() method call.
            token::OpenDelim(token::Paren) => {
                let mut es = try!(self.parse_unspanned_seq(
                    &token::OpenDelim(token::Paren),
                    &token::CloseDelim(token::Paren),
                    seq_sep_trailing_allowed(token::Comma),
                    |p| Ok(try!(p.parse_expr()))
                ));
                let hi = self.last_span.hi;

                es.insert(0, self_value);
                let id = spanned(ident_span.lo, ident_span.hi, ident);
                let nd = self.mk_method_call(id, tys, es);
                self.mk_expr(lo, hi, nd, None)
            }
            // Field access.
            _ => {
                if !tys.is_empty() {
                    let last_span = self.last_span;
                    self.span_err(last_span,
                                  "field expressions may not \
                                   have type parameters");
                }

                let id = spanned(ident_span.lo, ident_span.hi, ident);
                let field = self.mk_field(self_value, id);
                self.mk_expr(lo, ident_span.hi, field, None)
            }
        })
    }

    fn parse_dot_or_call_expr_with_(&mut self, e0: P<Expr>, lo: BytePos) -> PResult<'a, P<Expr>> {
        let mut e = e0;
        let mut hi;
        loop {
            // expr.f
            if self.eat(&token::Dot) {
                match self.token {
                  token::Ident(i, _) => {
                    let dot_pos = self.last_span.hi;
                    hi = self.span.hi;
                    self.bump();

                    e = try!(self.parse_dot_suffix(i, mk_sp(dot_pos, hi), e, lo));
                  }
                  token::Literal(token::Integer(n), suf) => {
                    let sp = self.span;

                    // A tuple index may not have a suffix
                    self.expect_no_suffix(sp, "tuple index", suf);

                    let dot = self.last_span.hi;
                    hi = self.span.hi;
                    self.bump();

                    let index = n.as_str().parse::<usize>().ok();
                    match index {
                        Some(n) => {
                            let id = spanned(dot, hi, n);
                            let field = self.mk_tup_field(e, id);
                            e = self.mk_expr(lo, hi, field, None);
                        }
                        None => {
                            let last_span = self.last_span;
                            self.span_err(last_span, "invalid tuple or tuple struct index");
                        }
                    }
                  }
                  token::Literal(token::Float(n), _suf) => {
                    self.bump();
                    let last_span = self.last_span;
                    let fstr = n.as_str();
                    let mut err = self.diagnostic().struct_span_err(last_span,
                        &format!("unexpected token: `{}`", n.as_str()));
                    if fstr.chars().all(|x| "0123456789.".contains(x)) {
                        let float = match fstr.parse::<f64>().ok() {
                            Some(f) => f,
                            None => continue,
                        };
                        err.fileline_help(last_span,
                            &format!("try parenthesizing the first index; e.g., `(foo.{}){}`",
                                    float.trunc() as usize,
                                    format!(".{}", fstr.splitn(2, ".").last().unwrap())));
                    }
                    return Err(err);

                  }
                  _ => {
                    // FIXME Could factor this out into non_fatal_unexpected or something.
                    let actual = self.this_token_to_string();
                    self.span_err(self.span, &format!("unexpected token: `{}`", actual));

                    let dot_pos = self.last_span.hi;
                    e = try!(self.parse_dot_suffix(special_idents::invalid,
                                                   mk_sp(dot_pos, dot_pos),
                                                   e, lo));
                  }
                }
                continue;
            }
            if self.expr_is_complete(&e) { break; }
            match self.token {
              // expr(...)
              token::OpenDelim(token::Paren) => {
                let es = try!(self.parse_unspanned_seq(
                    &token::OpenDelim(token::Paren),
                    &token::CloseDelim(token::Paren),
                    seq_sep_trailing_allowed(token::Comma),
                    |p| Ok(try!(p.parse_expr()))
                ));
                hi = self.last_span.hi;

                let nd = self.mk_call(e, es);
                e = self.mk_expr(lo, hi, nd, None);
              }

              // expr[...]
              // Could be either an index expression or a slicing expression.
              token::OpenDelim(token::Bracket) => {
                self.bump();
                let ix = try!(self.parse_expr());
                hi = self.span.hi;
                try!(self.commit_expr_expecting(&ix, token::CloseDelim(token::Bracket)));
                let index = self.mk_index(e, ix);
                e = self.mk_expr(lo, hi, index, None)
              }
              _ => return Ok(e)
            }
        }
        return Ok(e);
    }

    // Parse unquoted tokens after a `$` in a token tree
    fn parse_unquoted(&mut self) -> PResult<'a, TokenTree> {
        let mut sp = self.span;
        let (name, namep) = match self.token {
            token::Dollar => {
                self.bump();

                if self.token == token::OpenDelim(token::Paren) {
                    let Spanned { node: seq, span: seq_span } = try!(self.parse_seq(
                        &token::OpenDelim(token::Paren),
                        &token::CloseDelim(token::Paren),
                        seq_sep_none(),
                        |p| p.parse_token_tree()
                    ));
                    let (sep, repeat) = try!(self.parse_sep_and_kleene_op());
                    let name_num = macro_parser::count_names(&seq);
                    return Ok(TokenTree::Sequence(mk_sp(sp.lo, seq_span.hi),
                                      Rc::new(SequenceRepetition {
                                          tts: seq,
                                          separator: sep,
                                          op: repeat,
                                          num_captures: name_num
                                      })));
                } else if self.token.is_keyword_allow_following_colon(keywords::Crate) {
                    self.bump();
                    return Ok(TokenTree::Token(sp, SpecialVarNt(SpecialMacroVar::CrateMacroVar)));
                } else {
                    sp = mk_sp(sp.lo, self.span.hi);
                    let namep = match self.token { token::Ident(_, p) => p, _ => token::Plain };
                    let name = try!(self.parse_ident());
                    (name, namep)
                }
            }
            token::SubstNt(name, namep) => {
                self.bump();
                (name, namep)
            }
            _ => unreachable!()
        };
        // continue by trying to parse the `:ident` after `$name`
        if self.token == token::Colon && self.look_ahead(1, |t| t.is_ident() &&
                                                                !t.is_strict_keyword() &&
                                                                !t.is_reserved_keyword()) {
            self.bump();
            sp = mk_sp(sp.lo, self.span.hi);
            let kindp = match self.token { token::Ident(_, p) => p, _ => token::Plain };
            let nt_kind = try!(self.parse_ident());
            Ok(TokenTree::Token(sp, MatchNt(name, nt_kind, namep, kindp)))
        } else {
            Ok(TokenTree::Token(sp, SubstNt(name, namep)))
        }
    }

    pub fn check_unknown_macro_variable(&mut self) {
        if self.quote_depth == 0 {
            match self.token {
                token::SubstNt(name, _) =>
                    self.fatal(&format!("unknown macro variable `{}`", name)).emit(),
                _ => {}
            }
        }
    }

    /// Parse an optional separator followed by a Kleene-style
    /// repetition token (+ or *).
    pub fn parse_sep_and_kleene_op(&mut self)
                                   -> PResult<'a, (Option<token::Token>, ast::KleeneOp)> {
        fn parse_kleene_op<'a>(parser: &mut Parser<'a>) -> PResult<'a,  Option<ast::KleeneOp>> {
            match parser.token {
                token::BinOp(token::Star) => {
                    parser.bump();
                    Ok(Some(ast::KleeneOp::ZeroOrMore))
                },
                token::BinOp(token::Plus) => {
                    parser.bump();
                    Ok(Some(ast::KleeneOp::OneOrMore))
                },
                _ => Ok(None)
            }
        };

        match try!(parse_kleene_op(self)) {
            Some(kleene_op) => return Ok((None, kleene_op)),
            None => {}
        }

        let separator = self.bump_and_get();
        match try!(parse_kleene_op(self)) {
            Some(zerok) => Ok((Some(separator), zerok)),
            None => return Err(self.fatal("expected `*` or `+`"))
        }
    }

    /// parse a single token tree from the input.
    pub fn parse_token_tree(&mut self) -> PResult<'a, TokenTree> {
        // FIXME #6994: currently, this is too eager. It
        // parses token trees but also identifies TokenType::Sequence's
        // and token::SubstNt's; it's too early to know yet
        // whether something will be a nonterminal or a seq
        // yet.
        maybe_whole!(deref self, NtTT);

        // this is the fall-through for the 'match' below.
        // invariants: the current token is not a left-delimiter,
        // not an EOF, and not the desired right-delimiter (if
        // it were, parse_seq_to_before_end would have prevented
        // reaching this point.
        fn parse_non_delim_tt_tok<'b>(p: &mut Parser<'b>) -> PResult<'b,  TokenTree> {
            maybe_whole!(deref p, NtTT);
            match p.token {
                token::CloseDelim(_) => {
                    let token_str = p.this_token_to_string();
                    let mut err = p.fatal(
                        &format!("incorrect close delimiter: `{}`", token_str));
                    // This is a conservative error: only report the last unclosed delimiter. The
                    // previous unclosed delimiters could actually be closed! The parser just hasn't
                    // gotten to them yet.
                    if let Some(&sp) = p.open_braces.last() {
                        err.span_note(sp, "unclosed delimiter");
                    };
                    Err(err)
                },
                /* we ought to allow different depths of unquotation */
                token::Dollar | token::SubstNt(..) if p.quote_depth > 0 => {
                    p.parse_unquoted()
                }
                _ => {
                    Ok(TokenTree::Token(p.span, p.bump_and_get()))
                }
            }
        }

        match self.token {
            token::Eof => {
                let open_braces = self.open_braces.clone();
                let mut err: DiagnosticBuilder<'a> =
                    self.fatal("this file contains an un-closed delimiter");
                for sp in &open_braces {
                    err.span_help(*sp, "did you mean to close this delimiter?");
                }
                return Err(err);
            },
            token::OpenDelim(delim) => {
                // The span for beginning of the delimited section
                let pre_span = self.span;

                // Parse the open delimiter.
                self.open_braces.push(self.span);
                let open_span = self.span;
                self.bump();

                // Parse the token trees within the delimiters
                let tts = try!(self.parse_seq_to_before_end(
                    &token::CloseDelim(delim),
                    seq_sep_none(),
                    |p| p.parse_token_tree()
                ));

                // Parse the close delimiter.
                let close_span = self.span;
                self.bump();
                self.open_braces.pop().unwrap();

                // Expand to cover the entire delimited token tree
                let span = Span { hi: close_span.hi, ..pre_span };

                Ok(TokenTree::Delimited(span, Rc::new(Delimited {
                    delim: delim,
                    open_span: open_span,
                    tts: tts,
                    close_span: close_span,
                })))
            },
            _ => parse_non_delim_tt_tok(self),
        }
    }

    // parse a stream of tokens into a list of TokenTree's,
    // up to EOF.
    pub fn parse_all_token_trees(&mut self) -> PResult<'a, Vec<TokenTree>> {
        let mut tts = Vec::new();
        while self.token != token::Eof {
            tts.push(try!(self.parse_token_tree()));
        }
        Ok(tts)
    }

    /// Parse a prefix-unary-operator expr
    pub fn parse_prefix_expr(&mut self,
                             already_parsed_attrs: Option<ThinAttributes>)
                             -> PResult<'a, P<Expr>> {
        let attrs = try!(self.parse_or_use_outer_attributes(already_parsed_attrs));
        let lo = self.span.lo;
        let hi;
        // Note: when adding new unary operators, don't forget to adjust Token::can_begin_expr()
        let ex = match self.token {
            token::Not => {
                self.bump();
                let e = self.parse_prefix_expr(None);
                let (span, e) = try!(self.interpolated_or_expr_span(e));
                hi = span.hi;
                self.mk_unary(UnOp::Not, e)
            }
            token::BinOp(token::Minus) => {
                self.bump();
                let e = self.parse_prefix_expr(None);
                let (span, e) = try!(self.interpolated_or_expr_span(e));
                hi = span.hi;
                self.mk_unary(UnOp::Neg, e)
            }
            token::BinOp(token::Star) => {
                self.bump();
                let e = self.parse_prefix_expr(None);
                let (span, e) = try!(self.interpolated_or_expr_span(e));
                hi = span.hi;
                self.mk_unary(UnOp::Deref, e)
            }
            token::BinOp(token::And) | token::AndAnd => {
                try!(self.expect_and());
                let m = try!(self.parse_mutability());
                let e = self.parse_prefix_expr(None);
                let (span, e) = try!(self.interpolated_or_expr_span(e));
                hi = span.hi;
                ExprKind::AddrOf(m, e)
            }
            token::Ident(..) if self.token.is_keyword(keywords::In) => {
                self.bump();
                let place = try!(self.parse_expr_res(
                    RESTRICTION_NO_STRUCT_LITERAL,
                    None,
                ));
                let blk = try!(self.parse_block());
                let span = blk.span;
                hi = span.hi;
                let blk_expr = self.mk_expr(span.lo, span.hi, ExprKind::Block(blk),
                                            None);
                ExprKind::InPlace(place, blk_expr)
            }
            token::Ident(..) if self.token.is_keyword(keywords::Box) => {
                self.bump();
                let e = self.parse_prefix_expr(None);
                let (span, e) = try!(self.interpolated_or_expr_span(e));
                hi = span.hi;
                ExprKind::Box(e)
            }
            _ => return self.parse_dot_or_call_expr(Some(attrs))
        };
        return Ok(self.mk_expr(lo, hi, ex, attrs));
    }

    /// Parse an associative expression
    ///
    /// This parses an expression accounting for associativity and precedence of the operators in
    /// the expression.
    pub fn parse_assoc_expr(&mut self,
                            already_parsed_attrs: Option<ThinAttributes>)
                            -> PResult<'a, P<Expr>> {
        self.parse_assoc_expr_with(0, already_parsed_attrs.into())
    }

    /// Parse an associative expression with operators of at least `min_prec` precedence
    pub fn parse_assoc_expr_with(&mut self,
                                 min_prec: usize,
                                 lhs: LhsExpr)
                                 -> PResult<'a, P<Expr>> {
        let mut lhs = if let LhsExpr::AlreadyParsed(expr) = lhs {
            expr
        } else {
            let attrs = match lhs {
                LhsExpr::AttributesParsed(attrs) => Some(attrs),
                _ => None,
            };
            if self.token == token::DotDot {
                return self.parse_prefix_range_expr(attrs);
            } else {
                try!(self.parse_prefix_expr(attrs))
            }
        };


        if self.expr_is_complete(&lhs) {
            // Semi-statement forms are odd. See https://github.com/rust-lang/rust/issues/29071
            return Ok(lhs);
        }
        self.expected_tokens.push(TokenType::Operator);
        while let Some(op) = AssocOp::from_token(&self.token) {

            let lhs_span = if self.last_token_interpolated {
                self.last_span
            } else {
                lhs.span
            };

            let cur_op_span = self.span;
            let restrictions = if op.is_assign_like() {
                self.restrictions & RESTRICTION_NO_STRUCT_LITERAL
            } else {
                self.restrictions
            };
            if op.precedence() < min_prec {
                break;
            }
            self.bump();
            if op.is_comparison() {
                self.check_no_chained_comparison(&lhs, &op);
            }
            // Special cases:
            if op == AssocOp::As {
                let rhs = try!(self.parse_ty());
                lhs = self.mk_expr(lhs_span.lo, rhs.span.hi,
                                   ExprKind::Cast(lhs, rhs), None);
                continue
            } else if op == AssocOp::Colon {
                let rhs = try!(self.parse_ty());
                lhs = self.mk_expr(lhs_span.lo, rhs.span.hi,
                                   ExprKind::Type(lhs, rhs), None);
                continue
            } else if op == AssocOp::DotDot {
                    // If we didn’t have to handle `x..`, it would be pretty easy to generalise
                    // it to the Fixity::None code.
                    //
                    // We have 2 alternatives here: `x..y` and `x..` The other two variants are
                    // handled with `parse_prefix_range_expr` call above.
                    let rhs = if self.is_at_start_of_range_notation_rhs() {
                        let rhs = self.parse_assoc_expr_with(op.precedence() + 1,
                                                             LhsExpr::NotYetParsed);
                        match rhs {
                            Ok(e) => Some(e),
                            Err(mut e) => {
                                e.cancel();
                                None
                            }
                        }
                    } else {
                        None
                    };
                    let (lhs_span, rhs_span) = (lhs_span, if let Some(ref x) = rhs {
                        x.span
                    } else {
                        cur_op_span
                    });
                    let r = self.mk_range(Some(lhs), rhs);
                    lhs = self.mk_expr(lhs_span.lo, rhs_span.hi, r, None);
                    break
            }

            let rhs = try!(match op.fixity() {
                Fixity::Right => self.with_res(
                    restrictions - RESTRICTION_STMT_EXPR,
                    |this| {
                        this.parse_assoc_expr_with(op.precedence(),
                            LhsExpr::NotYetParsed)
                }),
                Fixity::Left => self.with_res(
                    restrictions - RESTRICTION_STMT_EXPR,
                    |this| {
                        this.parse_assoc_expr_with(op.precedence() + 1,
                            LhsExpr::NotYetParsed)
                }),
                // We currently have no non-associative operators that are not handled above by
                // the special cases. The code is here only for future convenience.
                Fixity::None => self.with_res(
                    restrictions - RESTRICTION_STMT_EXPR,
                    |this| {
                        this.parse_assoc_expr_with(op.precedence() + 1,
                            LhsExpr::NotYetParsed)
                }),
            });

            lhs = match op {
                AssocOp::Add | AssocOp::Subtract | AssocOp::Multiply | AssocOp::Divide |
                AssocOp::Modulus | AssocOp::LAnd | AssocOp::LOr | AssocOp::BitXor |
                AssocOp::BitAnd | AssocOp::BitOr | AssocOp::ShiftLeft | AssocOp::ShiftRight |
                AssocOp::Equal | AssocOp::Less | AssocOp::LessEqual | AssocOp::NotEqual |
                AssocOp::Greater | AssocOp::GreaterEqual => {
                    let ast_op = op.to_ast_binop().unwrap();
                    let (lhs_span, rhs_span) = (lhs_span, rhs.span);
                    let binary = self.mk_binary(codemap::respan(cur_op_span, ast_op), lhs, rhs);
                    self.mk_expr(lhs_span.lo, rhs_span.hi, binary, None)
                }
                AssocOp::Assign =>
                    self.mk_expr(lhs_span.lo, rhs.span.hi, ExprKind::Assign(lhs, rhs), None),
                AssocOp::Inplace =>
                    self.mk_expr(lhs_span.lo, rhs.span.hi, ExprKind::InPlace(lhs, rhs), None),
                AssocOp::AssignOp(k) => {
                    let aop = match k {
                        token::Plus =>    BinOpKind::Add,
                        token::Minus =>   BinOpKind::Sub,
                        token::Star =>    BinOpKind::Mul,
                        token::Slash =>   BinOpKind::Div,
                        token::Percent => BinOpKind::Rem,
                        token::Caret =>   BinOpKind::BitXor,
                        token::And =>     BinOpKind::BitAnd,
                        token::Or =>      BinOpKind::BitOr,
                        token::Shl =>     BinOpKind::Shl,
                        token::Shr =>     BinOpKind::Shr,
                    };
                    let (lhs_span, rhs_span) = (lhs_span, rhs.span);
                    let aopexpr = self.mk_assign_op(codemap::respan(cur_op_span, aop), lhs, rhs);
                    self.mk_expr(lhs_span.lo, rhs_span.hi, aopexpr, None)
                }
                AssocOp::As | AssocOp::Colon | AssocOp::DotDot => {
                    self.bug("As, Colon or DotDot branch reached")
                }
            };

            if op.fixity() == Fixity::None { break }
        }
        Ok(lhs)
    }

    /// Produce an error if comparison operators are chained (RFC #558).
    /// We only need to check lhs, not rhs, because all comparison ops
    /// have same precedence and are left-associative
    fn check_no_chained_comparison(&mut self, lhs: &Expr, outer_op: &AssocOp) {
        debug_assert!(outer_op.is_comparison());
        match lhs.node {
            ExprKind::Binary(op, _, _) if op.node.is_comparison() => {
                // respan to include both operators
                let op_span = mk_sp(op.span.lo, self.span.hi);
                let mut err = self.diagnostic().struct_span_err(op_span,
                    "chained comparison operators require parentheses");
                if op.node == BinOpKind::Lt && *outer_op == AssocOp::Greater {
                    err.fileline_help(op_span,
                        "use `::<...>` instead of `<...>` if you meant to specify type arguments");
                }
                err.emit();
            }
            _ => {}
        }
    }

    /// Parse prefix-forms of range notation: `..expr` and `..`
    fn parse_prefix_range_expr(&mut self,
                               already_parsed_attrs: Option<ThinAttributes>)
                               -> PResult<'a, P<Expr>> {
        debug_assert!(self.token == token::DotDot);
        let attrs = try!(self.parse_or_use_outer_attributes(already_parsed_attrs));
        let lo = self.span.lo;
        let mut hi = self.span.hi;
        self.bump();
        let opt_end = if self.is_at_start_of_range_notation_rhs() {
            // RHS must be parsed with more associativity than DotDot.
            let next_prec = AssocOp::from_token(&token::DotDot).unwrap().precedence() + 1;
            Some(try!(self.parse_assoc_expr_with(next_prec,
                                                 LhsExpr::NotYetParsed)
            .map(|x|{
                hi = x.span.hi;
                x
            })))
         } else {
            None
        };
        let r = self.mk_range(None, opt_end);
        Ok(self.mk_expr(lo, hi, r, attrs))
    }

    fn is_at_start_of_range_notation_rhs(&self) -> bool {
        if self.token.can_begin_expr() {
            // parse `for i in 1.. { }` as infinite loop, not as `for i in (1..{})`.
            if self.token == token::OpenDelim(token::Brace) {
                return !self.restrictions.contains(RESTRICTION_NO_STRUCT_LITERAL);
            }
            true
        } else {
            false
        }
    }

    /// Parse an 'if' or 'if let' expression ('if' token already eaten)
    pub fn parse_if_expr(&mut self, attrs: ThinAttributes) -> PResult<'a, P<Expr>> {
        if self.check_keyword(keywords::Let) {
            return self.parse_if_let_expr(attrs);
        }
        let lo = self.last_span.lo;
        let cond = try!(self.parse_expr_res(RESTRICTION_NO_STRUCT_LITERAL, None));
        let thn = try!(self.parse_block());
        let mut els: Option<P<Expr>> = None;
        let mut hi = thn.span.hi;
        if self.eat_keyword(keywords::Else) {
            let elexpr = try!(self.parse_else_expr());
            hi = elexpr.span.hi;
            els = Some(elexpr);
        }
        Ok(self.mk_expr(lo, hi, ExprKind::If(cond, thn, els), attrs))
    }

    /// Parse an 'if let' expression ('if' token already eaten)
    pub fn parse_if_let_expr(&mut self, attrs: ThinAttributes)
                             -> PResult<'a, P<Expr>> {
        let lo = self.last_span.lo;
        try!(self.expect_keyword(keywords::Let));
        let pat = try!(self.parse_pat());
        try!(self.expect(&token::Eq));
        let expr = try!(self.parse_expr_res(RESTRICTION_NO_STRUCT_LITERAL, None));
        let thn = try!(self.parse_block());
        let (hi, els) = if self.eat_keyword(keywords::Else) {
            let expr = try!(self.parse_else_expr());
            (expr.span.hi, Some(expr))
        } else {
            (thn.span.hi, None)
        };
        Ok(self.mk_expr(lo, hi, ExprKind::IfLet(pat, expr, thn, els), attrs))
    }

    // `|args| expr`
    pub fn parse_lambda_expr(&mut self, lo: BytePos,
                             capture_clause: CaptureBy,
                             attrs: ThinAttributes)
                             -> PResult<'a, P<Expr>>
    {
        let decl = try!(self.parse_fn_block_decl());
        let body = match decl.output {
            FunctionRetTy::Default(_) => {
                // If no explicit return type is given, parse any
                // expr and wrap it up in a dummy block:
                let body_expr = try!(self.parse_expr());
                P(ast::Block {
                    id: ast::DUMMY_NODE_ID,
                    stmts: vec![],
                    span: body_expr.span,
                    expr: Some(body_expr),
                    rules: BlockCheckMode::Default,
                })
            }
            _ => {
                // If an explicit return type is given, require a
                // block to appear (RFC 968).
                try!(self.parse_block())
            }
        };

        Ok(self.mk_expr(
            lo,
            body.span.hi,
            ExprKind::Closure(capture_clause, decl, body), attrs))
    }

    // `else` token already eaten
    pub fn parse_else_expr(&mut self) -> PResult<'a, P<Expr>> {
        if self.eat_keyword(keywords::If) {
            return self.parse_if_expr(None);
        } else {
            let blk = try!(self.parse_block());
            return Ok(self.mk_expr(blk.span.lo, blk.span.hi, ExprKind::Block(blk), None));
        }
    }

    /// Parse a 'for' .. 'in' expression ('for' token already eaten)
    pub fn parse_for_expr(&mut self, opt_ident: Option<ast::Ident>,
                          span_lo: BytePos,
                          attrs: ThinAttributes) -> PResult<'a, P<Expr>> {
        // Parse: `for <src_pat> in <src_expr> <src_loop_block>`

        let pat = try!(self.parse_pat());
        try!(self.expect_keyword(keywords::In));
        let expr = try!(self.parse_expr_res(RESTRICTION_NO_STRUCT_LITERAL, None));
        let (iattrs, loop_block) = try!(self.parse_inner_attrs_and_block());
        let attrs = attrs.append(iattrs.into_thin_attrs());

        let hi = self.last_span.hi;

        Ok(self.mk_expr(span_lo, hi,
                        ExprKind::ForLoop(pat, expr, loop_block, opt_ident),
                        attrs))
    }

    /// Parse a 'while' or 'while let' expression ('while' token already eaten)
    pub fn parse_while_expr(&mut self, opt_ident: Option<ast::Ident>,
                            span_lo: BytePos,
                            attrs: ThinAttributes) -> PResult<'a, P<Expr>> {
        if self.token.is_keyword(keywords::Let) {
            return self.parse_while_let_expr(opt_ident, span_lo, attrs);
        }
        let cond = try!(self.parse_expr_res(RESTRICTION_NO_STRUCT_LITERAL, None));
        let (iattrs, body) = try!(self.parse_inner_attrs_and_block());
        let attrs = attrs.append(iattrs.into_thin_attrs());
        let hi = body.span.hi;
        return Ok(self.mk_expr(span_lo, hi, ExprKind::While(cond, body, opt_ident),
                               attrs));
    }

    /// Parse a 'while let' expression ('while' token already eaten)
    pub fn parse_while_let_expr(&mut self, opt_ident: Option<ast::Ident>,
                                span_lo: BytePos,
                                attrs: ThinAttributes) -> PResult<'a, P<Expr>> {
        try!(self.expect_keyword(keywords::Let));
        let pat = try!(self.parse_pat());
        try!(self.expect(&token::Eq));
        let expr = try!(self.parse_expr_res(RESTRICTION_NO_STRUCT_LITERAL, None));
        let (iattrs, body) = try!(self.parse_inner_attrs_and_block());
        let attrs = attrs.append(iattrs.into_thin_attrs());
        let hi = body.span.hi;
        return Ok(self.mk_expr(span_lo, hi, ExprKind::WhileLet(pat, expr, body, opt_ident), attrs));
    }

    // parse `loop {...}`, `loop` token already eaten
    pub fn parse_loop_expr(&mut self, opt_ident: Option<ast::Ident>,
                           span_lo: BytePos,
                           attrs: ThinAttributes) -> PResult<'a, P<Expr>> {
        let (iattrs, body) = try!(self.parse_inner_attrs_and_block());
        let attrs = attrs.append(iattrs.into_thin_attrs());
        let hi = body.span.hi;
        Ok(self.mk_expr(span_lo, hi, ExprKind::Loop(body, opt_ident), attrs))
    }

    // `match` token already eaten
    fn parse_match_expr(&mut self, attrs: ThinAttributes) -> PResult<'a, P<Expr>> {
        let match_span = self.last_span;
        let lo = self.last_span.lo;
        let discriminant = try!(self.parse_expr_res(
<<<<<<< HEAD
            RESTRICTION_NO_STRUCT_LITERAL, None));
        if let Err(mut e) = self.commit_expr_expecting(&*discriminant,
=======
            Restrictions::RESTRICTION_NO_STRUCT_LITERAL, None));
        if let Err(mut e) = self.commit_expr_expecting(&discriminant,
>>>>>>> 32812051
                                                       token::OpenDelim(token::Brace)) {
            if self.token == token::Token::Semi {
                e.span_note(match_span, "did you mean to remove this `match` keyword?");
            }
            return Err(e)
        }
        let attrs = attrs.append(
            try!(self.parse_inner_attributes()).into_thin_attrs());
        let mut arms: Vec<Arm> = Vec::new();
        while self.token != token::CloseDelim(token::Brace) {
            arms.push(try!(self.parse_arm()));
        }
        let hi = self.span.hi;
        self.bump();
        return Ok(self.mk_expr(lo, hi, ExprKind::Match(discriminant, arms), attrs));
    }

    pub fn parse_arm(&mut self) -> PResult<'a, Arm> {
        maybe_whole!(no_clone self, NtArm);

        let attrs = try!(self.parse_outer_attributes());
        let pats = try!(self.parse_pats());
        let mut guard = None;
        if self.eat_keyword(keywords::If) {
            guard = Some(try!(self.parse_expr()));
        }
        try!(self.expect(&token::FatArrow));
        let expr = try!(self.parse_expr_res(RESTRICTION_STMT_EXPR, None));

        let require_comma =
            !classify::expr_is_simple_block(&expr)
            && self.token != token::CloseDelim(token::Brace);

        if require_comma {
            try!(self.commit_expr(&expr, &[token::Comma], &[token::CloseDelim(token::Brace)]));
        } else {
            self.eat(&token::Comma);
        }

        Ok(ast::Arm {
            attrs: attrs,
            pats: pats,
            guard: guard,
            body: expr,
        })
    }

    /// Parse an expression
    pub fn parse_expr(&mut self) -> PResult<'a, P<Expr>> {
        self.parse_expr_res(Restrictions::empty(), None)
    }

    /// Evaluate the closure with restrictions in place.
    ///
    /// After the closure is evaluated, restrictions are reset.
    pub fn with_res<F>(&mut self, r: Restrictions, f: F) -> PResult<'a, P<Expr>>
        where F: FnOnce(&mut Self) -> PResult<'a,  P<Expr>>
    {
        let old = self.restrictions;
        self.restrictions = r;
        let r = f(self);
        self.restrictions = old;
        return r;

    }

    /// Parse an expression, subject to the given restrictions
    pub fn parse_expr_res(&mut self, r: Restrictions,
                          already_parsed_attrs: Option<ThinAttributes>)
                          -> PResult<'a, P<Expr>> {
        self.with_res(r, |this| this.parse_assoc_expr(already_parsed_attrs))
    }

    /// Parse the RHS of a local variable declaration (e.g. '= 14;')
    fn parse_initializer(&mut self) -> PResult<'a, Option<P<Expr>>> {
        if self.check(&token::Eq) {
            self.bump();
            Ok(Some(try!(self.parse_expr())))
        } else {
            Ok(None)
        }
    }

    /// Parse patterns, separated by '|' s
    fn parse_pats(&mut self) -> PResult<'a, Vec<P<Pat>>> {
        let mut pats = Vec::new();
        loop {
            pats.push(try!(self.parse_pat()));
            if self.check(&token::BinOp(token::Or)) { self.bump();}
            else { return Ok(pats); }
        };
    }

    fn parse_pat_tuple_elements(&mut self) -> PResult<'a, Vec<P<Pat>>> {
        let mut fields = vec![];
        if !self.check(&token::CloseDelim(token::Paren)) {
            fields.push(try!(self.parse_pat()));
            if self.look_ahead(1, |t| *t != token::CloseDelim(token::Paren)) {
                while self.eat(&token::Comma) &&
                      !self.check(&token::CloseDelim(token::Paren)) {
                    fields.push(try!(self.parse_pat()));
                }
            }
            if fields.len() == 1 {
                try!(self.expect(&token::Comma));
            }
        }
        Ok(fields)
    }

    fn parse_pat_vec_elements(
        &mut self,
    ) -> PResult<'a, (Vec<P<Pat>>, Option<P<Pat>>, Vec<P<Pat>>)> {
        let mut before = Vec::new();
        let mut slice = None;
        let mut after = Vec::new();
        let mut first = true;
        let mut before_slice = true;

        while self.token != token::CloseDelim(token::Bracket) {
            if first {
                first = false;
            } else {
                try!(self.expect(&token::Comma));

                if self.token == token::CloseDelim(token::Bracket)
                        && (before_slice || !after.is_empty()) {
                    break
                }
            }

            if before_slice {
                if self.check(&token::DotDot) {
                    self.bump();

                    if self.check(&token::Comma) ||
                            self.check(&token::CloseDelim(token::Bracket)) {
                        slice = Some(P(ast::Pat {
                            id: ast::DUMMY_NODE_ID,
                            node: PatWild,
                            span: self.span,
                        }));
                        before_slice = false;
                    }
                    continue
                }
            }

            let subpat = try!(self.parse_pat());
            if before_slice && self.check(&token::DotDot) {
                self.bump();
                slice = Some(subpat);
                before_slice = false;
            } else if before_slice {
                before.push(subpat);
            } else {
                after.push(subpat);
            }
        }

        Ok((before, slice, after))
    }

    /// Parse the fields of a struct-like pattern
    fn parse_pat_fields(&mut self) -> PResult<'a, (Vec<codemap::Spanned<ast::FieldPat>> , bool)> {
        let mut fields = Vec::new();
        let mut etc = false;
        let mut first = true;
        while self.token != token::CloseDelim(token::Brace) {
            if first {
                first = false;
            } else {
                try!(self.expect(&token::Comma));
                // accept trailing commas
                if self.check(&token::CloseDelim(token::Brace)) { break }
            }

            let lo = self.span.lo;
            let hi;

            if self.check(&token::DotDot) {
                self.bump();
                if self.token != token::CloseDelim(token::Brace) {
                    let token_str = self.this_token_to_string();
                    return Err(self.fatal(&format!("expected `{}`, found `{}`", "}",
                                       token_str)))
                }
                etc = true;
                break;
            }

            // Check if a colon exists one ahead. This means we're parsing a fieldname.
            let (subpat, fieldname, is_shorthand) = if self.look_ahead(1, |t| t == &token::Colon) {
                // Parsing a pattern of the form "fieldname: pat"
                let fieldname = try!(self.parse_ident());
                self.bump();
                let pat = try!(self.parse_pat());
                hi = pat.span.hi;
                (pat, fieldname, false)
            } else {
                // Parsing a pattern of the form "(box) (ref) (mut) fieldname"
                let is_box = self.eat_keyword(keywords::Box);
                let boxed_span_lo = self.span.lo;
                let is_ref = self.eat_keyword(keywords::Ref);
                let is_mut = self.eat_keyword(keywords::Mut);
                let fieldname = try!(self.parse_ident());
                hi = self.last_span.hi;

                let bind_type = match (is_ref, is_mut) {
                    (true, true) => BindingMode::ByRef(Mutability::Mutable),
                    (true, false) => BindingMode::ByRef(Mutability::Immutable),
                    (false, true) => BindingMode::ByValue(Mutability::Mutable),
                    (false, false) => BindingMode::ByValue(Mutability::Immutable),
                };
                let fieldpath = codemap::Spanned{span:self.last_span, node:fieldname};
                let fieldpat = P(ast::Pat{
                    id: ast::DUMMY_NODE_ID,
                    node: PatIdent(bind_type, fieldpath, None),
                    span: mk_sp(boxed_span_lo, hi),
                });

                let subpat = if is_box {
                    P(ast::Pat{
                        id: ast::DUMMY_NODE_ID,
                        node: PatBox(fieldpat),
                        span: mk_sp(lo, hi),
                    })
                } else {
                    fieldpat
                };
                (subpat, fieldname, true)
            };

            fields.push(codemap::Spanned { span: mk_sp(lo, hi),
                                           node: ast::FieldPat { ident: fieldname,
                                                                 pat: subpat,
                                                                 is_shorthand: is_shorthand }});
        }
        return Ok((fields, etc));
    }

    fn parse_pat_range_end(&mut self) -> PResult<'a, P<Expr>> {
        if self.is_path_start() {
            let lo = self.span.lo;
            let (qself, path) = if self.eat_lt() {
                // Parse a qualified path
                let (qself, path) =
                    try!(self.parse_qualified_path(NoTypesAllowed));
                (Some(qself), path)
            } else {
                // Parse an unqualified path
                (None, try!(self.parse_path(LifetimeAndTypesWithColons)))
            };
            let hi = self.last_span.hi;
            Ok(self.mk_expr(lo, hi, ExprKind::Path(qself, path), None))
        } else {
            self.parse_pat_literal_maybe_minus()
        }
    }

    fn is_path_start(&self) -> bool {
        (self.token == token::Lt || self.token == token::ModSep
            || self.token.is_ident() || self.token.is_path())
            && !self.token.is_keyword(keywords::True) && !self.token.is_keyword(keywords::False)
    }

    /// Parse a pattern.
    pub fn parse_pat(&mut self) -> PResult<'a, P<Pat>> {
        maybe_whole!(self, NtPat);

        let lo = self.span.lo;
        let pat;
        match self.token {
          token::Underscore => {
            // Parse _
            self.bump();
            pat = PatWild;
          }
          token::BinOp(token::And) | token::AndAnd => {
            // Parse &pat / &mut pat
            try!(self.expect_and());
            let mutbl = try!(self.parse_mutability());
            if let token::Lifetime(ident) = self.token {
                return Err(self.fatal(&format!("unexpected lifetime `{}` in pattern", ident)));
            }

            let subpat = try!(self.parse_pat());
            pat = PatRegion(subpat, mutbl);
          }
          token::OpenDelim(token::Paren) => {
            // Parse (pat,pat,pat,...) as tuple pattern
            self.bump();
            let fields = try!(self.parse_pat_tuple_elements());
            try!(self.expect(&token::CloseDelim(token::Paren)));
            pat = PatTup(fields);
          }
          token::OpenDelim(token::Bracket) => {
            // Parse [pat,pat,...] as slice pattern
            self.bump();
            let (before, slice, after) = try!(self.parse_pat_vec_elements());
            try!(self.expect(&token::CloseDelim(token::Bracket)));
            pat = PatVec(before, slice, after);
          }
          _ => {
            // At this point, token != _, &, &&, (, [
            if self.eat_keyword(keywords::Mut) {
                // Parse mut ident @ pat
                pat = try!(self.parse_pat_ident(BindingMode::ByValue(Mutability::Mutable)));
            } else if self.eat_keyword(keywords::Ref) {
                // Parse ref ident @ pat / ref mut ident @ pat
                let mutbl = try!(self.parse_mutability());
                pat = try!(self.parse_pat_ident(BindingMode::ByRef(mutbl)));
            } else if self.eat_keyword(keywords::Box) {
                // Parse box pat
                let subpat = try!(self.parse_pat());
                pat = PatBox(subpat);
            } else if self.is_path_start() {
                // Parse pattern starting with a path
                if self.token.is_plain_ident() && self.look_ahead(1, |t| *t != token::DotDotDot &&
                        *t != token::OpenDelim(token::Brace) &&
                        *t != token::OpenDelim(token::Paren) &&
                        // Contrary to its definition, a plain ident can be followed by :: in macros
                        *t != token::ModSep) {
                    // Plain idents have some extra abilities here compared to general paths
                    if self.look_ahead(1, |t| *t == token::Not) {
                        // Parse macro invocation
                        let ident = try!(self.parse_ident());
                        let ident_span = self.last_span;
                        let path = ident_to_path(ident_span, ident);
                        self.bump();
                        let delim = try!(self.expect_open_delim());
                        let tts = try!(self.parse_seq_to_end(&token::CloseDelim(delim),
                                seq_sep_none(), |p| p.parse_token_tree()));
                        let mac = Mac_ { path: path, tts: tts, ctxt: EMPTY_CTXT };
                        pat = PatMac(codemap::Spanned {node: mac,
                                                       span: mk_sp(lo, self.last_span.hi)});
                    } else {
                        // Parse ident @ pat
                        // This can give false positives and parse nullary enums,
                        // they are dealt with later in resolve
                        let binding_mode = BindingMode::ByValue(Mutability::Immutable);
                        pat = try!(self.parse_pat_ident(binding_mode));
                    }
                } else {
                    let (qself, path) = if self.eat_lt() {
                        // Parse a qualified path
                        let (qself, path) =
                            try!(self.parse_qualified_path(NoTypesAllowed));
                        (Some(qself), path)
                    } else {
                        // Parse an unqualified path
                        (None, try!(self.parse_path(LifetimeAndTypesWithColons)))
                    };
                    match self.token {
                      token::DotDotDot => {
                        // Parse range
                        let hi = self.last_span.hi;
                        let begin = self.mk_expr(lo, hi, ExprKind::Path(qself, path), None);
                        self.bump();
                        let end = try!(self.parse_pat_range_end());
                        pat = PatRange(begin, end);
                      }
                      token::OpenDelim(token::Brace) => {
                         if qself.is_some() {
                            return Err(self.fatal("unexpected `{` after qualified path"));
                        }
                        // Parse struct pattern
                        self.bump();
                        let (fields, etc) = try!(self.parse_pat_fields());
                        self.bump();
                        pat = PatStruct(path, fields, etc);
                      }
                      token::OpenDelim(token::Paren) => {
                        if qself.is_some() {
                            return Err(self.fatal("unexpected `(` after qualified path"));
                        }
                        // Parse tuple struct or enum pattern
                        if self.look_ahead(1, |t| *t == token::DotDot) {
                            // This is a "top constructor only" pat
                            self.bump();
                            self.bump();
                            try!(self.expect(&token::CloseDelim(token::Paren)));
                            pat = PatEnum(path, None);
                        } else {
                            let args = try!(self.parse_enum_variant_seq(
                                    &token::OpenDelim(token::Paren),
                                    &token::CloseDelim(token::Paren),
                                    seq_sep_trailing_allowed(token::Comma),
                                    |p| p.parse_pat()));
                            pat = PatEnum(path, Some(args));
                        }
                      }
                      _ => {
                        pat = match qself {
                            // Parse qualified path
                            Some(qself) => PatQPath(qself, path),
                            // Parse nullary enum
                            None => PatEnum(path, Some(vec![]))
                        };
                      }
                    }
                }
            } else {
                // Try to parse everything else as literal with optional minus
                let begin = try!(self.parse_pat_literal_maybe_minus());
                if self.eat(&token::DotDotDot) {
                    let end = try!(self.parse_pat_range_end());
                    pat = PatRange(begin, end);
                } else {
                    pat = PatLit(begin);
                }
            }
          }
        }

        let hi = self.last_span.hi;
        Ok(P(ast::Pat {
            id: ast::DUMMY_NODE_ID,
            node: pat,
            span: mk_sp(lo, hi),
        }))
    }

    /// Parse ident or ident @ pat
    /// used by the copy foo and ref foo patterns to give a good
    /// error message when parsing mistakes like ref foo(a,b)
    fn parse_pat_ident(&mut self,
                       binding_mode: ast::BindingMode)
                       -> PResult<'a, ast::Pat_> {
        if !self.token.is_plain_ident() {
            let span = self.span;
            let tok_str = self.this_token_to_string();
            return Err(self.span_fatal(span,
                            &format!("expected identifier, found `{}`", tok_str)))
        }
        let ident = try!(self.parse_ident());
        let last_span = self.last_span;
        let name = codemap::Spanned{span: last_span, node: ident};
        let sub = if self.eat(&token::At) {
            Some(try!(self.parse_pat()))
        } else {
            None
        };

        // just to be friendly, if they write something like
        //   ref Some(i)
        // we end up here with ( as the current token.  This shortly
        // leads to a parse error.  Note that if there is no explicit
        // binding mode then we do not end up here, because the lookahead
        // will direct us over to parse_enum_variant()
        if self.token == token::OpenDelim(token::Paren) {
            let last_span = self.last_span;
            return Err(self.span_fatal(
                last_span,
                "expected identifier, found enum pattern"))
        }

        Ok(PatIdent(binding_mode, name, sub))
    }

    /// Parse a local variable declaration
    fn parse_local(&mut self, attrs: ThinAttributes) -> PResult<'a, P<Local>> {
        let lo = self.span.lo;
        let pat = try!(self.parse_pat());

        let mut ty = None;
        if self.eat(&token::Colon) {
            ty = Some(try!(self.parse_ty_sum()));
        }
        let init = try!(self.parse_initializer());
        Ok(P(ast::Local {
            ty: ty,
            pat: pat,
            init: init,
            id: ast::DUMMY_NODE_ID,
            span: mk_sp(lo, self.last_span.hi),
            attrs: attrs,
        }))
    }

    /// Parse a "let" stmt
    fn parse_let(&mut self, attrs: ThinAttributes) -> PResult<'a, P<Decl>> {
        let lo = self.span.lo;
        let local = try!(self.parse_local(attrs));
        Ok(P(spanned(lo, self.last_span.hi, DeclKind::Local(local))))
    }

    /// Parse a structure field
    fn parse_name_and_ty(&mut self, pr: Visibility,
                         attrs: Vec<Attribute> ) -> PResult<'a, StructField> {
        let lo = match pr {
            Visibility::Inherited => self.span.lo,
            Visibility::Public => self.last_span.lo,
        };
        if !self.token.is_plain_ident() {
            return Err(self.fatal("expected ident"));
        }
        let name = try!(self.parse_ident());
        try!(self.expect(&token::Colon));
        let ty = try!(self.parse_ty_sum());
        Ok(spanned(lo, self.last_span.hi, ast::StructField_ {
            kind: NamedField(name, pr),
            id: ast::DUMMY_NODE_ID,
            ty: ty,
            attrs: attrs,
        }))
    }

    /// Emit an expected item after attributes error.
    fn expected_item_err(&self, attrs: &[Attribute]) {
        let message = match attrs.last() {
            Some(&Attribute { node: ast::Attribute_ { is_sugared_doc: true, .. }, .. }) => {
                "expected item after doc comment"
            }
            _ => "expected item after attributes",
        };

        self.span_err(self.last_span, message);
    }

    /// Parse a statement. may include decl.
    pub fn parse_stmt(&mut self) -> PResult<'a, Option<Stmt>> {
        Ok(try!(self.parse_stmt_()))
    }

    fn parse_stmt_(&mut self) -> PResult<'a, Option<Stmt>> {
        maybe_whole!(Some deref self, NtStmt);

        let attrs = try!(self.parse_outer_attributes());
        let lo = self.span.lo;

        Ok(Some(if self.check_keyword(keywords::Let) {
            try!(self.expect_keyword(keywords::Let));
            let decl = try!(self.parse_let(attrs.into_thin_attrs()));
            let hi = decl.span.hi;
            let stmt = StmtKind::Decl(decl, ast::DUMMY_NODE_ID);
            spanned(lo, hi, stmt)
        } else if self.token.is_ident()
            && !self.token.is_any_keyword()
            && self.look_ahead(1, |t| *t == token::Not) {
            // it's a macro invocation:

            // Potential trouble: if we allow macros with paths instead of
            // idents, we'd need to look ahead past the whole path here...
            let pth = try!(self.parse_path(NoTypesAllowed));
            self.bump();

            let id = match self.token {
                token::OpenDelim(_) => token::special_idents::invalid, // no special identifier
                _ => try!(self.parse_ident()),
            };

            // check that we're pointing at delimiters (need to check
            // again after the `if`, because of `parse_ident`
            // consuming more tokens).
            let delim = match self.token {
                token::OpenDelim(delim) => delim,
                _ => {
                    // we only expect an ident if we didn't parse one
                    // above.
                    let ident_str = if id.name == token::special_idents::invalid.name {
                        "identifier, "
                    } else {
                        ""
                    };
                    let tok_str = self.this_token_to_string();
                    return Err(self.fatal(&format!("expected {}`(` or `{{`, found `{}`",
                                       ident_str,
                                       tok_str)))
                },
            };

            let tts = try!(self.parse_unspanned_seq(
                &token::OpenDelim(delim),
                &token::CloseDelim(delim),
                seq_sep_none(),
                |p| p.parse_token_tree()
            ));
            let hi = self.last_span.hi;

            let style = if delim == token::Brace {
                MacStmtStyle::Braces
            } else {
                MacStmtStyle::NoBraces
            };

            if id.name == token::special_idents::invalid.name {
                let mac = P(spanned(lo, hi, Mac_ { path: pth, tts: tts, ctxt: EMPTY_CTXT }));
                let stmt = StmtKind::Mac(mac, style, attrs.into_thin_attrs());
                spanned(lo, hi, stmt)
            } else {
                // if it has a special ident, it's definitely an item
                //
                // Require a semicolon or braces.
                if style != MacStmtStyle::Braces {
                    if !self.eat(&token::Semi) {
                        let last_span = self.last_span;
                        self.span_err(last_span,
                                      "macros that expand to items must \
                                       either be surrounded with braces or \
                                       followed by a semicolon");
                    }
                }
                spanned(lo, hi, StmtKind::Decl(
                    P(spanned(lo, hi, DeclKind::Item(
                        self.mk_item(
                            lo, hi, id /*id is good here*/,
                            ItemKind::Mac(spanned(lo, hi,
                                            Mac_ { path: pth, tts: tts, ctxt: EMPTY_CTXT })),
                            Visibility::Inherited, attrs)))),
                    ast::DUMMY_NODE_ID))
            }
        } else {
            // FIXME: Bad copy of attrs
            match try!(self.parse_item_(attrs.clone(), false, true)) {
                Some(i) => {
                    let hi = i.span.hi;
                    let decl = P(spanned(lo, hi, DeclKind::Item(i)));
                    spanned(lo, hi, StmtKind::Decl(decl, ast::DUMMY_NODE_ID))
                }
                None => {
                    let unused_attrs = |attrs: &[_], s: &mut Self| {
                        if attrs.len() > 0 {
                            s.span_err(s.span,
                                "expected statement after outer attribute");
                        }
                    };

                    // Do not attempt to parse an expression if we're done here.
                    if self.token == token::Semi {
                        unused_attrs(&attrs, self);
                        self.bump();
                        return Ok(None);
                    }

                    if self.token == token::CloseDelim(token::Brace) {
                        unused_attrs(&attrs, self);
                        return Ok(None);
                    }

                    // Remainder are line-expr stmts.
                    let e = try!(self.parse_expr_res(
                        RESTRICTION_STMT_EXPR, Some(attrs.into_thin_attrs())));
                    let hi = e.span.hi;
                    let stmt = StmtKind::Expr(e, ast::DUMMY_NODE_ID);
                    spanned(lo, hi, stmt)
                }
            }
        }))
    }

    /// Is this expression a successfully-parsed statement?
    fn expr_is_complete(&mut self, e: &Expr) -> bool {
        self.restrictions.contains(RESTRICTION_STMT_EXPR) &&
            !classify::expr_requires_semi_to_be_stmt(e)
    }

    /// Parse a block. No inner attrs are allowed.
    pub fn parse_block(&mut self) -> PResult<'a, P<Block>> {
        maybe_whole!(no_clone self, NtBlock);

        let lo = self.span.lo;

        if !self.eat(&token::OpenDelim(token::Brace)) {
            let sp = self.span;
            let tok = self.this_token_to_string();
            return Err(self.span_fatal_help(sp,
                                 &format!("expected `{{`, found `{}`", tok),
                                 "place this code inside a block"));
        }

        self.parse_block_tail(lo, BlockCheckMode::Default)
    }

    /// Parse a block. Inner attrs are allowed.
    fn parse_inner_attrs_and_block(&mut self) -> PResult<'a, (Vec<Attribute>, P<Block>)> {
        maybe_whole!(pair_empty self, NtBlock);

        let lo = self.span.lo;
        try!(self.expect(&token::OpenDelim(token::Brace)));
        Ok((try!(self.parse_inner_attributes()),
         try!(self.parse_block_tail(lo, BlockCheckMode::Default))))
    }

    /// Parse the rest of a block expression or function body
    /// Precondition: already parsed the '{'.
    fn parse_block_tail(&mut self, lo: BytePos, s: BlockCheckMode) -> PResult<'a, P<Block>> {
        let mut stmts = vec![];
        let mut expr = None;

        while !self.eat(&token::CloseDelim(token::Brace)) {
            let Spanned {node, span} = if let Some(s) = try!(self.parse_stmt_()) {
                s
            } else {
                // Found only `;` or `}`.
                continue;
            };
            match node {
                StmtKind::Expr(e, _) => {
                    try!(self.handle_expression_like_statement(e, span, &mut stmts, &mut expr));
                }
                StmtKind::Mac(mac, MacStmtStyle::NoBraces, attrs) => {
                    // statement macro without braces; might be an
                    // expr depending on whether a semicolon follows
                    match self.token {
                        token::Semi => {
                            stmts.push(Spanned {
                                node: StmtKind::Mac(mac, MacStmtStyle::Semicolon, attrs),
                                span: mk_sp(span.lo, self.span.hi),
                            });
                            self.bump();
                        }
                        _ => {
                            let e = self.mk_mac_expr(span.lo, span.hi,
                                                     mac.and_then(|m| m.node),
                                                     None);
                            let lo = e.span.lo;
                            let e = try!(self.parse_dot_or_call_expr_with(e, lo, attrs));
                            let e = try!(self.parse_assoc_expr_with(0, LhsExpr::AlreadyParsed(e)));
                            try!(self.handle_expression_like_statement(
                                e,
                                span,
                                &mut stmts,
                                &mut expr));
                        }
                    }
                }
                StmtKind::Mac(m, style, attrs) => {
                    // statement macro; might be an expr
                    match self.token {
                        token::Semi => {
                            stmts.push(Spanned {
                                node: StmtKind::Mac(m, MacStmtStyle::Semicolon, attrs),
                                span: mk_sp(span.lo, self.span.hi),
                            });
                            self.bump();
                        }
                        token::CloseDelim(token::Brace) => {
                            // if a block ends in `m!(arg)` without
                            // a `;`, it must be an expr
                            expr = Some(self.mk_mac_expr(span.lo, span.hi,
                                                         m.and_then(|x| x.node),
                                                         attrs));
                        }
                        _ => {
                            stmts.push(Spanned {
                                node: StmtKind::Mac(m, style, attrs),
                                span: span
                            });
                        }
                    }
                }
                _ => { // all other kinds of statements:
                    let mut hi = span.hi;
                    if classify::stmt_ends_with_semi(&node) {
                        try!(self.commit_stmt_expecting(token::Semi));
                        hi = self.last_span.hi;
                    }

                    stmts.push(Spanned {
                        node: node,
                        span: mk_sp(span.lo, hi)
                    });
                }
            }
        }

        Ok(P(ast::Block {
            stmts: stmts,
            expr: expr,
            id: ast::DUMMY_NODE_ID,
            rules: s,
            span: mk_sp(lo, self.last_span.hi),
        }))
    }

    fn handle_expression_like_statement(
            &mut self,
            e: P<Expr>,
            span: Span,
            stmts: &mut Vec<Stmt>,
            last_block_expr: &mut Option<P<Expr>>) -> PResult<'a, ()> {
        // expression without semicolon
        if classify::expr_requires_semi_to_be_stmt(&e) {
            // Just check for errors and recover; do not eat semicolon yet.
            try!(self.commit_stmt(&[],
                             &[token::Semi, token::CloseDelim(token::Brace)]));
        }

        match self.token {
            token::Semi => {
                self.bump();
                let span_with_semi = Span {
                    lo: span.lo,
                    hi: self.last_span.hi,
                    expn_id: span.expn_id,
                };
                stmts.push(Spanned {
                    node: StmtKind::Semi(e, ast::DUMMY_NODE_ID),
                    span: span_with_semi,
                });
            }
            token::CloseDelim(token::Brace) => *last_block_expr = Some(e),
            _ => {
                stmts.push(Spanned {
                    node: StmtKind::Expr(e, ast::DUMMY_NODE_ID),
                    span: span
                });
            }
        }
        Ok(())
    }

    // Parses a sequence of bounds if a `:` is found,
    // otherwise returns empty list.
    fn parse_colon_then_ty_param_bounds(&mut self,
                                        mode: BoundParsingMode)
                                        -> PResult<'a, TyParamBounds>
    {
        if !self.eat(&token::Colon) {
            Ok(P::empty())
        } else {
            self.parse_ty_param_bounds(mode)
        }
    }

    // matches bounds    = ( boundseq )?
    // where   boundseq  = ( polybound + boundseq ) | polybound
    // and     polybound = ( 'for' '<' 'region '>' )? bound
    // and     bound     = 'region | trait_ref
    fn parse_ty_param_bounds(&mut self,
                             mode: BoundParsingMode)
                             -> PResult<'a, TyParamBounds>
    {
        let mut result = vec!();
        loop {
            let question_span = self.span;
            let ate_question = self.eat(&token::Question);
            match self.token {
                token::Lifetime(lifetime) => {
                    if ate_question {
                        self.span_err(question_span,
                                      "`?` may only modify trait bounds, not lifetime bounds");
                    }
                    result.push(RegionTyParamBound(ast::Lifetime {
                        id: ast::DUMMY_NODE_ID,
                        span: self.span,
                        name: lifetime.name
                    }));
                    self.bump();
                }
                token::ModSep | token::Ident(..) => {
                    let poly_trait_ref = try!(self.parse_poly_trait_ref());
                    let modifier = if ate_question {
                        if mode == BoundParsingMode::Modified {
                            TraitBoundModifier::Maybe
                        } else {
                            self.span_err(question_span,
                                          "unexpected `?`");
                            TraitBoundModifier::None
                        }
                    } else {
                        TraitBoundModifier::None
                    };
                    result.push(TraitTyParamBound(poly_trait_ref, modifier))
                }
                _ => break,
            }

            if !self.eat(&token::BinOp(token::Plus)) {
                break;
            }
        }

        return Ok(P::from_vec(result));
    }

    /// Matches typaram = IDENT (`?` unbound)? optbounds ( EQ ty )?
    fn parse_ty_param(&mut self) -> PResult<'a, TyParam> {
        let span = self.span;
        let ident = try!(self.parse_ident());

        let bounds = try!(self.parse_colon_then_ty_param_bounds(BoundParsingMode::Modified));

        let default = if self.check(&token::Eq) {
            self.bump();
            Some(try!(self.parse_ty_sum()))
        } else {
            None
        };

        Ok(TyParam {
            ident: ident,
            id: ast::DUMMY_NODE_ID,
            bounds: bounds,
            default: default,
            span: span,
        })
    }

    /// Parse a set of optional generic type parameter declarations. Where
    /// clauses are not parsed here, and must be added later via
    /// `parse_where_clause()`.
    ///
    /// matches generics = ( ) | ( < > ) | ( < typaramseq ( , )? > ) | ( < lifetimes ( , )? > )
    ///                  | ( < lifetimes , typaramseq ( , )? > )
    /// where   typaramseq = ( typaram ) | ( typaram , typaramseq )
    pub fn parse_generics(&mut self) -> PResult<'a, ast::Generics> {
        maybe_whole!(self, NtGenerics);

        if self.eat(&token::Lt) {
            let lifetime_defs = try!(self.parse_lifetime_defs());
            let mut seen_default = false;
            let ty_params = try!(self.parse_seq_to_gt(Some(token::Comma), |p| {
                try!(p.forbid_lifetime());
                let ty_param = try!(p.parse_ty_param());
                if ty_param.default.is_some() {
                    seen_default = true;
                } else if seen_default {
                    let last_span = p.last_span;
                    p.span_err(last_span,
                               "type parameters with a default must be trailing");
                }
                Ok(ty_param)
            }));
            Ok(ast::Generics {
                lifetimes: lifetime_defs,
                ty_params: ty_params,
                where_clause: WhereClause {
                    id: ast::DUMMY_NODE_ID,
                    predicates: Vec::new(),
                }
            })
        } else {
            Ok(ast::Generics::default())
        }
    }

    fn parse_generic_values_after_lt(&mut self) -> PResult<'a, (Vec<ast::Lifetime>,
                                                            Vec<P<Ty>>,
                                                            Vec<TypeBinding>)> {
        let span_lo = self.span.lo;
        let lifetimes = try!(self.parse_lifetimes(token::Comma));

        let missing_comma = !lifetimes.is_empty() &&
                            !self.token.is_like_gt() &&
                            self.last_token
                                .as_ref().map_or(true,
                                                 |x| &**x != &token::Comma);

        if missing_comma {

            let msg = format!("expected `,` or `>` after lifetime \
                              name, found `{}`",
                              self.this_token_to_string());
            let mut err = self.diagnostic().struct_span_err(self.span, &msg);

            let span_hi = self.span.hi;
            let span_hi = match self.parse_ty() {
                Ok(..) => self.span.hi,
                Err(ref mut err) => {
                    err.cancel();
                    span_hi
                }
            };

            let msg = format!("did you mean a single argument type &'a Type, \
                              or did you mean the comma-separated arguments \
                              'a, Type?");
            err.span_note(mk_sp(span_lo, span_hi), &msg);
            return Err(err);
        }

        // First parse types.
        let (types, returned) = try!(self.parse_seq_to_gt_or_return(
            Some(token::Comma),
            |p| {
                try!(p.forbid_lifetime());
                if p.look_ahead(1, |t| t == &token::Eq) {
                    Ok(None)
                } else {
                    Ok(Some(try!(p.parse_ty_sum())))
                }
            }
        ));

        // If we found the `>`, don't continue.
        if !returned {
            return Ok((lifetimes, types.into_vec(), Vec::new()));
        }

        // Then parse type bindings.
        let bindings = try!(self.parse_seq_to_gt(
            Some(token::Comma),
            |p| {
                try!(p.forbid_lifetime());
                let lo = p.span.lo;
                let ident = try!(p.parse_ident());
                let found_eq = p.eat(&token::Eq);
                if !found_eq {
                    let span = p.span;
                    p.span_warn(span, "whoops, no =?");
                }
                let ty = try!(p.parse_ty());
                let hi = ty.span.hi;
                let span = mk_sp(lo, hi);
                return Ok(TypeBinding{id: ast::DUMMY_NODE_ID,
                    ident: ident,
                    ty: ty,
                    span: span,
                });
            }
        ));
        Ok((lifetimes, types.into_vec(), bindings.into_vec()))
    }

    fn forbid_lifetime(&mut self) -> PResult<'a, ()> {
        if self.token.is_lifetime() {
            let span = self.span;
            return Err(self.span_fatal(span, "lifetime parameters must be declared \
                                        prior to type parameters"))
        }
        Ok(())
    }

    /// Parses an optional `where` clause and places it in `generics`.
    ///
    /// ```ignore
    /// where T : Trait<U, V> + 'b, 'a : 'b
    /// ```
    pub fn parse_where_clause(&mut self) -> PResult<'a, ast::WhereClause> {
        maybe_whole!(self, NtWhereClause);

        let mut where_clause = WhereClause {
            id: ast::DUMMY_NODE_ID,
            predicates: Vec::new(),
        };

        if !self.eat_keyword(keywords::Where) {
            return Ok(where_clause);
        }

        let mut parsed_something = false;
        loop {
            let lo = self.span.lo;
            match self.token {
                token::OpenDelim(token::Brace) => {
                    break
                }

                token::Lifetime(..) => {
                    let bounded_lifetime =
                        try!(self.parse_lifetime());

                    self.eat(&token::Colon);

                    let bounds =
                        try!(self.parse_lifetimes(token::BinOp(token::Plus)));

                    let hi = self.last_span.hi;
                    let span = mk_sp(lo, hi);

                    where_clause.predicates.push(ast::WherePredicate::RegionPredicate(
                        ast::WhereRegionPredicate {
                            span: span,
                            lifetime: bounded_lifetime,
                            bounds: bounds
                        }
                    ));

                    parsed_something = true;
                }

                _ => {
                    let bound_lifetimes = if self.eat_keyword(keywords::For) {
                        // Higher ranked constraint.
                        try!(self.expect(&token::Lt));
                        let lifetime_defs = try!(self.parse_lifetime_defs());
                        try!(self.expect_gt());
                        lifetime_defs
                    } else {
                        vec![]
                    };

                    let bounded_ty = try!(self.parse_ty());

                    if self.eat(&token::Colon) {
                        let bounds = try!(self.parse_ty_param_bounds(BoundParsingMode::Bare));
                        let hi = self.last_span.hi;
                        let span = mk_sp(lo, hi);

                        if bounds.is_empty() {
                            self.span_err(span,
                                          "each predicate in a `where` clause must have \
                                           at least one bound in it");
                        }

                        where_clause.predicates.push(ast::WherePredicate::BoundPredicate(
                                ast::WhereBoundPredicate {
                                    span: span,
                                    bound_lifetimes: bound_lifetimes,
                                    bounded_ty: bounded_ty,
                                    bounds: bounds,
                        }));

                        parsed_something = true;
                    } else if self.eat(&token::Eq) {
                        // let ty = try!(self.parse_ty());
                        let hi = self.last_span.hi;
                        let span = mk_sp(lo, hi);
                        // where_clause.predicates.push(
                        //     ast::WherePredicate::EqPredicate(ast::WhereEqPredicate {
                        //         id: ast::DUMMY_NODE_ID,
                        //         span: span,
                        //         path: panic!("NYI"), //bounded_ty,
                        //         ty: ty,
                        // }));
                        // parsed_something = true;
                        // // FIXME(#18433)
                        self.span_err(span,
                                     "equality constraints are not yet supported \
                                     in where clauses (#20041)");
                    } else {
                        let last_span = self.last_span;
                        self.span_err(last_span,
                              "unexpected token in `where` clause");
                    }
                }
            };

            if !self.eat(&token::Comma) {
                break
            }
        }

        if !parsed_something {
            let last_span = self.last_span;
            self.span_err(last_span,
                          "a `where` clause must have at least one predicate \
                           in it");
        }

        Ok(where_clause)
    }

    fn parse_fn_args(&mut self, named_args: bool, allow_variadic: bool)
                     -> PResult<'a, (Vec<Arg> , bool)> {
        let sp = self.span;
        let mut args: Vec<Option<Arg>> =
            try!(self.parse_unspanned_seq(
                &token::OpenDelim(token::Paren),
                &token::CloseDelim(token::Paren),
                seq_sep_trailing_allowed(token::Comma),
                |p| {
                    if p.token == token::DotDotDot {
                        p.bump();
                        if allow_variadic {
                            if p.token != token::CloseDelim(token::Paren) {
                                let span = p.span;
                                return Err(p.span_fatal(span,
                                    "`...` must be last in argument list for variadic function"))
                            }
                        } else {
                            let span = p.span;
                            return Err(p.span_fatal(span,
                                         "only foreign functions are allowed to be variadic"))
                        }
                        Ok(None)
                    } else {
                        Ok(Some(try!(p.parse_arg_general(named_args))))
                    }
                }
            ));

        let variadic = match args.pop() {
            Some(None) => true,
            Some(x) => {
                // Need to put back that last arg
                args.push(x);
                false
            }
            None => false
        };

        if variadic && args.is_empty() {
            self.span_err(sp,
                          "variadic function must be declared with at least one named argument");
        }

        let args = args.into_iter().map(|x| x.unwrap()).collect();

        Ok((args, variadic))
    }

    /// Parse the argument list and result type of a function declaration
    pub fn parse_fn_decl(&mut self, allow_variadic: bool) -> PResult<'a, P<FnDecl>> {

        let (args, variadic) = try!(self.parse_fn_args(true, allow_variadic));
        let ret_ty = try!(self.parse_ret_ty());

        Ok(P(FnDecl {
            inputs: args,
            output: ret_ty,
            variadic: variadic
        }))
    }

    fn is_self_ident(&mut self) -> bool {
        match self.token {
          token::Ident(id, token::Plain) => id.name == special_idents::self_.name,
          _ => false
        }
    }

    fn expect_self_ident(&mut self) -> PResult<'a, ast::Ident> {
        match self.token {
            token::Ident(id, token::Plain) if id.name == special_idents::self_.name => {
                self.bump();
                Ok(id)
            },
            _ => {
                let token_str = self.this_token_to_string();
                return Err(self.fatal(&format!("expected `self`, found `{}`",
                                   token_str)))
            }
        }
    }

    fn is_self_type_ident(&mut self) -> bool {
        match self.token {
          token::Ident(id, token::Plain) => id.name == special_idents::type_self.name,
          _ => false
        }
    }

    fn expect_self_type_ident(&mut self) -> PResult<'a, ast::Ident> {
        match self.token {
            token::Ident(id, token::Plain) if id.name == special_idents::type_self.name => {
                self.bump();
                Ok(id)
            },
            _ => {
                let token_str = self.this_token_to_string();
                Err(self.fatal(&format!("expected `Self`, found `{}`",
                                   token_str)))
            }
        }
    }

    /// Parse the argument list and result type of a function
    /// that may have a self type.
    fn parse_fn_decl_with_self<F>(&mut self,
                                  parse_arg_fn: F) -> PResult<'a, (ExplicitSelf, P<FnDecl>)> where
        F: FnMut(&mut Parser<'a>) -> PResult<'a,  Arg>,
    {
        fn maybe_parse_borrowed_explicit_self<'b>(this: &mut Parser<'b>)
                                                  -> PResult<'b, ast::SelfKind> {
            // The following things are possible to see here:
            //
            //     fn(&mut self)
            //     fn(&mut self)
            //     fn(&'lt self)
            //     fn(&'lt mut self)
            //
            // We already know that the current token is `&`.

            if this.look_ahead(1, |t| t.is_keyword(keywords::SelfValue)) {
                this.bump();
                Ok(SelfKind::Region(None, Mutability::Immutable, try!(this.expect_self_ident())))
            } else if this.look_ahead(1, |t| t.is_mutability()) &&
                      this.look_ahead(2, |t| t.is_keyword(keywords::SelfValue)) {
                this.bump();
                let mutability = try!(this.parse_mutability());
                Ok(SelfKind::Region(None, mutability, try!(this.expect_self_ident())))
            } else if this.look_ahead(1, |t| t.is_lifetime()) &&
                      this.look_ahead(2, |t| t.is_keyword(keywords::SelfValue)) {
                this.bump();
                let lifetime = try!(this.parse_lifetime());
                let ident = try!(this.expect_self_ident());
                Ok(SelfKind::Region(Some(lifetime), Mutability::Immutable, ident))
            } else if this.look_ahead(1, |t| t.is_lifetime()) &&
                      this.look_ahead(2, |t| t.is_mutability()) &&
                      this.look_ahead(3, |t| t.is_keyword(keywords::SelfValue)) {
                this.bump();
                let lifetime = try!(this.parse_lifetime());
                let mutability = try!(this.parse_mutability());
                Ok(SelfKind::Region(Some(lifetime), mutability, try!(this.expect_self_ident())))
            } else {
                Ok(SelfKind::Static)
            }
        }

        try!(self.expect(&token::OpenDelim(token::Paren)));

        // A bit of complexity and lookahead is needed here in order to be
        // backwards compatible.
        let lo = self.span.lo;
        let mut self_ident_lo = self.span.lo;
        let mut self_ident_hi = self.span.hi;

        let mut mutbl_self = Mutability::Immutable;
        let explicit_self = match self.token {
            token::BinOp(token::And) => {
                let eself = try!(maybe_parse_borrowed_explicit_self(self));
                self_ident_lo = self.last_span.lo;
                self_ident_hi = self.last_span.hi;
                eself
            }
            token::BinOp(token::Star) => {
                // Possibly "*self" or "*mut self" -- not supported. Try to avoid
                // emitting cryptic "unexpected token" errors.
                self.bump();
                let _mutability = if self.token.is_mutability() {
                    try!(self.parse_mutability())
                } else {
                    Mutability::Immutable
                };
                if self.is_self_ident() {
                    let span = self.span;
                    self.span_err(span, "cannot pass self by raw pointer");
                    self.bump();
                }
                // error case, making bogus self ident:
                SelfKind::Value(special_idents::self_)
            }
            token::Ident(..) => {
                if self.is_self_ident() {
                    let self_ident = try!(self.expect_self_ident());

                    // Determine whether this is the fully explicit form, `self:
                    // TYPE`.
                    if self.eat(&token::Colon) {
                        SelfKind::Explicit(try!(self.parse_ty_sum()), self_ident)
                    } else {
                        SelfKind::Value(self_ident)
                    }
                } else if self.token.is_mutability() &&
                        self.look_ahead(1, |t| t.is_keyword(keywords::SelfValue)) {
                    mutbl_self = try!(self.parse_mutability());
                    let self_ident = try!(self.expect_self_ident());

                    // Determine whether this is the fully explicit form,
                    // `self: TYPE`.
                    if self.eat(&token::Colon) {
                        SelfKind::Explicit(try!(self.parse_ty_sum()), self_ident)
                    } else {
                        SelfKind::Value(self_ident)
                    }
                } else {
                    SelfKind::Static
                }
            }
            _ => SelfKind::Static,
        };

        let explicit_self_sp = mk_sp(self_ident_lo, self_ident_hi);

        // shared fall-through for the three cases below. borrowing prevents simply
        // writing this as a closure
        macro_rules! parse_remaining_arguments {
            ($self_id:ident) =>
            {
            // If we parsed a self type, expect a comma before the argument list.
            match self.token {
                token::Comma => {
                    self.bump();
                    let sep = seq_sep_trailing_allowed(token::Comma);
                    let mut fn_inputs = try!(self.parse_seq_to_before_end(
                        &token::CloseDelim(token::Paren),
                        sep,
                        parse_arg_fn
                    ));
                    fn_inputs.insert(0, Arg::new_self(explicit_self_sp, mutbl_self, $self_id));
                    fn_inputs
                }
                token::CloseDelim(token::Paren) => {
                    vec!(Arg::new_self(explicit_self_sp, mutbl_self, $self_id))
                }
                _ => {
                    let token_str = self.this_token_to_string();
                    return Err(self.fatal(&format!("expected `,` or `)`, found `{}`",
                                       token_str)))
                }
            }
            }
        }

        let fn_inputs = match explicit_self {
            SelfKind::Static =>  {
                let sep = seq_sep_trailing_allowed(token::Comma);
                try!(self.parse_seq_to_before_end(&token::CloseDelim(token::Paren),
                                                  sep, parse_arg_fn))
            }
            SelfKind::Value(id) => parse_remaining_arguments!(id),
            SelfKind::Region(_,_,id) => parse_remaining_arguments!(id),
            SelfKind::Explicit(_,id) => parse_remaining_arguments!(id),
        };


        try!(self.expect(&token::CloseDelim(token::Paren)));

        let hi = self.span.hi;

        let ret_ty = try!(self.parse_ret_ty());

        let fn_decl = P(FnDecl {
            inputs: fn_inputs,
            output: ret_ty,
            variadic: false
        });

        Ok((spanned(lo, hi, explicit_self), fn_decl))
    }

    // parse the |arg, arg| header on a lambda
    fn parse_fn_block_decl(&mut self) -> PResult<'a, P<FnDecl>> {
        let inputs_captures = {
            if self.eat(&token::OrOr) {
                Vec::new()
            } else {
                try!(self.expect(&token::BinOp(token::Or)));
                try!(self.parse_obsolete_closure_kind());
                let args = try!(self.parse_seq_to_before_end(
                    &token::BinOp(token::Or),
                    seq_sep_trailing_allowed(token::Comma),
                    |p| p.parse_fn_block_arg()
                ));
                self.bump();
                args
            }
        };
        let output = try!(self.parse_ret_ty());

        Ok(P(FnDecl {
            inputs: inputs_captures,
            output: output,
            variadic: false
        }))
    }

    /// Parse the name and optional generic types of a function header.
    fn parse_fn_header(&mut self) -> PResult<'a, (Ident, ast::Generics)> {
        let id = try!(self.parse_ident());
        let generics = try!(self.parse_generics());
        Ok((id, generics))
    }

    fn mk_item(&mut self, lo: BytePos, hi: BytePos, ident: Ident,
               node: ItemKind, vis: Visibility,
               attrs: Vec<Attribute>) -> P<Item> {
        P(Item {
            ident: ident,
            attrs: attrs,
            id: ast::DUMMY_NODE_ID,
            node: node,
            vis: vis,
            span: mk_sp(lo, hi)
        })
    }

    /// Parse an item-position function declaration.
    fn parse_item_fn(&mut self,
                     unsafety: Unsafety,
                     constness: Constness,
                     abi: abi::Abi)
                     -> PResult<'a, ItemInfo> {
        let (ident, mut generics) = try!(self.parse_fn_header());
        let decl = try!(self.parse_fn_decl(false));
        generics.where_clause = try!(self.parse_where_clause());
        let (inner_attrs, body) = try!(self.parse_inner_attrs_and_block());
        Ok((ident, ItemKind::Fn(decl, unsafety, constness, abi, generics, body), Some(inner_attrs)))
    }

    /// true if we are looking at `const ID`, false for things like `const fn` etc
    pub fn is_const_item(&mut self) -> bool {
        self.token.is_keyword(keywords::Const) &&
            !self.look_ahead(1, |t| t.is_keyword(keywords::Fn)) &&
            !self.look_ahead(1, |t| t.is_keyword(keywords::Unsafe))
    }

    /// parses all the "front matter" for a `fn` declaration, up to
    /// and including the `fn` keyword:
    ///
    /// - `const fn`
    /// - `unsafe fn`
    /// - `const unsafe fn`
    /// - `extern fn`
    /// - etc
    pub fn parse_fn_front_matter(&mut self)
                                 -> PResult<'a, (ast::Constness, ast::Unsafety, abi::Abi)> {
        let is_const_fn = self.eat_keyword(keywords::Const);
        let unsafety = try!(self.parse_unsafety());
        let (constness, unsafety, abi) = if is_const_fn {
            (Constness::Const, unsafety, Abi::Rust)
        } else {
            let abi = if self.eat_keyword(keywords::Extern) {
                try!(self.parse_opt_abi()).unwrap_or(Abi::C)
            } else {
                Abi::Rust
            };
            (Constness::NotConst, unsafety, abi)
        };
        try!(self.expect_keyword(keywords::Fn));
        Ok((constness, unsafety, abi))
    }

    /// Parse an impl item.
    pub fn parse_impl_item(&mut self) -> PResult<'a, ImplItem> {
        maybe_whole!(no_clone_from_p self, NtImplItem);

        let mut attrs = try!(self.parse_outer_attributes());
        let lo = self.span.lo;
        let vis = try!(self.parse_visibility());
        let (name, node) = if self.eat_keyword(keywords::Type) {
            let name = try!(self.parse_ident());
            try!(self.expect(&token::Eq));
            let typ = try!(self.parse_ty_sum());
            try!(self.expect(&token::Semi));
            (name, ast::ImplItemKind::Type(typ))
        } else if self.is_const_item() {
            try!(self.expect_keyword(keywords::Const));
            let name = try!(self.parse_ident());
            try!(self.expect(&token::Colon));
            let typ = try!(self.parse_ty_sum());
            try!(self.expect(&token::Eq));
            let expr = try!(self.parse_expr());
            try!(self.commit_expr_expecting(&expr, token::Semi));
            (name, ast::ImplItemKind::Const(typ, expr))
        } else {
            let (name, inner_attrs, node) = try!(self.parse_impl_method(vis));
            attrs.extend(inner_attrs);
            (name, node)
        };

        Ok(ImplItem {
            id: ast::DUMMY_NODE_ID,
            span: mk_sp(lo, self.last_span.hi),
            ident: name,
            vis: vis,
            attrs: attrs,
            node: node
        })
    }

    fn complain_if_pub_macro(&mut self, visa: Visibility, span: Span) {
        match visa {
            Visibility::Public => {
                let is_macro_rules: bool = match self.token {
                    token::Ident(sid, _) => sid.name == intern("macro_rules"),
                    _ => false,
                };
                if is_macro_rules {
                    self.diagnostic().struct_span_err(span, "can't qualify macro_rules \
                                                             invocation with `pub`")
                                     .fileline_help(span, "did you mean #[macro_export]?")
                                     .emit();
                } else {
                    self.diagnostic().struct_span_err(span, "can't qualify macro \
                                                             invocation with `pub`")
                                     .fileline_help(span, "try adjusting the macro to put `pub` \
                                                           inside the invocation")
                                     .emit();
                }
            }
            Visibility::Inherited => (),
        }
    }

    /// Parse a method or a macro invocation in a trait impl.
    fn parse_impl_method(&mut self, vis: Visibility)
                         -> PResult<'a, (Ident, Vec<ast::Attribute>, ast::ImplItemKind)> {
        // code copied from parse_macro_use_or_failure... abstraction!
        if !self.token.is_any_keyword()
            && self.look_ahead(1, |t| *t == token::Not)
            && (self.look_ahead(2, |t| *t == token::OpenDelim(token::Paren))
                || self.look_ahead(2, |t| *t == token::OpenDelim(token::Brace))) {
            // method macro.

            let last_span = self.last_span;
            self.complain_if_pub_macro(vis, last_span);

            let lo = self.span.lo;
            let pth = try!(self.parse_path(NoTypesAllowed));
            try!(self.expect(&token::Not));

            // eat a matched-delimiter token tree:
            let delim = try!(self.expect_open_delim());
            let tts = try!(self.parse_seq_to_end(&token::CloseDelim(delim),
                                            seq_sep_none(),
                                            |p| p.parse_token_tree()));
            let m_ = Mac_ { path: pth, tts: tts, ctxt: EMPTY_CTXT };
            let m: ast::Mac = codemap::Spanned { node: m_,
                                                span: mk_sp(lo,
                                                            self.last_span.hi) };
            if delim != token::Brace {
                try!(self.expect(&token::Semi))
            }
            Ok((token::special_idents::invalid, vec![], ast::ImplItemKind::Macro(m)))
        } else {
            let (constness, unsafety, abi) = try!(self.parse_fn_front_matter());
            let ident = try!(self.parse_ident());
            let mut generics = try!(self.parse_generics());
            let (explicit_self, decl) = try!(self.parse_fn_decl_with_self(|p| {
                    p.parse_arg()
                }));
            generics.where_clause = try!(self.parse_where_clause());
            let (inner_attrs, body) = try!(self.parse_inner_attrs_and_block());
            Ok((ident, inner_attrs, ast::ImplItemKind::Method(ast::MethodSig {
                generics: generics,
                abi: abi,
                explicit_self: explicit_self,
                unsafety: unsafety,
                constness: constness,
                decl: decl
             }, body)))
        }
    }

    /// Parse trait Foo { ... }
    fn parse_item_trait(&mut self, unsafety: Unsafety) -> PResult<'a, ItemInfo> {

        let ident = try!(self.parse_ident());
        let mut tps = try!(self.parse_generics());

        // Parse supertrait bounds.
        let bounds = try!(self.parse_colon_then_ty_param_bounds(BoundParsingMode::Bare));

        tps.where_clause = try!(self.parse_where_clause());

        let meths = try!(self.parse_trait_items());
        Ok((ident, ItemKind::Trait(unsafety, tps, bounds, meths), None))
    }

    /// Parses items implementations variants
    ///    impl<T> Foo { ... }
    ///    impl<T> ToString for &'static T { ... }
    ///    impl Send for .. {}
    fn parse_item_impl(&mut self, unsafety: ast::Unsafety) -> PResult<'a, ItemInfo> {
        let impl_span = self.span;

        // First, parse type parameters if necessary.
        let mut generics = try!(self.parse_generics());

        // Special case: if the next identifier that follows is '(', don't
        // allow this to be parsed as a trait.
        let could_be_trait = self.token != token::OpenDelim(token::Paren);

        let neg_span = self.span;
        let polarity = if self.eat(&token::Not) {
            ast::ImplPolarity::Negative
        } else {
            ast::ImplPolarity::Positive
        };

        // Parse the trait.
        let mut ty = try!(self.parse_ty_sum());

        // Parse traits, if necessary.
        let opt_trait = if could_be_trait && self.eat_keyword(keywords::For) {
            // New-style trait. Reinterpret the type as a trait.
            match ty.node {
                TyKind::Path(None, ref path) => {
                    Some(TraitRef {
                        path: (*path).clone(),
                        ref_id: ty.id,
                    })
                }
                _ => {
                    self.span_err(ty.span, "not a trait");
                    None
                }
            }
        } else {
            match polarity {
                ast::ImplPolarity::Negative => {
                    // This is a negated type implementation
                    // `impl !MyType {}`, which is not allowed.
                    self.span_err(neg_span, "inherent implementation can't be negated");
                },
                _ => {}
            }
            None
        };

        if opt_trait.is_some() && self.eat(&token::DotDot) {
            if generics.is_parameterized() {
                self.span_err(impl_span, "default trait implementations are not \
                                          allowed to have generics");
            }

            try!(self.expect(&token::OpenDelim(token::Brace)));
            try!(self.expect(&token::CloseDelim(token::Brace)));
            Ok((ast_util::impl_pretty_name(&opt_trait, None),
             ItemKind::DefaultImpl(unsafety, opt_trait.unwrap()), None))
        } else {
            if opt_trait.is_some() {
                ty = try!(self.parse_ty_sum());
            }
            generics.where_clause = try!(self.parse_where_clause());

            try!(self.expect(&token::OpenDelim(token::Brace)));
            let attrs = try!(self.parse_inner_attributes());

            let mut impl_items = vec![];
            while !self.eat(&token::CloseDelim(token::Brace)) {
                impl_items.push(try!(self.parse_impl_item()));
            }

            Ok((ast_util::impl_pretty_name(&opt_trait, Some(&ty)),
             ItemKind::Impl(unsafety, polarity, generics, opt_trait, ty, impl_items),
             Some(attrs)))
        }
    }

    /// Parse a::B<String,i32>
    fn parse_trait_ref(&mut self) -> PResult<'a, TraitRef> {
        Ok(ast::TraitRef {
            path: try!(self.parse_path(LifetimeAndTypesWithoutColons)),
            ref_id: ast::DUMMY_NODE_ID,
        })
    }

    fn parse_late_bound_lifetime_defs(&mut self) -> PResult<'a, Vec<ast::LifetimeDef>> {
        if self.eat_keyword(keywords::For) {
            try!(self.expect(&token::Lt));
            let lifetime_defs = try!(self.parse_lifetime_defs());
            try!(self.expect_gt());
            Ok(lifetime_defs)
        } else {
            Ok(Vec::new())
        }
    }

    /// Parse for<'l> a::B<String,i32>
    fn parse_poly_trait_ref(&mut self) -> PResult<'a, PolyTraitRef> {
        let lo = self.span.lo;
        let lifetime_defs = try!(self.parse_late_bound_lifetime_defs());

        Ok(ast::PolyTraitRef {
            bound_lifetimes: lifetime_defs,
            trait_ref: try!(self.parse_trait_ref()),
            span: mk_sp(lo, self.last_span.hi),
        })
    }

    /// Parse struct Foo { ... }
    fn parse_item_struct(&mut self) -> PResult<'a, ItemInfo> {
        let class_name = try!(self.parse_ident());
        let mut generics = try!(self.parse_generics());

        // There is a special case worth noting here, as reported in issue #17904.
        // If we are parsing a tuple struct it is the case that the where clause
        // should follow the field list. Like so:
        //
        // struct Foo<T>(T) where T: Copy;
        //
        // If we are parsing a normal record-style struct it is the case
        // that the where clause comes before the body, and after the generics.
        // So if we look ahead and see a brace or a where-clause we begin
        // parsing a record style struct.
        //
        // Otherwise if we look ahead and see a paren we parse a tuple-style
        // struct.

        let vdata = if self.token.is_keyword(keywords::Where) {
            generics.where_clause = try!(self.parse_where_clause());
            if self.eat(&token::Semi) {
                // If we see a: `struct Foo<T> where T: Copy;` style decl.
                VariantData::Unit(ast::DUMMY_NODE_ID)
            } else {
                // If we see: `struct Foo<T> where T: Copy { ... }`
                VariantData::Struct(try!(self.parse_record_struct_body(ParsePub::Yes)),
                                    ast::DUMMY_NODE_ID)
            }
        // No `where` so: `struct Foo<T>;`
        } else if self.eat(&token::Semi) {
            VariantData::Unit(ast::DUMMY_NODE_ID)
        // Record-style struct definition
        } else if self.token == token::OpenDelim(token::Brace) {
            VariantData::Struct(try!(self.parse_record_struct_body(ParsePub::Yes)),
                                ast::DUMMY_NODE_ID)
        // Tuple-style struct definition with optional where-clause.
        } else if self.token == token::OpenDelim(token::Paren) {
            let body = VariantData::Tuple(try!(self.parse_tuple_struct_body(ParsePub::Yes)),
                                          ast::DUMMY_NODE_ID);
            generics.where_clause = try!(self.parse_where_clause());
            try!(self.expect(&token::Semi));
            body
        } else {
            let token_str = self.this_token_to_string();
            return Err(self.fatal(&format!("expected `where`, `{{`, `(`, or `;` after struct \
                                            name, found `{}`", token_str)))
        };

        Ok((class_name, ItemKind::Struct(vdata, generics), None))
    }

    pub fn parse_record_struct_body(&mut self,
                                    parse_pub: ParsePub)
                                    -> PResult<'a, Vec<StructField>> {
        let mut fields = Vec::new();
        if self.eat(&token::OpenDelim(token::Brace)) {
            while self.token != token::CloseDelim(token::Brace) {
                fields.push(try!(self.parse_struct_decl_field(parse_pub)));
            }

            self.bump();
        } else {
            let token_str = self.this_token_to_string();
            return Err(self.fatal(&format!("expected `where`, or `{{` after struct \
                                name, found `{}`",
                                token_str)));
        }

        Ok(fields)
    }

    pub fn parse_tuple_struct_body(&mut self,
                                   parse_pub: ParsePub)
                                   -> PResult<'a, Vec<StructField>> {
        // This is the case where we find `struct Foo<T>(T) where T: Copy;`
        // Unit like structs are handled in parse_item_struct function
        let fields = try!(self.parse_unspanned_seq(
            &token::OpenDelim(token::Paren),
            &token::CloseDelim(token::Paren),
            seq_sep_trailing_allowed(token::Comma),
            |p| {
                let attrs = try!(p.parse_outer_attributes());
                let lo = p.span.lo;
                let struct_field_ = ast::StructField_ {
                    kind: UnnamedField (
                        if parse_pub == ParsePub::Yes {
                            try!(p.parse_visibility())
                        } else {
                            Visibility::Inherited
                        }
                    ),
                    id: ast::DUMMY_NODE_ID,
                    ty: try!(p.parse_ty_sum()),
                    attrs: attrs,
                };
                Ok(spanned(lo, p.span.hi, struct_field_))
            }));

        Ok(fields)
    }

    /// Parse a structure field declaration
    pub fn parse_single_struct_field(&mut self,
                                     vis: Visibility,
                                     attrs: Vec<Attribute> )
                                     -> PResult<'a, StructField> {
        let a_var = try!(self.parse_name_and_ty(vis, attrs));
        match self.token {
            token::Comma => {
                self.bump();
            }
            token::CloseDelim(token::Brace) => {}
            _ => {
                let span = self.span;
                let token_str = self.this_token_to_string();
                return Err(self.span_fatal_help(span,
                                     &format!("expected `,`, or `}}`, found `{}`",
                                             token_str),
                                     "struct fields should be separated by commas"))
            }
        }
        Ok(a_var)
    }

    /// Parse an element of a struct definition
    fn parse_struct_decl_field(&mut self, parse_pub: ParsePub) -> PResult<'a, StructField> {

        let attrs = try!(self.parse_outer_attributes());

        if self.eat_keyword(keywords::Pub) {
            if parse_pub == ParsePub::No {
                let span = self.last_span;
                self.span_err(span, "`pub` is not allowed here");
            }
            return self.parse_single_struct_field(Visibility::Public, attrs);
        }

        return self.parse_single_struct_field(Visibility::Inherited, attrs);
    }

    /// Parse visibility: PUB or nothing
    fn parse_visibility(&mut self) -> PResult<'a, Visibility> {
        if self.eat_keyword(keywords::Pub) { Ok(Visibility::Public) }
        else { Ok(Visibility::Inherited) }
    }

    /// Given a termination token, parse all of the items in a module
    fn parse_mod_items(&mut self, term: &token::Token, inner_lo: BytePos) -> PResult<'a, Mod> {
        let mut items = vec![];
        while let Some(item) = try!(self.parse_item()) {
            items.push(item);
        }

        if !self.eat(term) {
            let token_str = self.this_token_to_string();
            return Err(self.fatal(&format!("expected item, found `{}`", token_str)));
        }

        let hi = if self.span == codemap::DUMMY_SP {
            inner_lo
        } else {
            self.last_span.hi
        };

        Ok(ast::Mod {
            inner: mk_sp(inner_lo, hi),
            items: items
        })
    }

    fn parse_item_const(&mut self, m: Option<Mutability>) -> PResult<'a, ItemInfo> {
        let id = try!(self.parse_ident());
        try!(self.expect(&token::Colon));
        let ty = try!(self.parse_ty_sum());
        try!(self.expect(&token::Eq));
        let e = try!(self.parse_expr());
        try!(self.commit_expr_expecting(&e, token::Semi));
        let item = match m {
            Some(m) => ItemKind::Static(ty, m, e),
            None => ItemKind::Const(ty, e),
        };
        Ok((id, item, None))
    }

    /// Parse a `mod <foo> { ... }` or `mod <foo>;` item
    fn parse_item_mod(&mut self, outer_attrs: &[Attribute]) -> PResult<'a, ItemInfo> {
        let id_span = self.span;
        let id = try!(self.parse_ident());
        if self.check(&token::Semi) {
            self.bump();
            // This mod is in an external file. Let's go get it!
            let (m, attrs) = try!(self.eval_src_mod(id, outer_attrs, id_span));
            Ok((id, m, Some(attrs)))
        } else {
            self.push_mod_path(id, outer_attrs);
            try!(self.expect(&token::OpenDelim(token::Brace)));
            let mod_inner_lo = self.span.lo;
            let old_owns_directory = self.owns_directory;
            self.owns_directory = true;
            let attrs = try!(self.parse_inner_attributes());
            let m = try!(self.parse_mod_items(&token::CloseDelim(token::Brace), mod_inner_lo));
            self.owns_directory = old_owns_directory;
            self.pop_mod_path();
            Ok((id, ItemKind::Mod(m), Some(attrs)))
        }
    }

    fn push_mod_path(&mut self, id: Ident, attrs: &[Attribute]) {
        let default_path = self.id_to_interned_str(id);
        let file_path = match ::attr::first_attr_value_str_by_name(attrs, "path") {
            Some(d) => d,
            None => default_path,
        };
        self.mod_path_stack.push(file_path)
    }

    fn pop_mod_path(&mut self) {
        self.mod_path_stack.pop().unwrap();
    }

    pub fn submod_path_from_attr(attrs: &[ast::Attribute], dir_path: &Path) -> Option<PathBuf> {
        ::attr::first_attr_value_str_by_name(attrs, "path").map(|d| dir_path.join(&*d))
    }

    /// Returns either a path to a module, or .
    pub fn default_submod_path(id: ast::Ident, dir_path: &Path, codemap: &CodeMap) -> ModulePath
    {
        let mod_name = id.to_string();
        let default_path_str = format!("{}.rs", mod_name);
        let secondary_path_str = format!("{}/mod.rs", mod_name);
        let default_path = dir_path.join(&default_path_str);
        let secondary_path = dir_path.join(&secondary_path_str);
        let default_exists = codemap.file_exists(&default_path);
        let secondary_exists = codemap.file_exists(&secondary_path);

        let result = match (default_exists, secondary_exists) {
            (true, false) => Ok(ModulePathSuccess { path: default_path, owns_directory: false }),
            (false, true) => Ok(ModulePathSuccess { path: secondary_path, owns_directory: true }),
            (false, false) => Err(ModulePathError {
                err_msg: format!("file not found for module `{}`", mod_name),
                help_msg: format!("name the file either {} or {} inside the directory {:?}",
                                  default_path_str,
                                  secondary_path_str,
                                  dir_path.display()),
            }),
            (true, true) => Err(ModulePathError {
                err_msg: format!("file for module `{}` found at both {} and {}",
                                 mod_name,
                                 default_path_str,
                                 secondary_path_str),
                help_msg: "delete or rename one of them to remove the ambiguity".to_owned(),
            }),
        };

        ModulePath {
            name: mod_name,
            path_exists: default_exists || secondary_exists,
            result: result,
        }
    }

    fn submod_path(&mut self,
                   id: ast::Ident,
                   outer_attrs: &[ast::Attribute],
                   id_sp: Span) -> PResult<'a, ModulePathSuccess> {
        let mut prefix = PathBuf::from(&self.sess.codemap().span_to_filename(self.span));
        prefix.pop();
        let mut dir_path = prefix;
        for part in &self.mod_path_stack {
            dir_path.push(&**part);
        }

        if let Some(p) = Parser::submod_path_from_attr(outer_attrs, &dir_path) {
            return Ok(ModulePathSuccess { path: p, owns_directory: true });
        }

        let paths = Parser::default_submod_path(id, &dir_path, self.sess.codemap());

        if !self.owns_directory {
            let mut err = self.diagnostic().struct_span_err(id_sp,
                "cannot declare a new module at this location");
            let this_module = match self.mod_path_stack.last() {
                Some(name) => name.to_string(),
                None => self.root_module_name.as_ref().unwrap().clone(),
            };
            err.span_note(id_sp,
                          &format!("maybe move this module `{0}` to its own directory \
                                     via `{0}/mod.rs`",
                                    this_module));
            if paths.path_exists {
                err.span_note(id_sp,
                              &format!("... or maybe `use` the module `{}` instead \
                                        of possibly redeclaring it",
                                       paths.name));
            }
            return Err(err);
        }

        match paths.result {
            Ok(succ) => Ok(succ),
            Err(err) => Err(self.span_fatal_help(id_sp, &err.err_msg, &err.help_msg)),
        }
    }

    /// Read a module from a source file.
    fn eval_src_mod(&mut self,
                    id: ast::Ident,
                    outer_attrs: &[ast::Attribute],
                    id_sp: Span)
                    -> PResult<'a, (ast::ItemKind, Vec<ast::Attribute> )> {
        let ModulePathSuccess { path, owns_directory } = try!(self.submod_path(id,
                                                                               outer_attrs,
                                                                               id_sp));

        self.eval_src_mod_from_path(path,
                                    owns_directory,
                                    id.to_string(),
                                    id_sp)
    }

    fn eval_src_mod_from_path(&mut self,
                              path: PathBuf,
                              owns_directory: bool,
                              name: String,
                              id_sp: Span) -> PResult<'a, (ast::ItemKind, Vec<ast::Attribute> )> {
        let mut included_mod_stack = self.sess.included_mod_stack.borrow_mut();
        match included_mod_stack.iter().position(|p| *p == path) {
            Some(i) => {
                let mut err = String::from("circular modules: ");
                let len = included_mod_stack.len();
                for p in &included_mod_stack[i.. len] {
                    err.push_str(&p.to_string_lossy());
                    err.push_str(" -> ");
                }
                err.push_str(&path.to_string_lossy());
                return Err(self.span_fatal(id_sp, &err[..]));
            }
            None => ()
        }
        included_mod_stack.push(path.clone());
        drop(included_mod_stack);

        let mut p0 = new_sub_parser_from_file(self.sess,
                                              self.cfg.clone(),
                                              &path,
                                              owns_directory,
                                              Some(name),
                                              id_sp);
        let mod_inner_lo = p0.span.lo;
        let mod_attrs = try!(p0.parse_inner_attributes());
        let m0 = try!(p0.parse_mod_items(&token::Eof, mod_inner_lo));
        self.sess.included_mod_stack.borrow_mut().pop();
        Ok((ast::ItemKind::Mod(m0), mod_attrs))
    }

    /// Parse a function declaration from a foreign module
    fn parse_item_foreign_fn(&mut self, vis: ast::Visibility, lo: BytePos,
                             attrs: Vec<Attribute>) -> PResult<'a, ForeignItem> {
        try!(self.expect_keyword(keywords::Fn));

        let (ident, mut generics) = try!(self.parse_fn_header());
        let decl = try!(self.parse_fn_decl(true));
        generics.where_clause = try!(self.parse_where_clause());
        let hi = self.span.hi;
        try!(self.expect(&token::Semi));
        Ok(ast::ForeignItem {
            ident: ident,
            attrs: attrs,
            node: ForeignItemKind::Fn(decl, generics),
            id: ast::DUMMY_NODE_ID,
            span: mk_sp(lo, hi),
            vis: vis
        })
    }

    /// Parse a static item from a foreign module
    fn parse_item_foreign_static(&mut self, vis: ast::Visibility, lo: BytePos,
                                 attrs: Vec<Attribute>) -> PResult<'a, ForeignItem> {
        try!(self.expect_keyword(keywords::Static));
        let mutbl = self.eat_keyword(keywords::Mut);

        let ident = try!(self.parse_ident());
        try!(self.expect(&token::Colon));
        let ty = try!(self.parse_ty_sum());
        let hi = self.span.hi;
        try!(self.expect(&token::Semi));
        Ok(ForeignItem {
            ident: ident,
            attrs: attrs,
            node: ForeignItemKind::Static(ty, mutbl),
            id: ast::DUMMY_NODE_ID,
            span: mk_sp(lo, hi),
            vis: vis
        })
    }

    /// Parse extern crate links
    ///
    /// # Examples
    ///
    /// extern crate foo;
    /// extern crate bar as foo;
    fn parse_item_extern_crate(&mut self,
                               lo: BytePos,
                               visibility: Visibility,
                               attrs: Vec<Attribute>)
                                -> PResult<'a, P<Item>> {

        let crate_name = try!(self.parse_ident());
        let (maybe_path, ident) = if let Some(ident) = try!(self.parse_rename()) {
            (Some(crate_name.name), ident)
        } else {
            (None, crate_name)
        };
        try!(self.expect(&token::Semi));

        let last_span = self.last_span;

        if visibility == ast::Visibility::Public {
            self.span_warn(mk_sp(lo, last_span.hi),
                           "`pub extern crate` does not work as expected and should not be used. \
                            Likely to become an error. Prefer `extern crate` and `pub use`.");
        }

        Ok(self.mk_item(lo,
                        last_span.hi,
                        ident,
                        ItemKind::ExternCrate(maybe_path),
                        visibility,
                        attrs))
    }

    /// Parse `extern` for foreign ABIs
    /// modules.
    ///
    /// `extern` is expected to have been
    /// consumed before calling this method
    ///
    /// # Examples:
    ///
    /// extern "C" {}
    /// extern {}
    fn parse_item_foreign_mod(&mut self,
                              lo: BytePos,
                              opt_abi: Option<abi::Abi>,
                              visibility: Visibility,
                              mut attrs: Vec<Attribute>)
                              -> PResult<'a, P<Item>> {
        try!(self.expect(&token::OpenDelim(token::Brace)));

        let abi = opt_abi.unwrap_or(Abi::C);

        attrs.extend(try!(self.parse_inner_attributes()));

        let mut foreign_items = vec![];
        while let Some(item) = try!(self.parse_foreign_item()) {
            foreign_items.push(item);
        }
        try!(self.expect(&token::CloseDelim(token::Brace)));

        let last_span = self.last_span;
        let m = ast::ForeignMod {
            abi: abi,
            items: foreign_items
        };
        Ok(self.mk_item(lo,
                     last_span.hi,
                     special_idents::invalid,
                     ItemKind::ForeignMod(m),
                     visibility,
                     attrs))
    }

    /// Parse type Foo = Bar;
    fn parse_item_type(&mut self) -> PResult<'a, ItemInfo> {
        let ident = try!(self.parse_ident());
        let mut tps = try!(self.parse_generics());
        tps.where_clause = try!(self.parse_where_clause());
        try!(self.expect(&token::Eq));
        let ty = try!(self.parse_ty_sum());
        try!(self.expect(&token::Semi));
        Ok((ident, ItemKind::Ty(ty, tps), None))
    }

    /// Parse the part of an "enum" decl following the '{'
    fn parse_enum_def(&mut self, _generics: &ast::Generics) -> PResult<'a, EnumDef> {
        let mut variants = Vec::new();
        let mut all_nullary = true;
        let mut any_disr = None;
        while self.token != token::CloseDelim(token::Brace) {
            let variant_attrs = try!(self.parse_outer_attributes());
            let vlo = self.span.lo;

            let struct_def;
            let mut disr_expr = None;
            let ident = try!(self.parse_ident());
            if self.check(&token::OpenDelim(token::Brace)) {
                // Parse a struct variant.
                all_nullary = false;
                struct_def = VariantData::Struct(try!(self.parse_record_struct_body(ParsePub::No)),
                                                 ast::DUMMY_NODE_ID);
            } else if self.check(&token::OpenDelim(token::Paren)) {
                all_nullary = false;
                struct_def = VariantData::Tuple(try!(self.parse_tuple_struct_body(ParsePub::No)),
                                                ast::DUMMY_NODE_ID);
            } else if self.eat(&token::Eq) {
                disr_expr = Some(try!(self.parse_expr()));
                any_disr = disr_expr.as_ref().map(|expr| expr.span);
                struct_def = VariantData::Unit(ast::DUMMY_NODE_ID);
            } else {
                struct_def = VariantData::Unit(ast::DUMMY_NODE_ID);
            }

            let vr = ast::Variant_ {
                name: ident,
                attrs: variant_attrs,
                data: struct_def,
                disr_expr: disr_expr,
            };
            variants.push(spanned(vlo, self.last_span.hi, vr));

            if !self.eat(&token::Comma) { break; }
        }
        try!(self.expect(&token::CloseDelim(token::Brace)));
        match any_disr {
            Some(disr_span) if !all_nullary =>
                self.span_err(disr_span,
                    "discriminator values can only be used with a c-like enum"),
            _ => ()
        }

        Ok(ast::EnumDef { variants: variants })
    }

    /// Parse an "enum" declaration
    fn parse_item_enum(&mut self) -> PResult<'a, ItemInfo> {
        let id = try!(self.parse_ident());
        let mut generics = try!(self.parse_generics());
        generics.where_clause = try!(self.parse_where_clause());
        try!(self.expect(&token::OpenDelim(token::Brace)));

        let enum_definition = try!(self.parse_enum_def(&generics));
        Ok((id, ItemKind::Enum(enum_definition, generics), None))
    }

    /// Parses a string as an ABI spec on an extern type or module. Consumes
    /// the `extern` keyword, if one is found.
    fn parse_opt_abi(&mut self) -> PResult<'a, Option<abi::Abi>> {
        match self.token {
            token::Literal(token::Str_(s), suf) | token::Literal(token::StrRaw(s, _), suf) => {
                let sp = self.span;
                self.expect_no_suffix(sp, "ABI spec", suf);
                self.bump();
                match abi::lookup(&s.as_str()) {
                    Some(abi) => Ok(Some(abi)),
                    None => {
                        let last_span = self.last_span;
                        self.span_err(
                            last_span,
                            &format!("invalid ABI: expected one of [{}], \
                                     found `{}`",
                                    abi::all_names().join(", "),
                                    s));
                        Ok(None)
                    }
                }
            }

            _ => Ok(None),
        }
    }

    /// Parse one of the items allowed by the flags.
    /// NB: this function no longer parses the items inside an
    /// extern crate.
    fn parse_item_(&mut self, attrs: Vec<Attribute>,
                   macros_allowed: bool, attributes_allowed: bool) -> PResult<'a, Option<P<Item>>> {
        let nt_item = match self.token {
            token::Interpolated(token::NtItem(ref item)) => {
                Some((**item).clone())
            }
            _ => None
        };
        match nt_item {
            Some(mut item) => {
                self.bump();
                let mut attrs = attrs;
                mem::swap(&mut item.attrs, &mut attrs);
                item.attrs.extend(attrs);
                return Ok(Some(P(item)));
            }
            None => {}
        }

        let lo = self.span.lo;

        let visibility = try!(self.parse_visibility());

        if self.eat_keyword(keywords::Use) {
            // USE ITEM
            let item_ = ItemKind::Use(try!(self.parse_view_path()));
            try!(self.expect(&token::Semi));

            let last_span = self.last_span;
            let item = self.mk_item(lo,
                                    last_span.hi,
                                    token::special_idents::invalid,
                                    item_,
                                    visibility,
                                    attrs);
            return Ok(Some(item));
        }

        if self.eat_keyword(keywords::Extern) {
            if self.eat_keyword(keywords::Crate) {
                return Ok(Some(try!(self.parse_item_extern_crate(lo, visibility, attrs))));
            }

            let opt_abi = try!(self.parse_opt_abi());

            if self.eat_keyword(keywords::Fn) {
                // EXTERN FUNCTION ITEM
                let abi = opt_abi.unwrap_or(Abi::C);
                let (ident, item_, extra_attrs) =
                    try!(self.parse_item_fn(Unsafety::Normal, Constness::NotConst, abi));
                let last_span = self.last_span;
                let item = self.mk_item(lo,
                                        last_span.hi,
                                        ident,
                                        item_,
                                        visibility,
                                        maybe_append(attrs, extra_attrs));
                return Ok(Some(item));
            } else if self.check(&token::OpenDelim(token::Brace)) {
                return Ok(Some(try!(self.parse_item_foreign_mod(lo, opt_abi, visibility, attrs))));
            }

            try!(self.unexpected());
        }

        if self.eat_keyword(keywords::Static) {
            // STATIC ITEM
            let m = if self.eat_keyword(keywords::Mut) {
                Mutability::Mutable
            } else {
                Mutability::Immutable
            };
            let (ident, item_, extra_attrs) = try!(self.parse_item_const(Some(m)));
            let last_span = self.last_span;
            let item = self.mk_item(lo,
                                    last_span.hi,
                                    ident,
                                    item_,
                                    visibility,
                                    maybe_append(attrs, extra_attrs));
            return Ok(Some(item));
        }
        if self.eat_keyword(keywords::Const) {
            if self.check_keyword(keywords::Fn)
                || (self.check_keyword(keywords::Unsafe)
                    && self.look_ahead(1, |t| t.is_keyword(keywords::Fn))) {
                // CONST FUNCTION ITEM
                let unsafety = if self.eat_keyword(keywords::Unsafe) {
                    Unsafety::Unsafe
                } else {
                    Unsafety::Normal
                };
                self.bump();
                let (ident, item_, extra_attrs) =
                    try!(self.parse_item_fn(unsafety, Constness::Const, Abi::Rust));
                let last_span = self.last_span;
                let item = self.mk_item(lo,
                                        last_span.hi,
                                        ident,
                                        item_,
                                        visibility,
                                        maybe_append(attrs, extra_attrs));
                return Ok(Some(item));
            }

            // CONST ITEM
            if self.eat_keyword(keywords::Mut) {
                let last_span = self.last_span;
                self.diagnostic().struct_span_err(last_span, "const globals cannot be mutable")
                                 .fileline_help(last_span, "did you mean to declare a static?")
                                 .emit();
            }
            let (ident, item_, extra_attrs) = try!(self.parse_item_const(None));
            let last_span = self.last_span;
            let item = self.mk_item(lo,
                                    last_span.hi,
                                    ident,
                                    item_,
                                    visibility,
                                    maybe_append(attrs, extra_attrs));
            return Ok(Some(item));
        }
        if self.check_keyword(keywords::Unsafe) &&
            self.look_ahead(1, |t| t.is_keyword(keywords::Trait))
        {
            // UNSAFE TRAIT ITEM
            try!(self.expect_keyword(keywords::Unsafe));
            try!(self.expect_keyword(keywords::Trait));
            let (ident, item_, extra_attrs) =
                try!(self.parse_item_trait(ast::Unsafety::Unsafe));
            let last_span = self.last_span;
            let item = self.mk_item(lo,
                                    last_span.hi,
                                    ident,
                                    item_,
                                    visibility,
                                    maybe_append(attrs, extra_attrs));
            return Ok(Some(item));
        }
        if self.check_keyword(keywords::Unsafe) &&
            self.look_ahead(1, |t| t.is_keyword(keywords::Impl))
        {
            // IMPL ITEM
            try!(self.expect_keyword(keywords::Unsafe));
            try!(self.expect_keyword(keywords::Impl));
            let (ident, item_, extra_attrs) = try!(self.parse_item_impl(ast::Unsafety::Unsafe));
            let last_span = self.last_span;
            let item = self.mk_item(lo,
                                    last_span.hi,
                                    ident,
                                    item_,
                                    visibility,
                                    maybe_append(attrs, extra_attrs));
            return Ok(Some(item));
        }
        if self.check_keyword(keywords::Fn) {
            // FUNCTION ITEM
            self.bump();
            let (ident, item_, extra_attrs) =
                try!(self.parse_item_fn(Unsafety::Normal, Constness::NotConst, Abi::Rust));
            let last_span = self.last_span;
            let item = self.mk_item(lo,
                                    last_span.hi,
                                    ident,
                                    item_,
                                    visibility,
                                    maybe_append(attrs, extra_attrs));
            return Ok(Some(item));
        }
        if self.check_keyword(keywords::Unsafe)
            && self.look_ahead(1, |t| *t != token::OpenDelim(token::Brace)) {
            // UNSAFE FUNCTION ITEM
            self.bump();
            let abi = if self.eat_keyword(keywords::Extern) {
                try!(self.parse_opt_abi()).unwrap_or(Abi::C)
            } else {
                Abi::Rust
            };
            try!(self.expect_keyword(keywords::Fn));
            let (ident, item_, extra_attrs) =
                try!(self.parse_item_fn(Unsafety::Unsafe, Constness::NotConst, abi));
            let last_span = self.last_span;
            let item = self.mk_item(lo,
                                    last_span.hi,
                                    ident,
                                    item_,
                                    visibility,
                                    maybe_append(attrs, extra_attrs));
            return Ok(Some(item));
        }
        if self.eat_keyword(keywords::Mod) {
            // MODULE ITEM
            let (ident, item_, extra_attrs) =
                try!(self.parse_item_mod(&attrs[..]));
            let last_span = self.last_span;
            let item = self.mk_item(lo,
                                    last_span.hi,
                                    ident,
                                    item_,
                                    visibility,
                                    maybe_append(attrs, extra_attrs));
            return Ok(Some(item));
        }
        if self.eat_keyword(keywords::Type) {
            // TYPE ITEM
            let (ident, item_, extra_attrs) = try!(self.parse_item_type());
            let last_span = self.last_span;
            let item = self.mk_item(lo,
                                    last_span.hi,
                                    ident,
                                    item_,
                                    visibility,
                                    maybe_append(attrs, extra_attrs));
            return Ok(Some(item));
        }
        if self.eat_keyword(keywords::Enum) {
            // ENUM ITEM
            let (ident, item_, extra_attrs) = try!(self.parse_item_enum());
            let last_span = self.last_span;
            let item = self.mk_item(lo,
                                    last_span.hi,
                                    ident,
                                    item_,
                                    visibility,
                                    maybe_append(attrs, extra_attrs));
            return Ok(Some(item));
        }
        if self.eat_keyword(keywords::Trait) {
            // TRAIT ITEM
            let (ident, item_, extra_attrs) =
                try!(self.parse_item_trait(ast::Unsafety::Normal));
            let last_span = self.last_span;
            let item = self.mk_item(lo,
                                    last_span.hi,
                                    ident,
                                    item_,
                                    visibility,
                                    maybe_append(attrs, extra_attrs));
            return Ok(Some(item));
        }
        if self.eat_keyword(keywords::Impl) {
            // IMPL ITEM
            let (ident, item_, extra_attrs) = try!(self.parse_item_impl(ast::Unsafety::Normal));
            let last_span = self.last_span;
            let item = self.mk_item(lo,
                                    last_span.hi,
                                    ident,
                                    item_,
                                    visibility,
                                    maybe_append(attrs, extra_attrs));
            return Ok(Some(item));
        }
        if self.eat_keyword(keywords::Struct) {
            // STRUCT ITEM
            let (ident, item_, extra_attrs) = try!(self.parse_item_struct());
            let last_span = self.last_span;
            let item = self.mk_item(lo,
                                    last_span.hi,
                                    ident,
                                    item_,
                                    visibility,
                                    maybe_append(attrs, extra_attrs));
            return Ok(Some(item));
        }
        self.parse_macro_use_or_failure(attrs,macros_allowed,attributes_allowed,lo,visibility)
    }

    /// Parse a foreign item.
    fn parse_foreign_item(&mut self) -> PResult<'a, Option<ForeignItem>> {
        let attrs = try!(self.parse_outer_attributes());
        let lo = self.span.lo;
        let visibility = try!(self.parse_visibility());

        if self.check_keyword(keywords::Static) {
            // FOREIGN STATIC ITEM
            return Ok(Some(try!(self.parse_item_foreign_static(visibility, lo, attrs))));
        }
        if self.check_keyword(keywords::Fn) || self.check_keyword(keywords::Unsafe) {
            // FOREIGN FUNCTION ITEM
            return Ok(Some(try!(self.parse_item_foreign_fn(visibility, lo, attrs))));
        }

        // FIXME #5668: this will occur for a macro invocation:
        match try!(self.parse_macro_use_or_failure(attrs, true, false, lo, visibility)) {
            Some(item) => {
                return Err(self.span_fatal(item.span, "macros cannot expand to foreign items"));
            }
            None => Ok(None)
        }
    }

    /// This is the fall-through for parsing items.
    fn parse_macro_use_or_failure(
        &mut self,
        attrs: Vec<Attribute> ,
        macros_allowed: bool,
        attributes_allowed: bool,
        lo: BytePos,
        visibility: Visibility
    ) -> PResult<'a, Option<P<Item>>> {
        if macros_allowed && !self.token.is_any_keyword()
                && self.look_ahead(1, |t| *t == token::Not)
                && (self.look_ahead(2, |t| t.is_plain_ident())
                    || self.look_ahead(2, |t| *t == token::OpenDelim(token::Paren))
                    || self.look_ahead(2, |t| *t == token::OpenDelim(token::Brace))) {
            // MACRO INVOCATION ITEM

            let last_span = self.last_span;
            self.complain_if_pub_macro(visibility, last_span);

            let mac_lo = self.span.lo;

            // item macro.
            let pth = try!(self.parse_path(NoTypesAllowed));
            try!(self.expect(&token::Not));

            // a 'special' identifier (like what `macro_rules!` uses)
            // is optional. We should eventually unify invoc syntax
            // and remove this.
            let id = if self.token.is_plain_ident() {
                try!(self.parse_ident())
            } else {
                token::special_idents::invalid // no special identifier
            };
            // eat a matched-delimiter token tree:
            let delim = try!(self.expect_open_delim());
            let tts = try!(self.parse_seq_to_end(&token::CloseDelim(delim),
                                            seq_sep_none(),
                                            |p| p.parse_token_tree()));
            // single-variant-enum... :
            let m = Mac_ { path: pth, tts: tts, ctxt: EMPTY_CTXT };
            let m: ast::Mac = codemap::Spanned { node: m,
                                             span: mk_sp(mac_lo,
                                                         self.last_span.hi) };

            if delim != token::Brace {
                if !self.eat(&token::Semi) {
                    let last_span = self.last_span;
                    self.span_err(last_span,
                                  "macros that expand to items must either \
                                   be surrounded with braces or followed by \
                                   a semicolon");
                }
            }

            let item_ = ItemKind::Mac(m);
            let last_span = self.last_span;
            let item = self.mk_item(lo,
                                    last_span.hi,
                                    id,
                                    item_,
                                    visibility,
                                    attrs);
            return Ok(Some(item));
        }

        // FAILURE TO PARSE ITEM
        match visibility {
            Visibility::Inherited => {}
            Visibility::Public => {
                let last_span = self.last_span;
                return Err(self.span_fatal(last_span, "unmatched visibility `pub`"));
            }
        }

        if !attributes_allowed && !attrs.is_empty() {
            self.expected_item_err(&attrs);
        }
        Ok(None)
    }

    pub fn parse_item(&mut self) -> PResult<'a, Option<P<Item>>> {
        let attrs = try!(self.parse_outer_attributes());
        self.parse_item_(attrs, true, false)
    }


    /// Matches view_path : MOD? non_global_path as IDENT
    /// | MOD? non_global_path MOD_SEP LBRACE RBRACE
    /// | MOD? non_global_path MOD_SEP LBRACE ident_seq RBRACE
    /// | MOD? non_global_path MOD_SEP STAR
    /// | MOD? non_global_path
    fn parse_view_path(&mut self) -> PResult<'a, P<ViewPath>> {
        let lo = self.span.lo;

        // Allow a leading :: because the paths are absolute either way.
        // This occurs with "use $crate::..." in macros.
        self.eat(&token::ModSep);

        if self.check(&token::OpenDelim(token::Brace)) {
            // use {foo,bar}
            let idents = try!(self.parse_unspanned_seq(
                &token::OpenDelim(token::Brace),
                &token::CloseDelim(token::Brace),
                seq_sep_trailing_allowed(token::Comma),
                |p| p.parse_path_list_item()));
            let path = ast::Path {
                span: mk_sp(lo, self.span.hi),
                global: false,
                segments: Vec::new()
            };
            return Ok(P(spanned(lo, self.span.hi, ViewPathList(path, idents))));
        }

        let first_ident = try!(self.parse_ident());
        let mut path = vec!(first_ident);
        if let token::ModSep = self.token {
            // foo::bar or foo::{a,b,c} or foo::*
            while self.check(&token::ModSep) {
                self.bump();

                match self.token {
                  token::Ident(..) => {
                    let ident = try!(self.parse_ident());
                    path.push(ident);
                  }

                  // foo::bar::{a,b,c}
                  token::OpenDelim(token::Brace) => {
                    let idents = try!(self.parse_unspanned_seq(
                        &token::OpenDelim(token::Brace),
                        &token::CloseDelim(token::Brace),
                        seq_sep_trailing_allowed(token::Comma),
                        |p| p.parse_path_list_item()
                    ));
                    let path = ast::Path {
                        span: mk_sp(lo, self.span.hi),
                        global: false,
                        segments: path.into_iter().map(|identifier| {
                            ast::PathSegment {
                                identifier: identifier,
                                parameters: ast::PathParameters::none(),
                            }
                        }).collect()
                    };
                    return Ok(P(spanned(lo, self.span.hi, ViewPathList(path, idents))));
                  }

                  // foo::bar::*
                  token::BinOp(token::Star) => {
                    self.bump();
                    let path = ast::Path {
                        span: mk_sp(lo, self.span.hi),
                        global: false,
                        segments: path.into_iter().map(|identifier| {
                            ast::PathSegment {
                                identifier: identifier,
                                parameters: ast::PathParameters::none(),
                            }
                        }).collect()
                    };
                    return Ok(P(spanned(lo, self.span.hi, ViewPathGlob(path))));
                  }

                  // fall-through for case foo::bar::;
                  token::Semi => {
                    self.span_err(self.span, "expected identifier or `{` or `*`, found `;`");
                  }

                  _ => break
                }
            }
        }
        let mut rename_to = path[path.len() - 1];
        let path = ast::Path {
            span: mk_sp(lo, self.last_span.hi),
            global: false,
            segments: path.into_iter().map(|identifier| {
                ast::PathSegment {
                    identifier: identifier,
                    parameters: ast::PathParameters::none(),
                }
            }).collect()
        };
        rename_to = try!(self.parse_rename()).unwrap_or(rename_to);
        Ok(P(spanned(lo, self.last_span.hi, ViewPathSimple(rename_to, path))))
    }

    fn parse_rename(&mut self) -> PResult<'a, Option<Ident>> {
        if self.eat_keyword(keywords::As) {
            self.parse_ident().map(Some)
        } else {
            Ok(None)
        }
    }

    /// Parses a source module as a crate. This is the main
    /// entry point for the parser.
    pub fn parse_crate_mod(&mut self) -> PResult<'a, Crate> {
        let lo = self.span.lo;
        Ok(ast::Crate {
            attrs: try!(self.parse_inner_attributes()),
            module: try!(self.parse_mod_items(&token::Eof, lo)),
            config: self.cfg.clone(),
            span: mk_sp(lo, self.span.lo),
            exported_macros: Vec::new(),
        })
    }

    pub fn parse_optional_str(&mut self)
                              -> Option<(InternedString,
                                         ast::StrStyle,
                                         Option<ast::Name>)> {
        let ret = match self.token {
            token::Literal(token::Str_(s), suf) => {
                let s = self.id_to_interned_str(ast::Ident::with_empty_ctxt(s));
                (s, ast::StrStyle::Cooked, suf)
            }
            token::Literal(token::StrRaw(s, n), suf) => {
                let s = self.id_to_interned_str(ast::Ident::with_empty_ctxt(s));
                (s, ast::StrStyle::Raw(n), suf)
            }
            _ => return None
        };
        self.bump();
        Some(ret)
    }

    pub fn parse_str(&mut self) -> PResult<'a, (InternedString, StrStyle)> {
        match self.parse_optional_str() {
            Some((s, style, suf)) => {
                let sp = self.last_span;
                self.expect_no_suffix(sp, "string literal", suf);
                Ok((s, style))
            }
            _ =>  Err(self.fatal("expected string literal"))
        }
    }
}<|MERGE_RESOLUTION|>--- conflicted
+++ resolved
@@ -3151,13 +3151,8 @@
         let match_span = self.last_span;
         let lo = self.last_span.lo;
         let discriminant = try!(self.parse_expr_res(
-<<<<<<< HEAD
             RESTRICTION_NO_STRUCT_LITERAL, None));
-        if let Err(mut e) = self.commit_expr_expecting(&*discriminant,
-=======
-            Restrictions::RESTRICTION_NO_STRUCT_LITERAL, None));
         if let Err(mut e) = self.commit_expr_expecting(&discriminant,
->>>>>>> 32812051
                                                        token::OpenDelim(token::Brace)) {
             if self.token == token::Token::Semi {
                 e.span_note(match_span, "did you mean to remove this `match` keyword?");
