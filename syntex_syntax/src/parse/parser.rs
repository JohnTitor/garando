// Copyright 2012-2014 The Rust Project Developers. See the COPYRIGHT
// file at the top-level directory of this distribution and at
// http://rust-lang.org/COPYRIGHT.
//
// Licensed under the Apache License, Version 2.0 <LICENSE-APACHE or
// http://www.apache.org/licenses/LICENSE-2.0> or the MIT license
// <LICENSE-MIT or http://opensource.org/licenses/MIT>, at your
// option. This file may not be copied, modified, or distributed
// except according to those terms.

use abi::{self, Abi};
use ast::BareFnTy;
use ast::{RegionTyParamBound, TraitTyParamBound, TraitBoundModifier};
use ast::Unsafety;
use ast::{Mod, Arg, Arm, Attribute, BindingMode, TraitItemKind};
use ast::Block;
use ast::{BlockCheckMode, CaptureBy};
use ast::{Constness, Crate};
use ast::Defaultness;
use ast::EnumDef;
use ast::{Expr, ExprKind, RangeLimits};
use ast::{Field, FnDecl};
use ast::{ForeignItem, ForeignItemKind, FunctionRetTy};
use ast::{Ident, ImplItem, Item, ItemKind};
use ast::{Lit, LitKind, UintTy};
use ast::Local;
use ast::MacStmtStyle;
use ast::Mac_;
use ast::{MutTy, Mutability};
use ast::{Pat, PatKind};
use ast::{PolyTraitRef, QSelf};
use ast::{Stmt, StmtKind};
use ast::{VariantData, StructField};
use ast::StrStyle;
use ast::SelfKind;
use ast::{TraitItem, TraitRef};
use ast::{Ty, TyKind, TypeBinding, TyParam, TyParamBounds};
use ast::{ViewPath, ViewPathGlob, ViewPathList, ViewPathSimple};
use ast::{Visibility, WhereClause};
use ast::{BinOpKind, UnOp};
use ast;
use codemap::{self, CodeMap, Spanned, spanned, respan};
use syntax_pos::{self, Span, BytePos, mk_sp};
use errors::{self, DiagnosticBuilder};
use ext::tt::macro_parser;
use parse;
use parse::classify;
use parse::common::SeqSep;
use parse::lexer::{Reader, TokenAndSpan};
use parse::obsolete::ObsoleteSyntax;
use parse::token::{self, intern, keywords, MatchNt, SubstNt, InternedString};
use parse::{new_sub_parser_from_file, ParseSess};
use util::parser::{AssocOp, Fixity};
use print::pprust;
use ptr::P;
use parse::PResult;
use tokenstream::{self, Delimited, SequenceRepetition, TokenTree};
use util::ThinVec;

use std::collections::HashSet;
use std::mem;
use std::path::{Path, PathBuf};
use std::rc::Rc;
use std::slice;

bitflags! {
    pub flags Restrictions: u8 {
        const RESTRICTION_STMT_EXPR         = 1 << 0,
        const RESTRICTION_NO_STRUCT_LITERAL = 1 << 1,
        const NO_NONINLINE_MOD  = 1 << 2,
    }
}

impl Restrictions {
    // Hack to work around differences between bitflags built-in and the bitflags crate
    pub fn restriction_stmt_expr() -> Self {
        RESTRICTION_STMT_EXPR
    }
    pub fn restriction_no_struct_literal() -> Self {
        RESTRICTION_NO_STRUCT_LITERAL
    }
    pub fn no_noninline_mod() -> Self {
        NO_NONINLINE_MOD
    }
}

type ItemInfo = (Ident, ItemKind, Option<Vec<Attribute> >);

/// How to parse a path. There are three different kinds of paths, all of which
/// are parsed somewhat differently.
#[derive(Copy, Clone, PartialEq)]
pub enum PathStyle {
    /// A path with no type parameters, e.g. `foo::bar::Baz`, used in imports or visibilities.
    Mod,
    /// A path with a lifetime and type parameters, with no double colons
    /// before the type parameters; e.g. `foo::bar<'a>::Baz<T>`, used in types.
    /// Paths using this style can be passed into macros expecting `path` nonterminals.
    Type,
    /// A path with a lifetime and type parameters with double colons before
    /// the type parameters; e.g. `foo::bar::<'a>::Baz::<T>`, used in expressions or patterns.
    Expr,
}

/// How to parse a bound, whether to allow bound modifiers such as `?`.
#[derive(Copy, Clone, PartialEq)]
pub enum BoundParsingMode {
    Bare,
    Modified,
}

#[derive(Clone, Copy, PartialEq)]
pub enum SemiColonMode {
    Break,
    Ignore,
}

/// Possibly accept an `token::Interpolated` expression (a pre-parsed expression
/// dropped into the token stream, which happens while parsing the result of
/// macro expansion). Placement of these is not as complex as I feared it would
/// be. The important thing is to make sure that lookahead doesn't balk at
/// `token::Interpolated` tokens.
macro_rules! maybe_whole_expr {
    ($p:expr) => {
        if let token::Interpolated(nt) = $p.token.clone() {
            match *nt {
                token::NtExpr(ref e) => {
                    $p.bump();
                    return Ok((*e).clone());
                }
                token::NtPath(ref path) => {
                    $p.bump();
                    let span = $p.span;
                    let kind = ExprKind::Path(None, (*path).clone());
                    return Ok($p.mk_expr(span.lo, span.hi, kind, ThinVec::new()));
                }
                token::NtBlock(ref block) => {
                    $p.bump();
                    let span = $p.span;
                    let kind = ExprKind::Block((*block).clone());
                    return Ok($p.mk_expr(span.lo, span.hi, kind, ThinVec::new()));
                }
                _ => {},
            };
        }
    }
}

/// As maybe_whole_expr, but for things other than expressions
macro_rules! maybe_whole {
    ($p:expr, $constructor:ident, |$x:ident| $e:expr) => {
        if let token::Interpolated(nt) = $p.token.clone() {
            if let token::$constructor($x) = (*nt).clone() {
                $p.bump();
                return Ok($e);
            }
        }
    };
}

fn maybe_append(mut lhs: Vec<Attribute>, rhs: Option<Vec<Attribute>>)
                -> Vec<Attribute> {
    if let Some(ref attrs) = rhs {
        lhs.extend(attrs.iter().cloned())
    }
    lhs
}

#[derive(PartialEq)]
enum PrevTokenKind {
    DocComment,
    Comma,
    Interpolated,
    Eof,
    Other,
}

// Simple circular buffer used for keeping few next tokens.
#[derive(Default)]
struct LookaheadBuffer {
    buffer: [TokenAndSpan; LOOKAHEAD_BUFFER_CAPACITY],
    start: usize,
    end: usize,
}

const LOOKAHEAD_BUFFER_CAPACITY: usize = 8;

impl LookaheadBuffer {
    fn len(&self) -> usize {
        (LOOKAHEAD_BUFFER_CAPACITY + self.end - self.start) % LOOKAHEAD_BUFFER_CAPACITY
    }
}

/* ident is handled by common.rs */

pub struct Parser<'a> {
    pub sess: &'a ParseSess,
    /// the current token:
    pub token: token::Token,
    /// the span of the current token:
    pub span: Span,
    /// the span of the previous token:
    pub prev_span: Span,
    /// the previous token kind
    prev_token_kind: PrevTokenKind,
    lookahead_buffer: LookaheadBuffer,
    pub tokens_consumed: usize,
    pub restrictions: Restrictions,
    pub quote_depth: usize, // not (yet) related to the quasiquoter
    parsing_token_tree: bool,
    pub reader: Box<Reader+'a>,
    /// The set of seen errors about obsolete syntax. Used to suppress
    /// extra detail when the same error is seen twice
    pub obsolete_set: HashSet<ObsoleteSyntax>,
    /// Used to determine the path to externally loaded source files
    pub directory: PathBuf,
    /// Stack of open delimiters and their spans. Used for error message.
    pub open_braces: Vec<(token::DelimToken, Span)>,
    /// Flag if this parser "owns" the directory that it is currently parsing
    /// in. This will affect how nested files are looked up.
    pub owns_directory: bool,
    /// Name of the root module this parser originated from. If `None`, then the
    /// name is not known. This does not change while the parser is descending
    /// into modules, and sub-parsers have new values for this name.
    pub root_module_name: Option<String>,
    pub expected_tokens: Vec<TokenType>,
    pub tts: Vec<(TokenTree, usize)>,
    pub desugar_doc_comments: bool,
    pub allow_interpolated_tts: bool,
}

#[derive(PartialEq, Eq, Clone)]
pub enum TokenType {
    Token(token::Token),
    Keyword(keywords::Keyword),
    Operator,
}

impl TokenType {
    fn to_string(&self) -> String {
        match *self {
            TokenType::Token(ref t) => format!("`{}`", Parser::token_to_string(t)),
            TokenType::Operator => "an operator".to_string(),
            TokenType::Keyword(kw) => format!("`{}`", kw.name()),
        }
    }
}

fn is_ident_or_underscore(t: &token::Token) -> bool {
    t.is_ident() || *t == token::Underscore
}

/// Information about the path to a module.
pub struct ModulePath {
    pub name: String,
    pub path_exists: bool,
    pub result: Result<ModulePathSuccess, ModulePathError>,
}

pub struct ModulePathSuccess {
    pub path: ::std::path::PathBuf,
    pub owns_directory: bool,
}

pub struct ModulePathError {
    pub err_msg: String,
    pub help_msg: String,
}

pub enum LhsExpr {
    NotYetParsed,
    AttributesParsed(ThinVec<Attribute>),
    AlreadyParsed(P<Expr>),
}

impl From<Option<ThinVec<Attribute>>> for LhsExpr {
    fn from(o: Option<ThinVec<Attribute>>) -> Self {
        if let Some(attrs) = o {
            LhsExpr::AttributesParsed(attrs)
        } else {
            LhsExpr::NotYetParsed
        }
    }
}

impl From<P<Expr>> for LhsExpr {
    fn from(expr: P<Expr>) -> Self {
        LhsExpr::AlreadyParsed(expr)
    }
}

impl<'a> Parser<'a> {
    pub fn new(sess: &'a ParseSess, rdr: Box<Reader+'a>) -> Self {
        Parser::new_with_doc_flag(sess, rdr, false)
    }

    pub fn new_with_doc_flag(sess: &'a ParseSess, rdr: Box<Reader+'a>, desugar_doc_comments: bool)
                             -> Self {
        let mut parser = Parser {
            reader: rdr,
            sess: sess,
            token: token::Underscore,
            span: syntax_pos::DUMMY_SP,
            prev_span: syntax_pos::DUMMY_SP,
            prev_token_kind: PrevTokenKind::Other,
            lookahead_buffer: Default::default(),
            tokens_consumed: 0,
            restrictions: Restrictions::empty(),
            quote_depth: 0,
            parsing_token_tree: false,
            obsolete_set: HashSet::new(),
            directory: PathBuf::new(),
            open_braces: Vec::new(),
            owns_directory: true,
            root_module_name: None,
            expected_tokens: Vec::new(),
            tts: Vec::new(),
            desugar_doc_comments: desugar_doc_comments,
            allow_interpolated_tts: true,
        };

        let tok = parser.next_tok();
        parser.token = tok.tok;
        parser.span = tok.sp;
        if parser.span != syntax_pos::DUMMY_SP {
            parser.directory = PathBuf::from(sess.codemap().span_to_filename(parser.span));
            parser.directory.pop();
        }
        parser
    }

    fn next_tok(&mut self) -> TokenAndSpan {
        'outer: loop {
            let mut tok = if let Some((tts, i)) = self.tts.pop() {
                let tt = tts.get_tt(i);
                if i + 1 < tts.len() {
                    self.tts.push((tts, i + 1));
                }
                if let TokenTree::Token(sp, tok) = tt {
                    TokenAndSpan { tok: tok, sp: sp }
                } else {
                    self.tts.push((tt, 0));
                    continue
                }
            } else {
                self.reader.real_token()
            };

            loop {
                let nt = match tok.tok {
                    token::Interpolated(ref nt) => nt.clone(),
                    token::DocComment(name) if self.desugar_doc_comments => {
                        self.tts.push((TokenTree::Token(tok.sp, token::DocComment(name)), 0));
                        continue 'outer
                    }
                    _ => return tok,
                };
                match *nt {
                    token::NtTT(TokenTree::Token(sp, ref t)) => {
                        tok = TokenAndSpan { tok: t.clone(), sp: sp };
                    }
                    token::NtTT(ref tt) => {
                        self.tts.push((tt.clone(), 0));
                        continue 'outer
                    }
                    _ => return tok,
                }
            }
        }
    }

    /// Convert a token to a string using self's reader
    pub fn token_to_string(token: &token::Token) -> String {
        pprust::token_to_string(token)
    }

    /// Convert the current token to a string using self's reader
    pub fn this_token_to_string(&self) -> String {
        Parser::token_to_string(&self.token)
    }

    pub fn this_token_descr(&self) -> String {
        let s = self.this_token_to_string();
        if self.token.is_strict_keyword() {
            format!("keyword `{}`", s)
        } else if self.token.is_reserved_keyword() {
            format!("reserved keyword `{}`", s)
        } else {
            format!("`{}`", s)
        }
    }

    pub fn unexpected_last<T>(&self, t: &token::Token) -> PResult<'a, T> {
        let token_str = Parser::token_to_string(t);
        Err(self.span_fatal(self.prev_span, &format!("unexpected token: `{}`", token_str)))
    }

    pub fn unexpected<T>(&mut self) -> PResult<'a, T> {
        match self.expect_one_of(&[], &[]) {
            Err(e) => Err(e),
            Ok(_) => unreachable!(),
        }
    }

    /// Expect and consume the token t. Signal an error if
    /// the next token is not t.
    pub fn expect(&mut self, t: &token::Token) -> PResult<'a,  ()> {
        if self.expected_tokens.is_empty() {
            if self.token == *t {
                self.bump();
                Ok(())
            } else {
                let token_str = Parser::token_to_string(t);
                let this_token_str = self.this_token_to_string();
                Err(self.fatal(&format!("expected `{}`, found `{}`",
                                   token_str,
                                   this_token_str)))
            }
        } else {
            self.expect_one_of(unsafe { slice::from_raw_parts(t, 1) }, &[])
        }
    }

    /// Expect next token to be edible or inedible token.  If edible,
    /// then consume it; if inedible, then return without consuming
    /// anything.  Signal a fatal error if next token is unexpected.
    pub fn expect_one_of(&mut self,
                         edible: &[token::Token],
                         inedible: &[token::Token]) -> PResult<'a,  ()>{
        fn tokens_to_string(tokens: &[TokenType]) -> String {
            let mut i = tokens.iter();
            // This might be a sign we need a connect method on Iterator.
            let b = i.next()
                     .map_or("".to_string(), |t| t.to_string());
            i.enumerate().fold(b, |mut b, (i, ref a)| {
                if tokens.len() > 2 && i == tokens.len() - 2 {
                    b.push_str(", or ");
                } else if tokens.len() == 2 && i == tokens.len() - 2 {
                    b.push_str(" or ");
                } else {
                    b.push_str(", ");
                }
                b.push_str(&a.to_string());
                b
            })
        }
        if edible.contains(&self.token) {
            self.bump();
            Ok(())
        } else if inedible.contains(&self.token) {
            // leave it in the input
            Ok(())
        } else {
            let mut expected = edible.iter()
                .map(|x| TokenType::Token(x.clone()))
                .chain(inedible.iter().map(|x| TokenType::Token(x.clone())))
                .chain(self.expected_tokens.iter().cloned())
                .collect::<Vec<_>>();
            expected.sort_by(|a, b| a.to_string().cmp(&b.to_string()));
            expected.dedup();
            let expect = tokens_to_string(&expected[..]);
            let actual = self.this_token_to_string();
            Err(self.fatal(
                &(if expected.len() > 1 {
                    (format!("expected one of {}, found `{}`",
                             expect,
                             actual))
                } else if expected.is_empty() {
                    (format!("unexpected token: `{}`",
                             actual))
                } else {
                    (format!("expected {}, found `{}`",
                             expect,
                             actual))
                })[..]
            ))
        }
    }

    /// returns the span of expr, if it was not interpolated or the span of the interpolated token
    fn interpolated_or_expr_span(&self,
                                 expr: PResult<'a, P<Expr>>)
                                 -> PResult<'a, (Span, P<Expr>)> {
        expr.map(|e| {
            if self.prev_token_kind == PrevTokenKind::Interpolated {
                (self.prev_span, e)
            } else {
                (e.span, e)
            }
        })
    }

    pub fn parse_ident(&mut self) -> PResult<'a, ast::Ident> {
        self.check_strict_keywords();
        self.check_reserved_keywords();
        match self.token {
            token::Ident(i) => {
                self.bump();
                Ok(i)
            }
            _ => {
                Err(if self.prev_token_kind == PrevTokenKind::DocComment {
                    self.span_fatal_help(self.prev_span,
                        "found a documentation comment that doesn't document anything",
                        "doc comments must come before what they document, maybe a comment was \
                        intended with `//`?")
                    } else {
                        let mut err = self.fatal(&format!("expected identifier, found `{}`",
                                                          self.this_token_to_string()));
                        if self.token == token::Underscore {
                            err.note("`_` is a wildcard pattern, not an identifier");
                        }
                        err
                    })
            }
        }
    }

    /// Check if the next token is `tok`, and return `true` if so.
    ///
    /// This method will automatically add `tok` to `expected_tokens` if `tok` is not
    /// encountered.
    pub fn check(&mut self, tok: &token::Token) -> bool {
        let is_present = self.token == *tok;
        if !is_present { self.expected_tokens.push(TokenType::Token(tok.clone())); }
        is_present
    }

    /// Consume token 'tok' if it exists. Returns true if the given
    /// token was present, false otherwise.
    pub fn eat(&mut self, tok: &token::Token) -> bool {
        let is_present = self.check(tok);
        if is_present { self.bump() }
        is_present
    }

    pub fn check_keyword(&mut self, kw: keywords::Keyword) -> bool {
        self.expected_tokens.push(TokenType::Keyword(kw));
        self.token.is_keyword(kw)
    }

    /// If the next token is the given keyword, eat it and return
    /// true. Otherwise, return false.
    pub fn eat_keyword(&mut self, kw: keywords::Keyword) -> bool {
        if self.check_keyword(kw) {
            self.bump();
            true
        } else {
            false
        }
    }

    pub fn eat_keyword_noexpect(&mut self, kw: keywords::Keyword) -> bool {
        if self.token.is_keyword(kw) {
            self.bump();
            true
        } else {
            false
        }
    }

    pub fn check_contextual_keyword(&mut self, ident: Ident) -> bool {
        self.expected_tokens.push(TokenType::Token(token::Ident(ident)));
        if let token::Ident(ref cur_ident) = self.token {
            cur_ident.name == ident.name
        } else {
            false
        }
    }

    pub fn eat_contextual_keyword(&mut self, ident: Ident) -> bool {
        if self.check_contextual_keyword(ident) {
            self.bump();
            true
        } else {
            false
        }
    }

    /// If the given word is not a keyword, signal an error.
    /// If the next token is not the given word, signal an error.
    /// Otherwise, eat it.
    pub fn expect_keyword(&mut self, kw: keywords::Keyword) -> PResult<'a, ()> {
        if !self.eat_keyword(kw) {
            self.unexpected()
        } else {
            Ok(())
        }
    }

    /// Signal an error if the given string is a strict keyword
    pub fn check_strict_keywords(&mut self) {
        if self.token.is_strict_keyword() {
            let token_str = self.this_token_to_string();
            let span = self.span;
            self.span_err(span,
                          &format!("expected identifier, found keyword `{}`",
                                  token_str));
        }
    }

    /// Signal an error if the current token is a reserved keyword
    pub fn check_reserved_keywords(&mut self) {
        if self.token.is_reserved_keyword() {
            let token_str = self.this_token_to_string();
            self.fatal(&format!("`{}` is a reserved keyword", token_str)).emit()
        }
    }

    /// Expect and consume an `&`. If `&&` is seen, replace it with a single
    /// `&` and continue. If an `&` is not seen, signal an error.
    fn expect_and(&mut self) -> PResult<'a, ()> {
        self.expected_tokens.push(TokenType::Token(token::BinOp(token::And)));
        match self.token {
            token::BinOp(token::And) => {
                self.bump();
                Ok(())
            }
            token::AndAnd => {
                let span = self.span;
                let lo = span.lo + BytePos(1);
                Ok(self.bump_with(token::BinOp(token::And), lo, span.hi))
            }
            _ => self.unexpected()
        }
    }

    pub fn expect_no_suffix(&self, sp: Span, kind: &str, suffix: Option<ast::Name>) {
        match suffix {
            None => {/* everything ok */}
            Some(suf) => {
                let text = suf.as_str();
                if text.is_empty() {
                    self.span_bug(sp, "found empty literal suffix in Some")
                }
                self.span_err(sp, &format!("{} with a suffix is invalid", kind));
            }
        }
    }

    /// Attempt to consume a `<`. If `<<` is seen, replace it with a single
    /// `<` and continue. If a `<` is not seen, return false.
    ///
    /// This is meant to be used when parsing generics on a path to get the
    /// starting token.
    fn eat_lt(&mut self) -> bool {
        self.expected_tokens.push(TokenType::Token(token::Lt));
        match self.token {
            token::Lt => {
                self.bump();
                true
            }
            token::BinOp(token::Shl) => {
                let span = self.span;
                let lo = span.lo + BytePos(1);
                self.bump_with(token::Lt, lo, span.hi);
                true
            }
            _ => false,
        }
    }

    fn expect_lt(&mut self) -> PResult<'a, ()> {
        if !self.eat_lt() {
            self.unexpected()
        } else {
            Ok(())
        }
    }

    /// Expect and consume a GT. if a >> is seen, replace it
    /// with a single > and continue. If a GT is not seen,
    /// signal an error.
    pub fn expect_gt(&mut self) -> PResult<'a, ()> {
        self.expected_tokens.push(TokenType::Token(token::Gt));
        match self.token {
            token::Gt => {
                self.bump();
                Ok(())
            }
            token::BinOp(token::Shr) => {
                let span = self.span;
                let lo = span.lo + BytePos(1);
                Ok(self.bump_with(token::Gt, lo, span.hi))
            }
            token::BinOpEq(token::Shr) => {
                let span = self.span;
                let lo = span.lo + BytePos(1);
                Ok(self.bump_with(token::Ge, lo, span.hi))
            }
            token::Ge => {
                let span = self.span;
                let lo = span.lo + BytePos(1);
                Ok(self.bump_with(token::Eq, lo, span.hi))
            }
            _ => {
                let gt_str = Parser::token_to_string(&token::Gt);
                let this_token_str = self.this_token_to_string();
                Err(self.fatal(&format!("expected `{}`, found `{}`",
                                        gt_str,
                                        this_token_str)))
            }
        }
    }

    pub fn parse_seq_to_before_gt_or_return<T, F>(&mut self,
                                                  sep: Option<token::Token>,
                                                  mut f: F)
                                                  -> PResult<'a, (P<[T]>, bool)>
        where F: FnMut(&mut Parser<'a>) -> PResult<'a, Option<T>>,
    {
        let mut v = Vec::new();
        // This loop works by alternating back and forth between parsing types
        // and commas.  For example, given a string `A, B,>`, the parser would
        // first parse `A`, then a comma, then `B`, then a comma. After that it
        // would encounter a `>` and stop. This lets the parser handle trailing
        // commas in generic parameters, because it can stop either after
        // parsing a type or after parsing a comma.
        for i in 0.. {
            if self.check(&token::Gt)
                || self.token == token::BinOp(token::Shr)
                || self.token == token::Ge
                || self.token == token::BinOpEq(token::Shr) {
                break;
            }

            if i % 2 == 0 {
                match try!(f(self)) {
                    Some(result) => v.push(result),
                    None => return Ok((P::from_vec(v), true))
                }
            } else {
                if let Some(t) = sep.as_ref() {
                    try!(self.expect(t));
                }

            }
        }
        return Ok((P::from_vec(v), false));
    }

    /// Parse a sequence bracketed by '<' and '>', stopping
    /// before the '>'.
    pub fn parse_seq_to_before_gt<T, F>(&mut self,
                                        sep: Option<token::Token>,
                                        mut f: F)
                                        -> PResult<'a, P<[T]>> where
        F: FnMut(&mut Parser<'a>) -> PResult<'a, T>,
    {
        let (result, returned) = try!(self.parse_seq_to_before_gt_or_return(sep,
                                                                       |p| Ok(Some(try!(f(p))))));
        assert!(!returned);
        return Ok(result);
    }

    pub fn parse_seq_to_gt<T, F>(&mut self,
                                 sep: Option<token::Token>,
                                 f: F)
                                 -> PResult<'a, P<[T]>> where
        F: FnMut(&mut Parser<'a>) -> PResult<'a, T>,
    {
        let v = try!(self.parse_seq_to_before_gt(sep, f));
        try!(self.expect_gt());
        return Ok(v);
    }

    pub fn parse_seq_to_gt_or_return<T, F>(&mut self,
                                           sep: Option<token::Token>,
                                           f: F)
                                           -> PResult<'a, (P<[T]>, bool)> where
        F: FnMut(&mut Parser<'a>) -> PResult<'a, Option<T>>,
    {
        let (v, returned) = try!(self.parse_seq_to_before_gt_or_return(sep, f));
        if !returned {
            try!(self.expect_gt());
        }
        return Ok((v, returned));
    }

    /// Eat and discard tokens until one of `kets` is encountered. Respects token trees,
    /// passes through any errors encountered. Used for error recovery.
    pub fn eat_to_tokens(&mut self, kets: &[&token::Token]) {
        let handler = self.diagnostic();

        self.parse_seq_to_before_tokens(kets,
                                        SeqSep::none(),
                                        |p| p.parse_token_tree(),
                                        |mut e| handler.cancel(&mut e));
    }

    /// Parse a sequence, including the closing delimiter. The function
    /// f must consume tokens until reaching the next separator or
    /// closing bracket.
    pub fn parse_seq_to_end<T, F>(&mut self,
                                  ket: &token::Token,
                                  sep: SeqSep,
                                  f: F)
                                  -> PResult<'a, Vec<T>> where
        F: FnMut(&mut Parser<'a>) -> PResult<'a,  T>,
    {
        let val = self.parse_seq_to_before_end(ket, sep, f);
        self.bump();
        Ok(val)
    }

    /// Parse a sequence, not including the closing delimiter. The function
    /// f must consume tokens until reaching the next separator or
    /// closing bracket.
    pub fn parse_seq_to_before_end<T, F>(&mut self,
                                         ket: &token::Token,
                                         sep: SeqSep,
                                         f: F)
                                         -> Vec<T>
        where F: FnMut(&mut Parser<'a>) -> PResult<'a,  T>
    {
        self.parse_seq_to_before_tokens(&[ket], sep, f, |mut e| e.emit())
    }

    // `fe` is an error handler.
    fn parse_seq_to_before_tokens<T, F, Fe>(&mut self,
                                            kets: &[&token::Token],
                                            sep: SeqSep,
                                            mut f: F,
                                            mut fe: Fe)
                                            -> Vec<T>
        where F: FnMut(&mut Parser<'a>) -> PResult<'a,  T>,
              Fe: FnMut(DiagnosticBuilder)
    {
        let mut first: bool = true;
        let mut v = vec![];
        while !kets.contains(&&self.token) {
            match sep.sep {
                Some(ref t) => {
                    if first {
                        first = false;
                    } else {
                        if let Err(e) = self.expect(t) {
                            fe(e);
                            break;
                        }
                    }
                }
                _ => ()
            }
            if sep.trailing_sep_allowed && kets.iter().any(|k| self.check(k)) {
                break;
            }

            match f(self) {
                Ok(t) => v.push(t),
                Err(e) => {
                    fe(e);
                    break;
                }
            }
        }

        v
    }

    /// Parse a sequence, including the closing delimiter. The function
    /// f must consume tokens until reaching the next separator or
    /// closing bracket.
    pub fn parse_unspanned_seq<T, F>(&mut self,
                                     bra: &token::Token,
                                     ket: &token::Token,
                                     sep: SeqSep,
                                     f: F)
                                     -> PResult<'a, Vec<T>> where
        F: FnMut(&mut Parser<'a>) -> PResult<'a,  T>,
    {
        try!(self.expect(bra));
        let result = self.parse_seq_to_before_end(ket, sep, f);
        if self.token == *ket {
            self.bump();
        }
        Ok(result)
    }

    // NB: Do not use this function unless you actually plan to place the
    // spanned list in the AST.
    pub fn parse_seq<T, F>(&mut self,
                           bra: &token::Token,
                           ket: &token::Token,
                           sep: SeqSep,
                           f: F)
                           -> PResult<'a, Spanned<Vec<T>>> where
        F: FnMut(&mut Parser<'a>) -> PResult<'a,  T>,
    {
        let lo = self.span.lo;
        try!(self.expect(bra));
        let result = self.parse_seq_to_before_end(ket, sep, f);
        let hi = self.span.hi;
        self.bump();
        Ok(spanned(lo, hi, result))
    }

    /// Advance the parser by one token
    pub fn bump(&mut self) {
        if self.prev_token_kind == PrevTokenKind::Eof {
            // Bumping after EOF is a bad sign, usually an infinite loop.
            self.bug("attempted to bump the parser past EOF (may be stuck in a loop)");
        }

        self.prev_span = self.span;

        // Record last token kind for possible error recovery.
        self.prev_token_kind = match self.token {
            token::DocComment(..) => PrevTokenKind::DocComment,
            token::Comma => PrevTokenKind::Comma,
            token::Interpolated(..) => PrevTokenKind::Interpolated,
            token::Eof => PrevTokenKind::Eof,
            _ => PrevTokenKind::Other,
        };

        let next = if self.lookahead_buffer.start == self.lookahead_buffer.end {
            self.next_tok()
        } else {
            // Avoid token copies with `replace`.
            let old_start = self.lookahead_buffer.start;
            self.lookahead_buffer.start = (old_start + 1) % LOOKAHEAD_BUFFER_CAPACITY;
            mem::replace(&mut self.lookahead_buffer.buffer[old_start], Default::default())
        };
        self.span = next.sp;
        self.token = next.tok;
        self.tokens_consumed += 1;
        self.expected_tokens.clear();
        // check after each token
        self.check_unknown_macro_variable();
    }

    /// Advance the parser by one token and return the bumped token.
    pub fn bump_and_get(&mut self) -> token::Token {
        let old_token = mem::replace(&mut self.token, token::Underscore);
        self.bump();
        old_token
    }

    /// Advance the parser using provided token as a next one. Use this when
    /// consuming a part of a token. For example a single `<` from `<<`.
    pub fn bump_with(&mut self,
                     next: token::Token,
                     lo: BytePos,
                     hi: BytePos) {
        self.prev_span = mk_sp(self.span.lo, lo);
        // It would be incorrect to record the kind of the current token, but
        // fortunately for tokens currently using `bump_with`, the
        // prev_token_kind will be of no use anyway.
        self.prev_token_kind = PrevTokenKind::Other;
        self.span = mk_sp(lo, hi);
        self.token = next;
        self.expected_tokens.clear();
    }

    pub fn look_ahead<R, F>(&mut self, dist: usize, f: F) -> R where
        F: FnOnce(&token::Token) -> R,
    {
        if dist == 0 {
            f(&self.token)
        } else if dist < LOOKAHEAD_BUFFER_CAPACITY {
            while self.lookahead_buffer.len() < dist {
                self.lookahead_buffer.buffer[self.lookahead_buffer.end] = self.next_tok();
                self.lookahead_buffer.end =
                    (self.lookahead_buffer.end + 1) % LOOKAHEAD_BUFFER_CAPACITY;
            }
            let index = (self.lookahead_buffer.start + dist - 1) % LOOKAHEAD_BUFFER_CAPACITY;
            f(&self.lookahead_buffer.buffer[index].tok)
        } else {
            self.bug("lookahead distance is too large");
        }
    }
    pub fn fatal(&self, m: &str) -> DiagnosticBuilder<'a> {
        self.sess.span_diagnostic.struct_span_fatal(self.span, m)
    }
    pub fn span_fatal(&self, sp: Span, m: &str) -> DiagnosticBuilder<'a> {
        self.sess.span_diagnostic.struct_span_fatal(sp, m)
    }
    pub fn span_fatal_help(&self, sp: Span, m: &str, help: &str) -> DiagnosticBuilder<'a> {
        let mut err = self.sess.span_diagnostic.struct_span_fatal(sp, m);
        err.help(help);
        err
    }
    pub fn bug(&self, m: &str) -> ! {
        self.sess.span_diagnostic.span_bug(self.span, m)
    }
    pub fn warn(&self, m: &str) {
        self.sess.span_diagnostic.span_warn(self.span, m)
    }
    pub fn span_warn(&self, sp: Span, m: &str) {
        self.sess.span_diagnostic.span_warn(sp, m)
    }
    pub fn span_err(&self, sp: Span, m: &str) {
        self.sess.span_diagnostic.span_err(sp, m)
    }
    pub fn span_err_help(&self, sp: Span, m: &str, h: &str) {
        let mut err = self.sess.span_diagnostic.mut_span_err(sp, m);
        err.help(h);
        err.emit();
    }
    pub fn span_bug(&self, sp: Span, m: &str) -> ! {
        self.sess.span_diagnostic.span_bug(sp, m)
    }
    pub fn abort_if_errors(&self) {
        self.sess.span_diagnostic.abort_if_errors();
    }

    fn cancel(&self, err: &mut DiagnosticBuilder) {
        self.sess.span_diagnostic.cancel(err)
    }

    pub fn diagnostic(&self) -> &'a errors::Handler {
        &self.sess.span_diagnostic
    }

    pub fn id_to_interned_str(&mut self, id: Ident) -> InternedString {
        id.name.as_str()
    }

    /// Is the current token one of the keywords that signals a bare function
    /// type?
    pub fn token_is_bare_fn_keyword(&mut self) -> bool {
        self.check_keyword(keywords::Fn) ||
            self.check_keyword(keywords::Unsafe) ||
            self.check_keyword(keywords::Extern)
    }

    pub fn get_lifetime(&mut self) -> ast::Ident {
        match self.token {
            token::Lifetime(ref ident) => *ident,
            _ => self.bug("not a lifetime"),
        }
    }

    pub fn parse_for_in_type(&mut self) -> PResult<'a, TyKind> {
        /*
        Parses whatever can come after a `for` keyword in a type.
        The `for` hasn't been consumed.

        Deprecated:

        - for <'lt> |S| -> T

        Eventually:

        - for <'lt> [unsafe] [extern "ABI"] fn (S) -> T
        - for <'lt> path::foo(a, b)

        */

        // parse <'lt>
        let lo = self.span.lo;

        let lifetime_defs = try!(self.parse_late_bound_lifetime_defs());

        // examine next token to decide to do
        if self.token_is_bare_fn_keyword() {
            self.parse_ty_bare_fn(lifetime_defs)
        } else {
            let hi = self.span.hi;
            let trait_ref = try!(self.parse_trait_ref());
            let poly_trait_ref = ast::PolyTraitRef { bound_lifetimes: lifetime_defs,
                                                     trait_ref: trait_ref,
                                                     span: mk_sp(lo, hi)};
            let other_bounds = if self.eat(&token::BinOp(token::Plus)) {
                try!(self.parse_ty_param_bounds(BoundParsingMode::Bare))
            } else {
                P::new()
            };
            let all_bounds =
                Some(TraitTyParamBound(poly_trait_ref, TraitBoundModifier::None)).into_iter()
                .chain(other_bounds.into_vec())
                .collect();
            Ok(ast::TyKind::PolyTraitRef(all_bounds))
        }
    }

    pub fn parse_impl_trait_type(&mut self) -> PResult<'a, TyKind> {
        /*
        Parses whatever can come after a `impl` keyword in a type.
        The `impl` has already been consumed.
        */

        let bounds = try!(self.parse_ty_param_bounds(BoundParsingMode::Modified));

        if !bounds.iter().any(|b| if let TraitTyParamBound(..) = *b { true } else { false }) {
            self.span_err(self.prev_span, "at least one trait must be specified");
        }

        Ok(ast::TyKind::ImplTrait(bounds))
    }

    pub fn parse_ty_path(&mut self) -> PResult<'a, TyKind> {
        Ok(TyKind::Path(None, try!(self.parse_path(PathStyle::Type))))
    }

    /// parse a TyKind::BareFn type:
    pub fn parse_ty_bare_fn(&mut self, lifetime_defs: Vec<ast::LifetimeDef>)
                            -> PResult<'a, TyKind> {
        /*

        [unsafe] [extern "ABI"] fn (S) -> T
         ^~~~^           ^~~~^     ^~^    ^
           |               |        |     |
           |               |        |   Return type
           |               |      Argument types
           |               |
           |              ABI
        Function Style
        */

        let unsafety = try!(self.parse_unsafety());
        let abi = if self.eat_keyword(keywords::Extern) {
            try!(self.parse_opt_abi()).unwrap_or(Abi::C)
        } else {
            Abi::Rust
        };

        try!(self.expect_keyword(keywords::Fn));
        let (inputs, variadic) = try!(self.parse_fn_args(false, true));
        let ret_ty = try!(self.parse_ret_ty());
        let decl = P(FnDecl {
            inputs: inputs,
            output: ret_ty,
            variadic: variadic
        });
        Ok(TyKind::BareFn(P(BareFnTy {
            abi: abi,
            unsafety: unsafety,
            lifetimes: lifetime_defs,
            decl: decl
        })))
    }

    pub fn parse_unsafety(&mut self) -> PResult<'a, Unsafety> {
        if self.eat_keyword(keywords::Unsafe) {
            return Ok(Unsafety::Unsafe);
        } else {
            return Ok(Unsafety::Normal);
        }
    }

    /// Parse the items in a trait declaration
    pub fn parse_trait_item(&mut self) -> PResult<'a, TraitItem> {
<<<<<<< HEAD
        maybe_whole!(no_clone_from_p self, NtTraitItem);
        let mut attrs = try!(self.parse_outer_attributes());
=======
        maybe_whole!(self, NtTraitItem, |x| x);
        let mut attrs = self.parse_outer_attributes()?;
>>>>>>> df6114c0
        let lo = self.span.lo;

        let (name, node) = if self.eat_keyword(keywords::Type) {
            let TyParam {ident, bounds, default, ..} = try!(self.parse_ty_param(vec![]));
            try!(self.expect(&token::Semi));
            (ident, TraitItemKind::Type(bounds, default))
        } else if self.is_const_item() {
                try!(self.expect_keyword(keywords::Const));
            let ident = try!(self.parse_ident());
            try!(self.expect(&token::Colon));
            let ty = try!(self.parse_ty_sum());
            let default = if self.check(&token::Eq) {
                self.bump();
                let expr = try!(self.parse_expr());
                try!(self.expect(&token::Semi));
                Some(expr)
            } else {
                try!(self.expect(&token::Semi));
                None
            };
            (ident, TraitItemKind::Const(ty, default))
        } else if self.token.is_path_start() {
            // trait item macro.
            // code copied from parse_macro_use_or_failure... abstraction!
            let lo = self.span.lo;
            let pth = try!(self.parse_path(PathStyle::Mod));
            try!(self.expect(&token::Not));

            // eat a matched-delimiter token tree:
            let delim = try!(self.expect_open_delim());
            let tts = try!(self.parse_seq_to_end(&token::CloseDelim(delim),
                                            SeqSep::none(),
                                            |pp| pp.parse_token_tree()));
            if delim != token::Brace {
                try!(self.expect(&token::Semi))
            }

            let mac = spanned(lo, self.prev_span.hi, Mac_ { path: pth, tts: tts });
            (keywords::Invalid.ident(), ast::TraitItemKind::Macro(mac))
        } else {
            let (constness, unsafety, abi) = match self.parse_fn_front_matter() {
                Ok(cua) => cua,
                Err(e) => {
                    loop {
                        match self.token {
                            token::Eof => break,
                            token::CloseDelim(token::Brace) |
                            token::Semi => {
                                self.bump();
                                break;
                            }
                            token::OpenDelim(token::Brace) => {
                                try!(self.parse_token_tree());
                                break;
                            }
                            _ => self.bump(),
                        }
                    }

                    return Err(e);
                }
            };

            let ident = try!(self.parse_ident());
            let mut generics = try!(self.parse_generics());

            let d = try!(self.parse_fn_decl_with_self(|p: &mut Parser<'a>|{
                // This is somewhat dubious; We don't want to allow
                // argument names to be left off if there is a
                // definition...
                p.parse_arg_general(false)
            }));

            generics.where_clause = try!(self.parse_where_clause());
            let sig = ast::MethodSig {
                unsafety: unsafety,
                constness: constness,
                decl: d,
                generics: generics,
                abi: abi,
            };

            let body = match self.token {
                token::Semi => {
                    self.bump();
                    debug!("parse_trait_methods(): parsing required method");
                    None
                }
                token::OpenDelim(token::Brace) => {
                    debug!("parse_trait_methods(): parsing provided method");
                    let (inner_attrs, body) = try!(self.parse_inner_attrs_and_block());
                    attrs.extend(inner_attrs.iter().cloned());
                    Some(body)
                }
                _ => {
                    let token_str = self.this_token_to_string();
                    return Err(self.fatal(&format!("expected `;` or `{{`, found `{}`", token_str)));
                }
            };
            (ident, ast::TraitItemKind::Method(sig, body))
        };

        Ok(TraitItem {
            id: ast::DUMMY_NODE_ID,
            ident: name,
            attrs: attrs,
            node: node,
            span: mk_sp(lo, self.prev_span.hi),
        })
    }


    /// Parse the items in a trait declaration
    pub fn parse_trait_items(&mut self) -> PResult<'a,  Vec<TraitItem>> {
        self.parse_unspanned_seq(
            &token::OpenDelim(token::Brace),
            &token::CloseDelim(token::Brace),
            SeqSep::none(),
            |p| -> PResult<'a, TraitItem> {
                p.parse_trait_item()
            })
    }

    /// Parse a possibly mutable type
    pub fn parse_mt(&mut self) -> PResult<'a, MutTy> {
        let mutbl = try!(self.parse_mutability());
        let t = try!(self.parse_ty());
        Ok(MutTy { ty: t, mutbl: mutbl })
    }

    /// Parse optional return type [ -> TY ] in function decl
    pub fn parse_ret_ty(&mut self) -> PResult<'a, FunctionRetTy> {
        if self.eat(&token::RArrow) {
            Ok(FunctionRetTy::Ty(try!(self.parse_ty())))
        } else {
            let pos = self.span.lo;
            Ok(FunctionRetTy::Default(mk_sp(pos, pos)))
        }
    }

    /// Parse a type in a context where `T1+T2` is allowed.
    pub fn parse_ty_sum(&mut self) -> PResult<'a, P<Ty>> {
        let lo = self.span.lo;
        let lhs = try!(self.parse_ty());

        if !self.eat(&token::BinOp(token::Plus)) {
            return Ok(lhs);
        }

        let bounds = try!(self.parse_ty_param_bounds(BoundParsingMode::Bare));

        // In type grammar, `+` is treated like a binary operator,
        // and hence both L and R side are required.
        if bounds.is_empty() {
            let prev_span = self.prev_span;
            self.span_err(prev_span,
                          "at least one type parameter bound \
                          must be specified");
        }

        let sp = mk_sp(lo, self.prev_span.hi);
        let sum = ast::TyKind::ObjectSum(lhs, bounds);
        Ok(P(Ty {id: ast::DUMMY_NODE_ID, node: sum, span: sp}))
    }

    /// Parse a type.
    pub fn parse_ty(&mut self) -> PResult<'a, P<Ty>> {
        maybe_whole!(self, NtTy, |x| x);

        let lo = self.span.lo;

        let t = if self.check(&token::OpenDelim(token::Paren)) {
            self.bump();

            // (t) is a parenthesized ty
            // (t,) is the type of a tuple with only one field,
            // of type t
            let mut ts = vec![];
            let mut last_comma = false;
            while self.token != token::CloseDelim(token::Paren) {
                ts.push(try!(self.parse_ty_sum()));
                if self.check(&token::Comma) {
                    last_comma = true;
                    self.bump();
                } else {
                    last_comma = false;
                    break;
                }
            }

            try!(self.expect(&token::CloseDelim(token::Paren)));
            if ts.len() == 1 && !last_comma {
                TyKind::Paren(ts.into_iter().nth(0).unwrap())
            } else {
                TyKind::Tup(ts)
            }
        } else if self.eat(&token::Not) {
            TyKind::Never
        } else if self.check(&token::BinOp(token::Star)) {
            // STAR POINTER (bare pointer?)
            self.bump();
            TyKind::Ptr(try!(self.parse_ptr()))
        } else if self.check(&token::OpenDelim(token::Bracket)) {
            // VECTOR
            try!(self.expect(&token::OpenDelim(token::Bracket)));
            let t = try!(self.parse_ty_sum());

            // Parse the `; e` in `[ i32; e ]`
            // where `e` is a const expression
            let t = match try!(self.maybe_parse_fixed_length_of_vec()) {
                None => TyKind::Slice(t),
                Some(suffix) => TyKind::Array(t, suffix)
            };
            try!(self.expect(&token::CloseDelim(token::Bracket)));
            t
        } else if self.check(&token::BinOp(token::And)) ||
                  self.token == token::AndAnd {
            // BORROWED POINTER
            try!(self.expect_and());
            try!(self.parse_borrowed_pointee())
        } else if self.check_keyword(keywords::For) {
            try!(self.parse_for_in_type())
        } else if self.eat_keyword(keywords::Impl) {
            try!(self.parse_impl_trait_type())
        } else if self.token_is_bare_fn_keyword() {
            // BARE FUNCTION
            try!(self.parse_ty_bare_fn(Vec::new()))
        } else if self.eat_keyword_noexpect(keywords::Typeof) {
            // TYPEOF
            // In order to not be ambiguous, the type must be surrounded by parens.
            try!(self.expect(&token::OpenDelim(token::Paren)));
            let e = try!(self.parse_expr());
            try!(self.expect(&token::CloseDelim(token::Paren)));
            TyKind::Typeof(e)
        } else if self.eat_lt() {

            let (qself, path) =
                 try!(self.parse_qualified_path(PathStyle::Type));

            TyKind::Path(Some(qself), path)
        } else if self.token.is_path_start() {
            let path = try!(self.parse_path(PathStyle::Type));
            if self.eat(&token::Not) {
                // MACRO INVOCATION
                let delim = try!(self.expect_open_delim());
                let tts = try!(self.parse_seq_to_end(&token::CloseDelim(delim),
                                                SeqSep::none(),
                                                |p| p.parse_token_tree()));
                let hi = self.span.hi;
                TyKind::Mac(spanned(lo, hi, Mac_ { path: path, tts: tts }))
            } else {
                // NAMED TYPE
                TyKind::Path(None, path)
            }
        } else if self.eat(&token::Underscore) {
            // TYPE TO BE INFERRED
            TyKind::Infer
        } else {
            let msg = format!("expected type, found {}", self.this_token_descr());
            return Err(self.fatal(&msg));
        };

        let sp = mk_sp(lo, self.prev_span.hi);
        Ok(P(Ty {id: ast::DUMMY_NODE_ID, node: t, span: sp}))
    }

    pub fn parse_borrowed_pointee(&mut self) -> PResult<'a, TyKind> {
        // look for `&'lt` or `&'foo ` and interpret `foo` as the region name:
        let opt_lifetime = try!(self.parse_opt_lifetime());

        let mt = try!(self.parse_mt());
        return Ok(TyKind::Rptr(opt_lifetime, mt));
    }

    pub fn parse_ptr(&mut self) -> PResult<'a, MutTy> {
        let mutbl = if self.eat_keyword(keywords::Mut) {
            Mutability::Mutable
        } else if self.eat_keyword(keywords::Const) {
            Mutability::Immutable
        } else {
            let span = self.prev_span;
            self.span_err(span,
                          "expected mut or const in raw pointer type (use \
                           `*mut T` or `*const T` as appropriate)");
            Mutability::Immutable
        };
        let t = try!(self.parse_ty());
        Ok(MutTy { ty: t, mutbl: mutbl })
    }

    pub fn is_named_argument(&mut self) -> bool {
        let offset = match self.token {
            token::BinOp(token::And) => 1,
            token::AndAnd => 1,
            _ if self.token.is_keyword(keywords::Mut) => 1,
            _ => 0
        };

        debug!("parser is_named_argument offset:{}", offset);

        if offset == 0 {
            is_ident_or_underscore(&self.token)
                && self.look_ahead(1, |t| *t == token::Colon)
        } else {
            self.look_ahead(offset, |t| is_ident_or_underscore(t))
                && self.look_ahead(offset + 1, |t| *t == token::Colon)
        }
    }

    /// This version of parse arg doesn't necessarily require
    /// identifier names.
    pub fn parse_arg_general(&mut self, require_name: bool) -> PResult<'a, Arg> {
        maybe_whole!(self, NtArg, |x| x);

        let pat = if require_name || self.is_named_argument() {
            debug!("parse_arg_general parse_pat (require_name:{})",
                   require_name);
            let pat = try!(self.parse_pat());

            try!(self.expect(&token::Colon));
            pat
        } else {
            debug!("parse_arg_general ident_to_pat");
            let sp = self.prev_span;
            let spanned = Spanned { span: sp, node: keywords::Invalid.ident() };
            P(Pat {
                id: ast::DUMMY_NODE_ID,
                node: PatKind::Ident(BindingMode::ByValue(Mutability::Immutable),
                                     spanned, None),
                span: sp
            })
        };

        let t = try!(self.parse_ty_sum());

        Ok(Arg {
            ty: t,
            pat: pat,
            id: ast::DUMMY_NODE_ID,
        })
    }

    /// Parse a single function argument
    pub fn parse_arg(&mut self) -> PResult<'a, Arg> {
        self.parse_arg_general(true)
    }

    /// Parse an argument in a lambda header e.g. |arg, arg|
    pub fn parse_fn_block_arg(&mut self) -> PResult<'a, Arg> {
        let pat = try!(self.parse_pat());
        let t = if self.eat(&token::Colon) {
            try!(self.parse_ty_sum())
        } else {
            P(Ty {
                id: ast::DUMMY_NODE_ID,
                node: TyKind::Infer,
                span: mk_sp(self.span.lo, self.span.hi),
            })
        };
        Ok(Arg {
            ty: t,
            pat: pat,
            id: ast::DUMMY_NODE_ID
        })
    }

    pub fn maybe_parse_fixed_length_of_vec(&mut self) -> PResult<'a, Option<P<ast::Expr>>> {
        if self.check(&token::Semi) {
            self.bump();
            Ok(Some(try!(self.parse_expr())))
        } else {
            Ok(None)
        }
    }

    /// Matches token_lit = LIT_INTEGER | ...
    pub fn parse_lit_token(&mut self) -> PResult<'a, LitKind> {
        let out = match self.token {
            token::Interpolated(ref nt) => match **nt {
                token::NtExpr(ref v) => match v.node {
                    ExprKind::Lit(ref lit) => { lit.node.clone() }
                    _ => { return self.unexpected_last(&self.token); }
                },
                _ => { return self.unexpected_last(&self.token); }
            },
            token::Literal(lit, suf) => {
                let (suffix_illegal, out) = match lit {
                    token::Byte(i) => (true, LitKind::Byte(parse::byte_lit(&i.as_str()).0)),
                    token::Char(i) => (true, LitKind::Char(parse::char_lit(&i.as_str()).0)),

                    // there are some valid suffixes for integer and
                    // float literals, so all the handling is done
                    // internally.
                    token::Integer(s) => {
                        (false, parse::integer_lit(&s.as_str(),
                                                   suf.as_ref().map(|s| s.as_str()),
                                                   &self.sess.span_diagnostic,
                                                   self.span))
                    }
                    token::Float(s) => {
                        (false, parse::float_lit(&s.as_str(),
                                                 suf.as_ref().map(|s| s.as_str()),
                                                  &self.sess.span_diagnostic,
                                                 self.span))
                    }

                    token::Str_(s) => {
                        (true,
                         LitKind::Str(token::intern_and_get_ident(&parse::str_lit(&s.as_str())),
                                      ast::StrStyle::Cooked))
                    }
                    token::StrRaw(s, n) => {
                        (true,
                         LitKind::Str(
                            token::intern_and_get_ident(&parse::raw_str_lit(&s.as_str())),
                            ast::StrStyle::Raw(n)))
                    }
                    token::ByteStr(i) =>
                        (true, LitKind::ByteStr(parse::byte_str_lit(&i.as_str()))),
                    token::ByteStrRaw(i, _) =>
                        (true,
                         LitKind::ByteStr(Rc::new(i.to_string().into_bytes()))),
                };

                if suffix_illegal {
                    let sp = self.span;
                    self.expect_no_suffix(sp, &format!("{} literal", lit.short_name()), suf)
                }

                out
            }
            _ => { return self.unexpected_last(&self.token); }
        };

        self.bump();
        Ok(out)
    }

    /// Matches lit = true | false | token_lit
    pub fn parse_lit(&mut self) -> PResult<'a, Lit> {
        let lo = self.span.lo;
        let lit = if self.eat_keyword(keywords::True) {
            LitKind::Bool(true)
        } else if self.eat_keyword(keywords::False) {
            LitKind::Bool(false)
        } else {
            let lit = try!(self.parse_lit_token());
            lit
        };
        Ok(codemap::Spanned { node: lit, span: mk_sp(lo, self.prev_span.hi) })
    }

    /// matches '-' lit | lit
    pub fn parse_pat_literal_maybe_minus(&mut self) -> PResult<'a, P<Expr>> {
        let minus_lo = self.span.lo;
        let minus_present = self.eat(&token::BinOp(token::Minus));
        let lo = self.span.lo;
        let literal = P(try!(self.parse_lit()));
        let hi = self.prev_span.hi;
        let expr = self.mk_expr(lo, hi, ExprKind::Lit(literal), ThinVec::new());

        if minus_present {
            let minus_hi = self.prev_span.hi;
            let unary = self.mk_unary(UnOp::Neg, expr);
            Ok(self.mk_expr(minus_lo, minus_hi, unary, ThinVec::new()))
        } else {
            Ok(expr)
        }
    }

    pub fn parse_path_segment_ident(&mut self) -> PResult<'a, ast::Ident> {
        match self.token {
            token::Ident(sid) if self.token.is_path_segment_keyword() => {
                self.bump();
                Ok(sid)
            }
            _ => self.parse_ident(),
         }
     }

    /// Parses qualified path.
    ///
    /// Assumes that the leading `<` has been parsed already.
    ///
    /// Qualifed paths are a part of the universal function call
    /// syntax (UFCS).
    ///
    /// `qualified_path = <type [as trait_ref]>::path`
    ///
    /// See `parse_path` for `mode` meaning.
    ///
    /// # Examples:
    ///
    /// `<T as U>::a`
    /// `<T as U>::F::a::<S>`
    pub fn parse_qualified_path(&mut self, mode: PathStyle)
                                -> PResult<'a, (QSelf, ast::Path)> {
        let span = self.prev_span;
        let self_type = try!(self.parse_ty_sum());
        let mut path = if self.eat_keyword(keywords::As) {
            try!(self.parse_path(PathStyle::Type))
        } else {
            ast::Path {
                span: span,
                global: false,
                segments: vec![]
            }
        };

        let qself = QSelf {
            ty: self_type,
            position: path.segments.len()
        };

        try!(self.expect(&token::Gt));
        try!(self.expect(&token::ModSep));

        let segments = match mode {
            PathStyle::Type => {
                try!(self.parse_path_segments_without_colons())
            }
            PathStyle::Expr => {
                try!(self.parse_path_segments_with_colons())
            }
            PathStyle::Mod => {
                try!(self.parse_path_segments_without_types())
            }
        };
        path.segments.extend(segments);

        path.span.hi = self.prev_span.hi;

        Ok((qself, path))
    }

    /// Parses a path and optional type parameter bounds, depending on the
    /// mode. The `mode` parameter determines whether lifetimes, types, and/or
    /// bounds are permitted and whether `::` must precede type parameter
    /// groups.
    pub fn parse_path(&mut self, mode: PathStyle) -> PResult<'a, ast::Path> {
        maybe_whole!(self, NtPath, |x| x);

        let lo = self.span.lo;
        let is_global = self.eat(&token::ModSep);

        // Parse any number of segments and bound sets. A segment is an
        // identifier followed by an optional lifetime and a set of types.
        // A bound set is a set of type parameter bounds.
        let segments = match mode {
            PathStyle::Type => {
                try!(self.parse_path_segments_without_colons())
            }
            PathStyle::Expr => {
                try!(self.parse_path_segments_with_colons())
            }
            PathStyle::Mod => {
                try!(self.parse_path_segments_without_types())
            }
        };

        // Assemble the span.
        let span = mk_sp(lo, self.prev_span.hi);

        // Assemble the result.
        Ok(ast::Path {
            span: span,
            global: is_global,
            segments: segments,
        })
    }

    /// Examples:
    /// - `a::b<T,U>::c<V,W>`
    /// - `a::b<T,U>::c(V) -> W`
    /// - `a::b<T,U>::c(V)`
    pub fn parse_path_segments_without_colons(&mut self) -> PResult<'a, Vec<ast::PathSegment>> {
        let mut segments = Vec::new();
        loop {
            // First, parse an identifier.
            let identifier = try!(self.parse_path_segment_ident());

            if self.check(&token::ModSep) && self.look_ahead(1, |t| *t == token::Lt) {
                self.bump();
                let prev_span = self.prev_span;

                let mut err = self.diagnostic().struct_span_err(prev_span,
                    "unexpected token: `::`");
                err.help(
                    "use `<...>` instead of `::<...>` if you meant to specify type arguments");
                err.emit();
            }

            // Parse types, optionally.
            let parameters = if self.eat_lt() {
                let (lifetimes, types, bindings) = try!(self.parse_generic_values_after_lt());

                ast::PathParameters::AngleBracketed(ast::AngleBracketedParameterData {
                    lifetimes: lifetimes,
                    types: P::from_vec(types),
                    bindings: P::from_vec(bindings),
                })
            } else if self.eat(&token::OpenDelim(token::Paren)) {
                let lo = self.prev_span.lo;

                let inputs = try!(self.parse_seq_to_end(
                    &token::CloseDelim(token::Paren),
                    SeqSep::trailing_allowed(token::Comma),
                    |p| p.parse_ty_sum()));

                let output_ty = if self.eat(&token::RArrow) {
                    Some(try!(self.parse_ty()))
                } else {
                    None
                };

                let hi = self.prev_span.hi;

                ast::PathParameters::Parenthesized(ast::ParenthesizedParameterData {
                    span: mk_sp(lo, hi),
                    inputs: inputs,
                    output: output_ty,
                })
            } else {
                ast::PathParameters::none()
            };

            // Assemble and push the result.
            segments.push(ast::PathSegment { identifier: identifier,
                                             parameters: parameters });

            // Continue only if we see a `::`
            if !self.eat(&token::ModSep) {
                return Ok(segments);
            }
        }
    }

    /// Examples:
    /// - `a::b::<T,U>::c`
    pub fn parse_path_segments_with_colons(&mut self) -> PResult<'a, Vec<ast::PathSegment>> {
        let mut segments = Vec::new();
        loop {
            // First, parse an identifier.
            let identifier = try!(self.parse_path_segment_ident());

            // If we do not see a `::`, stop.
            if !self.eat(&token::ModSep) {
                segments.push(ast::PathSegment {
                    identifier: identifier,
                    parameters: ast::PathParameters::none()
                });
                return Ok(segments);
            }

            // Check for a type segment.
            if self.eat_lt() {
                // Consumed `a::b::<`, go look for types
                let (lifetimes, types, bindings) = try!(self.parse_generic_values_after_lt());
                let parameters = ast::AngleBracketedParameterData {
                    lifetimes: lifetimes,
                    types: P::from_vec(types),
                    bindings: P::from_vec(bindings),
                };
                segments.push(ast::PathSegment {
                    identifier: identifier,
                    parameters: ast::PathParameters::AngleBracketed(parameters),
                });

                // Consumed `a::b::<T,U>`, check for `::` before proceeding
                if !self.eat(&token::ModSep) {
                    return Ok(segments);
                }
            } else {
                // Consumed `a::`, go look for `b`
                segments.push(ast::PathSegment {
                    identifier: identifier,
                    parameters: ast::PathParameters::none(),
                });
            }
        }
    }

    /// Examples:
    /// - `a::b::c`
    pub fn parse_path_segments_without_types(&mut self)
                                             -> PResult<'a, Vec<ast::PathSegment>> {
        let mut segments = Vec::new();
        loop {
            // First, parse an identifier.
            let identifier = try!(self.parse_path_segment_ident());

            // Assemble and push the result.
            segments.push(ast::PathSegment {
                identifier: identifier,
                parameters: ast::PathParameters::none()
            });

            // If we do not see a `::` or see `::{`/`::*`, stop.
            if !self.check(&token::ModSep) || self.is_import_coupler() {
                return Ok(segments);
            } else {
                self.bump();
            }
        }
    }

    /// parses 0 or 1 lifetime
    pub fn parse_opt_lifetime(&mut self) -> PResult<'a, Option<ast::Lifetime>> {
        match self.token {
            token::Lifetime(..) => {
                Ok(Some(try!(self.parse_lifetime())))
            }
            _ => {
                Ok(None)
            }
        }
    }

    /// Parses a single lifetime
    /// Matches lifetime = LIFETIME
    pub fn parse_lifetime(&mut self) -> PResult<'a, ast::Lifetime> {
        match self.token {
            token::Lifetime(i) => {
                let span = self.span;
                self.bump();
                return Ok(ast::Lifetime {
                    id: ast::DUMMY_NODE_ID,
                    span: span,
                    name: i.name
                });
            }
            _ => {
                return Err(self.fatal("expected a lifetime name"));
            }
        }
    }

    /// Parses `lifetime_defs = [ lifetime_defs { ',' lifetime_defs } ]` where `lifetime_def  =
    /// lifetime [':' lifetimes]`
    ///
    /// If `followed_by_ty_params` is None, then we are in a context
    /// where only lifetime parameters are allowed, and thus we should
    /// error if we encounter attributes after the bound lifetimes.
    ///
    /// If `followed_by_ty_params` is Some(r), then there may be type
    /// parameter bindings after the lifetimes, so we should pass
    /// along the parsed attributes to be attached to the first such
    /// type parmeter.
    pub fn parse_lifetime_defs(&mut self,
                               followed_by_ty_params: Option<&mut Vec<ast::Attribute>>)
                               -> PResult<'a, Vec<ast::LifetimeDef>>
    {
        let mut res = Vec::new();
        loop {
            let attrs = try!(self.parse_outer_attributes());
            match self.token {
                token::Lifetime(_) => {
                    let lifetime = try!(self.parse_lifetime());
                    let bounds =
                        if self.eat(&token::Colon) {
                            try!(self.parse_lifetimes(token::BinOp(token::Plus)))
                        } else {
                            Vec::new()
                        };
                    res.push(ast::LifetimeDef { attrs: attrs.into(),
                                                lifetime: lifetime,
                                                bounds: bounds });
                }

                _ => {
                    if let Some(recv) = followed_by_ty_params {
                        assert!(recv.is_empty());
                        *recv = attrs;
                        debug!("parse_lifetime_defs ret {:?}", res);
                        return Ok(res);
                    } else if !attrs.is_empty() {
                        let msg = "trailing attribute after lifetime parameters";
                        return Err(self.fatal(msg));
                    }
                }
            }

            match self.token {
                token::Comma => { self.bump();}
                token::Gt => { return Ok(res); }
                token::BinOp(token::Shr) => { return Ok(res); }
                _ => {
                    let this_token_str = self.this_token_to_string();
                    let msg = format!("expected `,` or `>` after lifetime \
                                      name, found `{}`",
                                      this_token_str);
                    return Err(self.fatal(&msg[..]));
                }
            }
        }
    }

    /// matches lifetimes = ( lifetime ) | ( lifetime , lifetimes ) actually, it matches the empty
    /// one too, but putting that in there messes up the grammar....
    ///
    /// Parses zero or more comma separated lifetimes. Expects each lifetime to be followed by
    /// either a comma or `>`.  Used when parsing type parameter lists, where we expect something
    /// like `<'a, 'b, T>`.
    pub fn parse_lifetimes(&mut self, sep: token::Token) -> PResult<'a, Vec<ast::Lifetime>> {

        let mut res = Vec::new();
        loop {
            match self.token {
                token::Lifetime(_) => {
                    res.push(try!(self.parse_lifetime()));
                }
                _ => {
                    return Ok(res);
                }
            }

            if self.token != sep {
                return Ok(res);
            }

            self.bump();
        }
    }

    /// Parse mutability (`mut` or nothing).
    pub fn parse_mutability(&mut self) -> PResult<'a, Mutability> {
        if self.eat_keyword(keywords::Mut) {
            Ok(Mutability::Mutable)
        } else {
            Ok(Mutability::Immutable)
        }
    }

    pub fn parse_field_name(&mut self) -> PResult<'a, Ident> {
        if let token::Literal(token::Integer(name), None) = self.token {
            self.bump();
            Ok(Ident::with_empty_ctxt(name))
        } else {
            self.parse_ident()
        }
    }

    /// Parse ident (COLON expr)?
    pub fn parse_field(&mut self) -> PResult<'a, Field> {
        let lo = self.span.lo;
        let hi;

        // Check if a colon exists one ahead. This means we're parsing a fieldname.
        let (fieldname, expr, is_shorthand) = if self.look_ahead(1, |t| t == &token::Colon) {
            let fieldname = try!(self.parse_field_name());
            self.bump();
            hi = self.prev_span.hi;
            (fieldname, try!(self.parse_expr()), false)
        } else {
            let fieldname = try!(self.parse_ident());
            hi = self.prev_span.hi;

            // Mimic `x: x` for the `x` field shorthand.
            let path = ast::Path::from_ident(mk_sp(lo, hi), fieldname);
            (fieldname, self.mk_expr(lo, hi, ExprKind::Path(None, path), ThinVec::new()), true)
        };
        Ok(ast::Field {
            ident: spanned(lo, hi, fieldname),
            span: mk_sp(lo, expr.span.hi),
            expr: expr,
            is_shorthand: is_shorthand,
        })
    }

    pub fn mk_expr(&mut self, lo: BytePos, hi: BytePos, node: ExprKind, attrs: ThinVec<Attribute>)
                   -> P<Expr> {
        P(Expr {
            id: ast::DUMMY_NODE_ID,
            node: node,
            span: mk_sp(lo, hi),
            attrs: attrs.into(),
        })
    }

    pub fn mk_unary(&mut self, unop: ast::UnOp, expr: P<Expr>) -> ast::ExprKind {
        ExprKind::Unary(unop, expr)
    }

    pub fn mk_binary(&mut self, binop: ast::BinOp, lhs: P<Expr>, rhs: P<Expr>) -> ast::ExprKind {
        ExprKind::Binary(binop, lhs, rhs)
    }

    pub fn mk_call(&mut self, f: P<Expr>, args: Vec<P<Expr>>) -> ast::ExprKind {
        ExprKind::Call(f, args)
    }

    fn mk_method_call(&mut self,
                      ident: ast::SpannedIdent,
                      tps: Vec<P<Ty>>,
                      args: Vec<P<Expr>>)
                      -> ast::ExprKind {
        ExprKind::MethodCall(ident, tps, args)
    }

    pub fn mk_index(&mut self, expr: P<Expr>, idx: P<Expr>) -> ast::ExprKind {
        ExprKind::Index(expr, idx)
    }

    pub fn mk_range(&mut self,
                    start: Option<P<Expr>>,
                    end: Option<P<Expr>>,
                    limits: RangeLimits)
                    -> PResult<'a, ast::ExprKind> {
        if end.is_none() && limits == RangeLimits::Closed {
            Err(self.span_fatal_help(self.span,
                                     "inclusive range with no end",
                                     "inclusive ranges must be bounded at the end \
                                      (`...b` or `a...b`)"))
        } else {
            Ok(ExprKind::Range(start, end, limits))
        }
    }

    pub fn mk_field(&mut self, expr: P<Expr>, ident: ast::SpannedIdent) -> ast::ExprKind {
        ExprKind::Field(expr, ident)
    }

    pub fn mk_tup_field(&mut self, expr: P<Expr>, idx: codemap::Spanned<usize>) -> ast::ExprKind {
        ExprKind::TupField(expr, idx)
    }

    pub fn mk_assign_op(&mut self, binop: ast::BinOp,
                        lhs: P<Expr>, rhs: P<Expr>) -> ast::ExprKind {
        ExprKind::AssignOp(binop, lhs, rhs)
    }

    pub fn mk_mac_expr(&mut self, lo: BytePos, hi: BytePos,
                       m: Mac_, attrs: ThinVec<Attribute>) -> P<Expr> {
        P(Expr {
            id: ast::DUMMY_NODE_ID,
            node: ExprKind::Mac(codemap::Spanned {node: m, span: mk_sp(lo, hi)}),
            span: mk_sp(lo, hi),
            attrs: attrs,
        })
    }

    pub fn mk_lit_u32(&mut self, i: u32, attrs: ThinVec<Attribute>) -> P<Expr> {
        let span = &self.span;
        let lv_lit = P(codemap::Spanned {
            node: LitKind::Int(i as u64, ast::LitIntType::Unsigned(UintTy::U32)),
            span: *span
        });

        P(Expr {
            id: ast::DUMMY_NODE_ID,
            node: ExprKind::Lit(lv_lit),
            span: *span,
            attrs: attrs,
        })
    }

    fn expect_open_delim(&mut self) -> PResult<'a, token::DelimToken> {
        self.expected_tokens.push(TokenType::Token(token::Gt));
        match self.token {
            token::OpenDelim(delim) => {
                self.bump();
                Ok(delim)
            },
            _ => Err(self.fatal("expected open delimiter")),
        }
    }

    /// At the bottom (top?) of the precedence hierarchy,
    /// parse things like parenthesized exprs,
    /// macros, return, etc.
    ///
    /// NB: This does not parse outer attributes,
    ///     and is private because it only works
    ///     correctly if called from parse_dot_or_call_expr().
    fn parse_bottom_expr(&mut self) -> PResult<'a, P<Expr>> {
        maybe_whole_expr!(self);

        // Outer attributes are already parsed and will be
        // added to the return value after the fact.
        //
        // Therefore, prevent sub-parser from parsing
        // attributes by giving them a empty "already parsed" list.
        let mut attrs = ThinVec::new();

        let lo = self.span.lo;
        let mut hi = self.span.hi;

        let ex: ExprKind;

        // Note: when adding new syntax here, don't forget to adjust Token::can_begin_expr().
        match self.token {
            token::OpenDelim(token::Paren) => {
                self.bump();

                attrs.extend(try!(self.parse_inner_attributes()));

                // (e) is parenthesized e
                // (e,) is a tuple with only one field, e
                let mut es = vec![];
                let mut trailing_comma = false;
                while self.token != token::CloseDelim(token::Paren) {
                    es.push(try!(self.parse_expr()));
                    try!(self.expect_one_of(&[], &[token::Comma, token::CloseDelim(token::Paren)]));
                    if self.check(&token::Comma) {
                        trailing_comma = true;

                        self.bump();
                    } else {
                        trailing_comma = false;
                        break;
                    }
                }
                self.bump();

                hi = self.prev_span.hi;
                return if es.len() == 1 && !trailing_comma {
                    Ok(self.mk_expr(lo, hi, ExprKind::Paren(es.into_iter().nth(0).unwrap()), attrs))
                } else {
                    Ok(self.mk_expr(lo, hi, ExprKind::Tup(es), attrs))
                }
            },
            token::OpenDelim(token::Brace) => {
                return self.parse_block_expr(lo, BlockCheckMode::Default, attrs);
            },
            token::BinOp(token::Or) |  token::OrOr => {
                let lo = self.span.lo;
                return self.parse_lambda_expr(lo, CaptureBy::Ref, attrs);
            },
            token::OpenDelim(token::Bracket) => {
                self.bump();

                attrs.extend(try!(self.parse_inner_attributes()));

                if self.check(&token::CloseDelim(token::Bracket)) {
                    // Empty vector.
                    self.bump();
                    ex = ExprKind::Vec(Vec::new());
                } else {
                    // Nonempty vector.
                    let first_expr = try!(self.parse_expr());
                    if self.check(&token::Semi) {
                        // Repeating array syntax: [ 0; 512 ]
                        self.bump();
                        let count = try!(self.parse_expr());
                        try!(self.expect(&token::CloseDelim(token::Bracket)));
                        ex = ExprKind::Repeat(first_expr, count);
                    } else if self.check(&token::Comma) {
                        // Vector with two or more elements.
                        self.bump();
                        let remaining_exprs = try!(self.parse_seq_to_end(
                            &token::CloseDelim(token::Bracket),
                            SeqSep::trailing_allowed(token::Comma),
                            |p| Ok(try!(p.parse_expr()))
                        ));
                        let mut exprs = vec![first_expr];
                        exprs.extend(remaining_exprs);
                        ex = ExprKind::Vec(exprs);
                    } else {
                        // Vector with one element.
                        try!(self.expect(&token::CloseDelim(token::Bracket)));
                        ex = ExprKind::Vec(vec![first_expr]);
                    }
                }
                hi = self.prev_span.hi;
            }
            _ => {
                if self.eat_lt() {
                    let (qself, path) =
                        try!(self.parse_qualified_path(PathStyle::Expr));
                    hi = path.span.hi;
                    return Ok(self.mk_expr(lo, hi, ExprKind::Path(Some(qself), path), attrs));
                }
                if self.eat_keyword(keywords::Move) {
                    let lo = self.prev_span.lo;
                    return self.parse_lambda_expr(lo, CaptureBy::Value, attrs);
                }
                if self.eat_keyword(keywords::If) {
                    return self.parse_if_expr(attrs);
                }
                if self.eat_keyword(keywords::For) {
                    let lo = self.prev_span.lo;
                    return self.parse_for_expr(None, lo, attrs);
                }
                if self.eat_keyword(keywords::While) {
                    let lo = self.prev_span.lo;
                    return self.parse_while_expr(None, lo, attrs);
                }
                if self.token.is_lifetime() {
                    let label = Spanned { node: self.get_lifetime(),
                                          span: self.span };
                    let lo = self.span.lo;
                    self.bump();
                    try!(self.expect(&token::Colon));
                    if self.eat_keyword(keywords::While) {
                        return self.parse_while_expr(Some(label), lo, attrs)
                    }
                    if self.eat_keyword(keywords::For) {
                        return self.parse_for_expr(Some(label), lo, attrs)
                    }
                    if self.eat_keyword(keywords::Loop) {
                        return self.parse_loop_expr(Some(label), lo, attrs)
                    }
                    return Err(self.fatal("expected `while`, `for`, or `loop` after a label"))
                }
                if self.eat_keyword(keywords::Loop) {
                    let lo = self.prev_span.lo;
                    return self.parse_loop_expr(None, lo, attrs);
                }
                if self.eat_keyword(keywords::Continue) {
                    let ex = if self.token.is_lifetime() {
                        let ex = ExprKind::Continue(Some(Spanned{
                            node: self.get_lifetime(),
                            span: self.span
                        }));
                        self.bump();
                        ex
                    } else {
                        ExprKind::Continue(None)
                    };
                    let hi = self.prev_span.hi;
                    return Ok(self.mk_expr(lo, hi, ex, attrs));
                }
                if self.eat_keyword(keywords::Match) {
                    return self.parse_match_expr(attrs);
                }
                if self.eat_keyword(keywords::Unsafe) {
                    return self.parse_block_expr(
                        lo,
                        BlockCheckMode::Unsafe(ast::UserProvided),
                        attrs);
                }
                if self.eat_keyword(keywords::Return) {
                    if self.token.can_begin_expr() {
                        let e = try!(self.parse_expr());
                        hi = e.span.hi;
                        ex = ExprKind::Ret(Some(e));
                    } else {
                        ex = ExprKind::Ret(None);
                    }
                } else if self.eat_keyword(keywords::Break) {
                    if self.token.is_lifetime() {
                        ex = ExprKind::Break(Some(Spanned {
                            node: self.get_lifetime(),
                            span: self.span
                        }));
                        self.bump();
                    } else {
                        ex = ExprKind::Break(None);
                    }
                    hi = self.prev_span.hi;
                } else if self.token.is_keyword(keywords::Let) {
                    // Catch this syntax error here, instead of in `check_strict_keywords`, so
                    // that we can explicitly mention that let is not to be used as an expression
                    let mut db = self.fatal("expected expression, found statement (`let`)");
                    db.note("variable declaration using `let` is a statement");
                    return Err(db);
                } else if self.token.is_path_start() {
                    let pth = try!(self.parse_path(PathStyle::Expr));

                    // `!`, as an operator, is prefix, so we know this isn't that
                    if self.eat(&token::Not) {
                        // MACRO INVOCATION expression
                        let delim = try!(self.expect_open_delim());
                        let tts = try!(self.parse_seq_to_end(&token::CloseDelim(delim),
                                                        SeqSep::none(),
                                                        |p| p.parse_token_tree()));
                        let hi = self.prev_span.hi;
                        return Ok(self.mk_mac_expr(lo, hi, Mac_ { path: pth, tts: tts }, attrs));
                    }
                    if self.check(&token::OpenDelim(token::Brace)) {
                        // This is a struct literal, unless we're prohibited
                        // from parsing struct literals here.
                        let prohibited = self.restrictions.contains(
                            RESTRICTION_NO_STRUCT_LITERAL
                        );
                        if !prohibited {
                            return self.parse_struct_expr(lo, pth, attrs);
                        }
                    }

                    hi = pth.span.hi;
                    ex = ExprKind::Path(None, pth);
                } else {
                    match self.parse_lit() {
                        Ok(lit) => {
                            hi = lit.span.hi;
                            ex = ExprKind::Lit(P(lit));
                        }
                        Err(mut err) => {
                            self.cancel(&mut err);
                            let msg = format!("expected expression, found {}",
                                              self.this_token_descr());
                            return Err(self.fatal(&msg));
                        }
                    }
                }
            }
        }

        return Ok(self.mk_expr(lo, hi, ex, attrs));
    }

    fn parse_struct_expr(&mut self, lo: BytePos, pth: ast::Path, mut attrs: ThinVec<Attribute>)
                         -> PResult<'a, P<Expr>> {
        self.bump();
        let mut fields = Vec::new();
        let mut base = None;

        attrs.extend(try!(self.parse_inner_attributes()));

        while self.token != token::CloseDelim(token::Brace) {
            if self.eat(&token::DotDot) {
                match self.parse_expr() {
                    Ok(e) => {
                        base = Some(e);
                    }
                    Err(mut e) => {
                        e.emit();
                        self.recover_stmt();
                    }
                }
                break;
            }

            match self.parse_field() {
                Ok(f) => fields.push(f),
                Err(mut e) => {
                    e.emit();
                    self.recover_stmt();
                    break;
                }
            }

            match self.expect_one_of(&[token::Comma],
                                     &[token::CloseDelim(token::Brace)]) {
                Ok(()) => {}
                Err(mut e) => {
                    e.emit();
                    self.recover_stmt();
                    break;
                }
            }
        }

        let hi = self.span.hi;
        try!(self.expect(&token::CloseDelim(token::Brace)));
        return Ok(self.mk_expr(lo, hi, ExprKind::Struct(pth, fields, base), attrs));
    }

    fn parse_or_use_outer_attributes(&mut self,
                                     already_parsed_attrs: Option<ThinVec<Attribute>>)
                                     -> PResult<'a, ThinVec<Attribute>> {
        if let Some(attrs) = already_parsed_attrs {
            Ok(attrs)
        } else {
            self.parse_outer_attributes().map(|a| a.into())
        }
    }

    /// Parse a block or unsafe block
    pub fn parse_block_expr(&mut self, lo: BytePos, blk_mode: BlockCheckMode,
                            outer_attrs: ThinVec<Attribute>)
                            -> PResult<'a, P<Expr>> {

        try!(self.expect(&token::OpenDelim(token::Brace)));

        let mut attrs = outer_attrs;
        attrs.extend(try!(self.parse_inner_attributes()));

        let blk = try!(self.parse_block_tail(lo, blk_mode));
        return Ok(self.mk_expr(blk.span.lo, blk.span.hi, ExprKind::Block(blk), attrs));
    }

    /// parse a.b or a(13) or a[4] or just a
    pub fn parse_dot_or_call_expr(&mut self,
                                  already_parsed_attrs: Option<ThinVec<Attribute>>)
                                  -> PResult<'a, P<Expr>> {
        let attrs = try!(self.parse_or_use_outer_attributes(already_parsed_attrs));

        let b = self.parse_bottom_expr();
        let (span, b) = try!(self.interpolated_or_expr_span(b));
        self.parse_dot_or_call_expr_with(b, span.lo, attrs)
    }

    pub fn parse_dot_or_call_expr_with(&mut self,
                                       e0: P<Expr>,
                                       lo: BytePos,
                                       mut attrs: ThinVec<Attribute>)
                                       -> PResult<'a, P<Expr>> {
        // Stitch the list of outer attributes onto the return value.
        // A little bit ugly, but the best way given the current code
        // structure
        self.parse_dot_or_call_expr_with_(e0, lo)
        .map(|expr|
            expr.map(|mut expr| {
                attrs.extend::<Vec<_>>(expr.attrs.into());
                expr.attrs = attrs;
                match expr.node {
                    ExprKind::If(..) | ExprKind::IfLet(..) => {
                        if !expr.attrs.is_empty() {
                            // Just point to the first attribute in there...
                            let span = expr.attrs[0].span;

                            self.span_err(span,
                                "attributes are not yet allowed on `if` \
                                expressions");
                        }
                    }
                    _ => {}
                }
                expr
            })
        )
    }

    // Assuming we have just parsed `.foo` (i.e., a dot and an ident), continue
    // parsing into an expression.
    fn parse_dot_suffix(&mut self,
                        ident: Ident,
                        ident_span: Span,
                        self_value: P<Expr>,
                        lo: BytePos)
                        -> PResult<'a, P<Expr>> {
        let (_, tys, bindings) = if self.eat(&token::ModSep) {
            try!(self.expect_lt());
            try!(self.parse_generic_values_after_lt())
        } else {
            (Vec::new(), Vec::new(), Vec::new())
        };

        if !bindings.is_empty() {
            let prev_span = self.prev_span;
            self.span_err(prev_span, "type bindings are only permitted on trait paths");
        }

        Ok(match self.token {
            // expr.f() method call.
            token::OpenDelim(token::Paren) => {
                let mut es = try!(self.parse_unspanned_seq(
                    &token::OpenDelim(token::Paren),
                    &token::CloseDelim(token::Paren),
                    SeqSep::trailing_allowed(token::Comma),
                    |p| Ok(try!(p.parse_expr()))
                ));
                let hi = self.prev_span.hi;

                es.insert(0, self_value);
                let id = spanned(ident_span.lo, ident_span.hi, ident);
                let nd = self.mk_method_call(id, tys, es);
                self.mk_expr(lo, hi, nd, ThinVec::new())
            }
            // Field access.
            _ => {
                if !tys.is_empty() {
                    let prev_span = self.prev_span;
                    self.span_err(prev_span,
                                  "field expressions may not \
                                   have type parameters");
                }

                let id = spanned(ident_span.lo, ident_span.hi, ident);
                let field = self.mk_field(self_value, id);
                self.mk_expr(lo, ident_span.hi, field, ThinVec::new())
            }
        })
    }

    fn parse_dot_or_call_expr_with_(&mut self, e0: P<Expr>, lo: BytePos) -> PResult<'a, P<Expr>> {
        let mut e = e0;
        let mut hi;
        loop {
            // expr?
            while self.eat(&token::Question) {
                let hi = self.prev_span.hi;
                e = self.mk_expr(lo, hi, ExprKind::Try(e), ThinVec::new());
            }

            // expr.f
            if self.eat(&token::Dot) {
                match self.token {
                  token::Ident(i) => {
                    let dot_pos = self.prev_span.hi;
                    hi = self.span.hi;
                    self.bump();

                    e = try!(self.parse_dot_suffix(i, mk_sp(dot_pos, hi), e, lo));
                  }
                  token::Literal(token::Integer(n), suf) => {
                    let sp = self.span;

                    // A tuple index may not have a suffix
                    self.expect_no_suffix(sp, "tuple index", suf);

                    let dot = self.prev_span.hi;
                    hi = self.span.hi;
                    self.bump();

                    let index = n.as_str().parse::<usize>().ok();
                    match index {
                        Some(n) => {
                            let id = spanned(dot, hi, n);
                            let field = self.mk_tup_field(e, id);
                            e = self.mk_expr(lo, hi, field, ThinVec::new());
                        }
                        None => {
                            let prev_span = self.prev_span;
                            self.span_err(prev_span, "invalid tuple or tuple struct index");
                        }
                    }
                  }
                  token::Literal(token::Float(n), _suf) => {
                    self.bump();
                    let prev_span = self.prev_span;
                    let fstr = n.as_str();
                    let mut err = self.diagnostic().struct_span_err(prev_span,
                        &format!("unexpected token: `{}`", n.as_str()));
                    if fstr.chars().all(|x| "0123456789.".contains(x)) {
                        let float = match fstr.parse::<f64>().ok() {
                            Some(f) => f,
                            None => continue,
                        };
                        err.help(&format!("try parenthesizing the first index; e.g., `(foo.{}){}`",
                                 float.trunc() as usize,
                                 format!(".{}", fstr.splitn(2, ".").last().unwrap())));
                    }
                    return Err(err);

                  }
                  _ => {
                    // FIXME Could factor this out into non_fatal_unexpected or something.
                    let actual = self.this_token_to_string();
                    self.span_err(self.span, &format!("unexpected token: `{}`", actual));

                    let dot_pos = self.prev_span.hi;
                    e = try!(self.parse_dot_suffix(keywords::Invalid.ident(),
                                              mk_sp(dot_pos, dot_pos),
                                              e, lo));
                  }
                }
                continue;
            }
            if self.expr_is_complete(&e) { break; }
            match self.token {
              // expr(...)
              token::OpenDelim(token::Paren) => {
                let es = try!(self.parse_unspanned_seq(
                    &token::OpenDelim(token::Paren),
                    &token::CloseDelim(token::Paren),
                    SeqSep::trailing_allowed(token::Comma),
                    |p| Ok(try!(p.parse_expr()))
                ));
                hi = self.prev_span.hi;

                let nd = self.mk_call(e, es);
                e = self.mk_expr(lo, hi, nd, ThinVec::new());
              }

              // expr[...]
              // Could be either an index expression or a slicing expression.
              token::OpenDelim(token::Bracket) => {
                self.bump();
                let ix = try!(self.parse_expr());
                hi = self.span.hi;
                try!(self.expect(&token::CloseDelim(token::Bracket)));
                let index = self.mk_index(e, ix);
                e = self.mk_expr(lo, hi, index, ThinVec::new())
              }
              _ => return Ok(e)
            }
        }
        return Ok(e);
    }

    // Parse unquoted tokens after a `$` in a token tree
    fn parse_unquoted(&mut self) -> PResult<'a, TokenTree> {
        let mut sp = self.span;
        let name = match self.token {
            token::Dollar => {
                self.bump();

                if self.token == token::OpenDelim(token::Paren) {
                    let Spanned { node: seq, span: seq_span } = try!(self.parse_seq(
                        &token::OpenDelim(token::Paren),
                        &token::CloseDelim(token::Paren),
                        SeqSep::none(),
                        |p| p.parse_token_tree()
                    ));
                    let (sep, repeat) = try!(self.parse_sep_and_kleene_op());
                    let name_num = macro_parser::count_names(&seq);
                    return Ok(TokenTree::Sequence(mk_sp(sp.lo, seq_span.hi),
                                      Rc::new(SequenceRepetition {
                                          tts: seq,
                                          separator: sep,
                                          op: repeat,
                                          num_captures: name_num
                                      })));
                } else if self.token.is_keyword(keywords::Crate) {
                    let ident = match self.token {
                        token::Ident(id) => ast::Ident { name: token::intern("$crate"), ..id },
                        _ => unreachable!(),
                    };
                    self.bump();
                    return Ok(TokenTree::Token(sp, token::Ident(ident)));
                } else {
                    sp = mk_sp(sp.lo, self.span.hi);
                    self.parse_ident().unwrap_or_else(|mut e| {
                        e.emit();
                        keywords::Invalid.ident()
                    })
                }
            }
            token::SubstNt(name) => {
                self.bump();
                name
            }
            _ => unreachable!()
        };
        // continue by trying to parse the `:ident` after `$name`
        if self.token == token::Colon &&
                self.look_ahead(1, |t| t.is_ident() && !t.is_any_keyword()) {
            self.bump();
            sp = mk_sp(sp.lo, self.span.hi);
            let nt_kind = try!(self.parse_ident());
            Ok(TokenTree::Token(sp, MatchNt(name, nt_kind)))
        } else {
            Ok(TokenTree::Token(sp, SubstNt(name)))
        }
    }

    pub fn check_unknown_macro_variable(&mut self) {
        if self.quote_depth == 0 && !self.parsing_token_tree {
            match self.token {
                token::SubstNt(name) =>
                    self.fatal(&format!("unknown macro variable `{}`", name)).emit(),
                _ => {}
            }
        }
    }

    /// Parse an optional separator followed by a Kleene-style
    /// repetition token (+ or *).
    pub fn parse_sep_and_kleene_op(&mut self)
                                   -> PResult<'a, (Option<token::Token>, tokenstream::KleeneOp)> {
        fn parse_kleene_op<'a>(parser: &mut Parser<'a>) ->
          PResult<'a,  Option<tokenstream::KleeneOp>> {
            match parser.token {
                token::BinOp(token::Star) => {
                    parser.bump();
                    Ok(Some(tokenstream::KleeneOp::ZeroOrMore))
                },
                token::BinOp(token::Plus) => {
                    parser.bump();
                    Ok(Some(tokenstream::KleeneOp::OneOrMore))
                },
                _ => Ok(None)
            }
        };

        if let Some(kleene_op) = try!(parse_kleene_op(self)) {
            return Ok((None, kleene_op));
        }

        let separator = self.bump_and_get();
        match try!(parse_kleene_op(self)) {
            Some(zerok) => Ok((Some(separator), zerok)),
            None => return Err(self.fatal("expected `*` or `+`"))
        }
    }

    /// parse a single token tree from the input.
    pub fn parse_token_tree(&mut self) -> PResult<'a, TokenTree> {
        // FIXME #6994: currently, this is too eager. It
        // parses token trees but also identifies TokenType::Sequence's
        // and token::SubstNt's; it's too early to know yet
        // whether something will be a nonterminal or a seq
        // yet.
        match self.token {
            token::Eof => {
                let mut err: DiagnosticBuilder<'a> =
                    self.diagnostic().struct_span_err(self.span,
                                                      "this file contains an un-closed delimiter");
                for &(_, sp) in &self.open_braces {
                    err.span_help(sp, "did you mean to close this delimiter?");
                }

                Err(err)
            },
            token::OpenDelim(delim) => {
                if self.tts.last().map(|&(_, i)| i == 1).unwrap_or(false) {
                    let tt = self.tts.pop().unwrap().0;
                    self.bump();
                    return Ok(if self.allow_interpolated_tts {
                        // avoid needlessly reparsing token trees in recursive macro expansions
                        TokenTree::Token(tt.span(), token::Interpolated(Rc::new(token::NtTT(tt))))
                    } else {
                        tt
                    });
                }

                let parsing_token_tree = ::std::mem::replace(&mut self.parsing_token_tree, true);
                // The span for beginning of the delimited section
                let pre_span = self.span;

                // Parse the open delimiter.
                self.open_braces.push((delim, self.span));
                let open_span = self.span;
                self.bump();

                // Parse the token trees within the delimiters.
                // We stop at any delimiter so we can try to recover if the user
                // uses an incorrect delimiter.
                let tts = self.parse_seq_to_before_tokens(&[&token::CloseDelim(token::Brace),
                                                            &token::CloseDelim(token::Paren),
                                                            &token::CloseDelim(token::Bracket)],
                                                          SeqSep::none(),
                                                          |p| p.parse_token_tree(),
                                                          |mut e| e.emit());

                let close_span = self.span;
                // Expand to cover the entire delimited token tree
                let span = Span { hi: close_span.hi, ..pre_span };

                match self.token {
                    // Correct delimiter.
                    token::CloseDelim(d) if d == delim => {
                        self.open_braces.pop().unwrap();

                        // Parse the close delimiter.
                        self.bump();
                    }
                    // Incorrect delimiter.
                    token::CloseDelim(other) => {
                        let token_str = self.this_token_to_string();
                        let mut err = self.diagnostic().struct_span_err(self.span,
                            &format!("incorrect close delimiter: `{}`", token_str));
                        // This is a conservative error: only report the last unclosed delimiter.
                        // The previous unclosed delimiters could actually be closed! The parser
                        // just hasn't gotten to them yet.
                        if let Some(&(_, sp)) = self.open_braces.last() {
                            err.span_note(sp, "unclosed delimiter");
                        };
                        err.emit();

                        self.open_braces.pop().unwrap();

                        // If the incorrect delimiter matches an earlier opening
                        // delimiter, then don't consume it (it can be used to
                        // close the earlier one). Otherwise, consume it.
                        // E.g., we try to recover from:
                        // fn foo() {
                        //     bar(baz(
                        // }  // Incorrect delimiter but matches the earlier `{`
                        if !self.open_braces.iter().any(|&(b, _)| b == other) {
                            self.bump();
                        }
                    }
                    token::Eof => {
                        // Silently recover, the EOF token will be seen again
                        // and an error emitted then. Thus we don't pop from
                        // self.open_braces here.
                    },
                    _ => {}
                }

                self.parsing_token_tree = parsing_token_tree;
                Ok(TokenTree::Delimited(span, Rc::new(Delimited {
                    delim: delim,
                    open_span: open_span,
                    tts: tts,
                    close_span: close_span,
                })))
            },
            token::CloseDelim(_) => {
                // An unexpected closing delimiter (i.e., there is no
                // matching opening delimiter).
                let token_str = self.this_token_to_string();
                let err = self.diagnostic().struct_span_err(self.span,
                    &format!("unexpected close delimiter: `{}`", token_str));
                Err(err)
            },
            /* we ought to allow different depths of unquotation */
            token::Dollar | token::SubstNt(..) if self.quote_depth > 0 => {
                self.parse_unquoted()
            }
            _ => {
                Ok(TokenTree::Token(self.span, self.bump_and_get()))
            }
        }
    }

    // parse a stream of tokens into a list of TokenTree's,
    // up to EOF.
    pub fn parse_all_token_trees(&mut self) -> PResult<'a, Vec<TokenTree>> {
        let mut tts = Vec::new();
        while self.token != token::Eof {
            tts.push(try!(self.parse_token_tree()));
        }
        Ok(tts)
    }

    /// Parse a prefix-unary-operator expr
    pub fn parse_prefix_expr(&mut self,
                             already_parsed_attrs: Option<ThinVec<Attribute>>)
                             -> PResult<'a, P<Expr>> {
        let attrs = try!(self.parse_or_use_outer_attributes(already_parsed_attrs));
        let lo = self.span.lo;
        let hi;
        // Note: when adding new unary operators, don't forget to adjust Token::can_begin_expr()
        let ex = match self.token {
            token::Not => {
                self.bump();
                let e = self.parse_prefix_expr(None);
                let (span, e) = try!(self.interpolated_or_expr_span(e));
                hi = span.hi;
                self.mk_unary(UnOp::Not, e)
            }
            token::BinOp(token::Minus) => {
                self.bump();
                let e = self.parse_prefix_expr(None);
                let (span, e) = try!(self.interpolated_or_expr_span(e));
                hi = span.hi;
                self.mk_unary(UnOp::Neg, e)
            }
            token::BinOp(token::Star) => {
                self.bump();
                let e = self.parse_prefix_expr(None);
                let (span, e) = try!(self.interpolated_or_expr_span(e));
                hi = span.hi;
                self.mk_unary(UnOp::Deref, e)
            }
            token::BinOp(token::And) | token::AndAnd => {
                try!(self.expect_and());
                let m = try!(self.parse_mutability());
                let e = self.parse_prefix_expr(None);
                let (span, e) = try!(self.interpolated_or_expr_span(e));
                hi = span.hi;
                ExprKind::AddrOf(m, e)
            }
            token::Ident(..) if self.token.is_keyword(keywords::In) => {
                self.bump();
                let place = try!(self.parse_expr_res(
                    RESTRICTION_NO_STRUCT_LITERAL,
                    None,
                ));
                let blk = try!(self.parse_block());
                let span = blk.span;
                hi = span.hi;
                let blk_expr = self.mk_expr(span.lo, hi, ExprKind::Block(blk), ThinVec::new());
                ExprKind::InPlace(place, blk_expr)
            }
            token::Ident(..) if self.token.is_keyword(keywords::Box) => {
                self.bump();
                let e = self.parse_prefix_expr(None);
                let (span, e) = try!(self.interpolated_or_expr_span(e));
                hi = span.hi;
                ExprKind::Box(e)
            }
            _ => return self.parse_dot_or_call_expr(Some(attrs))
        };
        return Ok(self.mk_expr(lo, hi, ex, attrs));
    }

    /// Parse an associative expression
    ///
    /// This parses an expression accounting for associativity and precedence of the operators in
    /// the expression.
    pub fn parse_assoc_expr(&mut self,
                            already_parsed_attrs: Option<ThinVec<Attribute>>)
                            -> PResult<'a, P<Expr>> {
        self.parse_assoc_expr_with(0, already_parsed_attrs.into())
    }

    /// Parse an associative expression with operators of at least `min_prec` precedence
    pub fn parse_assoc_expr_with(&mut self,
                                 min_prec: usize,
                                 lhs: LhsExpr)
                                 -> PResult<'a, P<Expr>> {
        let mut lhs = if let LhsExpr::AlreadyParsed(expr) = lhs {
            expr
        } else {
            let attrs = match lhs {
                LhsExpr::AttributesParsed(attrs) => Some(attrs),
                _ => None,
            };
            if self.token == token::DotDot || self.token == token::DotDotDot {
                return self.parse_prefix_range_expr(attrs);
            } else {
                try!(self.parse_prefix_expr(attrs))
            }
        };

        if self.expr_is_complete(&lhs) {
            // Semi-statement forms are odd. See https://github.com/rust-lang/rust/issues/29071
            return Ok(lhs);
        }
        self.expected_tokens.push(TokenType::Operator);
        while let Some(op) = AssocOp::from_token(&self.token) {

            let lhs_span = if self.prev_token_kind == PrevTokenKind::Interpolated {
                self.prev_span
            } else {
                lhs.span
            };

            let cur_op_span = self.span;
            let restrictions = if op.is_assign_like() {
                self.restrictions & RESTRICTION_NO_STRUCT_LITERAL
            } else {
                self.restrictions
            };
            if op.precedence() < min_prec {
                break;
            }
            self.bump();
            if op.is_comparison() {
                self.check_no_chained_comparison(&lhs, &op);
            }
            // Special cases:
            if op == AssocOp::As {
                let rhs = try!(self.parse_ty());
                let (lo, hi) = (lhs_span.lo, rhs.span.hi);
                lhs = self.mk_expr(lo, hi, ExprKind::Cast(lhs, rhs), ThinVec::new());
                continue
            } else if op == AssocOp::Colon {
                let rhs = try!(self.parse_ty());
                let (lo, hi) = (lhs_span.lo, rhs.span.hi);
                lhs = self.mk_expr(lo, hi, ExprKind::Type(lhs, rhs), ThinVec::new());
                continue
            } else if op == AssocOp::DotDot || op == AssocOp::DotDotDot {
                // If we didn’t have to handle `x..`/`x...`, it would be pretty easy to
                // generalise it to the Fixity::None code.
                //
                // We have 2 alternatives here: `x..y`/`x...y` and `x..`/`x...` The other
                // two variants are handled with `parse_prefix_range_expr` call above.
                let rhs = if self.is_at_start_of_range_notation_rhs() {
                    Some(try!(self.parse_assoc_expr_with(op.precedence() + 1,
                                                    LhsExpr::NotYetParsed)))
                } else {
                    None
                };
                let (lhs_span, rhs_span) = (lhs.span, if let Some(ref x) = rhs {
                    x.span
                } else {
                    cur_op_span
                });
                let limits = if op == AssocOp::DotDot {
                    RangeLimits::HalfOpen
                } else {
                    RangeLimits::Closed
                };

                let r = try!(self.mk_range(Some(lhs), rhs, limits));
                lhs = self.mk_expr(lhs_span.lo, rhs_span.hi, r, ThinVec::new());
                break
            }

            let rhs = try!(match op.fixity() {
                Fixity::Right => self.with_res(
                    restrictions - RESTRICTION_STMT_EXPR,
                    |this| {
                        this.parse_assoc_expr_with(op.precedence(),
                            LhsExpr::NotYetParsed)
                }),
                Fixity::Left => self.with_res(
                    restrictions - RESTRICTION_STMT_EXPR,
                    |this| {
                        this.parse_assoc_expr_with(op.precedence() + 1,
                            LhsExpr::NotYetParsed)
                }),
                // We currently have no non-associative operators that are not handled above by
                // the special cases. The code is here only for future convenience.
                Fixity::None => self.with_res(
                    restrictions - RESTRICTION_STMT_EXPR,
                    |this| {
                        this.parse_assoc_expr_with(op.precedence() + 1,
                            LhsExpr::NotYetParsed)
                }),
            });

            let (lo, hi) = (lhs_span.lo, rhs.span.hi);
            lhs = match op {
                AssocOp::Add | AssocOp::Subtract | AssocOp::Multiply | AssocOp::Divide |
                AssocOp::Modulus | AssocOp::LAnd | AssocOp::LOr | AssocOp::BitXor |
                AssocOp::BitAnd | AssocOp::BitOr | AssocOp::ShiftLeft | AssocOp::ShiftRight |
                AssocOp::Equal | AssocOp::Less | AssocOp::LessEqual | AssocOp::NotEqual |
                AssocOp::Greater | AssocOp::GreaterEqual => {
                    let ast_op = op.to_ast_binop().unwrap();
                    let binary = self.mk_binary(codemap::respan(cur_op_span, ast_op), lhs, rhs);
                    self.mk_expr(lo, hi, binary, ThinVec::new())
                }
                AssocOp::Assign =>
                    self.mk_expr(lo, hi, ExprKind::Assign(lhs, rhs), ThinVec::new()),
                AssocOp::Inplace =>
                    self.mk_expr(lo, hi, ExprKind::InPlace(lhs, rhs), ThinVec::new()),
                AssocOp::AssignOp(k) => {
                    let aop = match k {
                        token::Plus =>    BinOpKind::Add,
                        token::Minus =>   BinOpKind::Sub,
                        token::Star =>    BinOpKind::Mul,
                        token::Slash =>   BinOpKind::Div,
                        token::Percent => BinOpKind::Rem,
                        token::Caret =>   BinOpKind::BitXor,
                        token::And =>     BinOpKind::BitAnd,
                        token::Or =>      BinOpKind::BitOr,
                        token::Shl =>     BinOpKind::Shl,
                        token::Shr =>     BinOpKind::Shr,
                    };
                    let aopexpr = self.mk_assign_op(codemap::respan(cur_op_span, aop), lhs, rhs);
                    self.mk_expr(lo, hi, aopexpr, ThinVec::new())
                }
                AssocOp::As | AssocOp::Colon | AssocOp::DotDot | AssocOp::DotDotDot => {
                    self.bug("As, Colon, DotDot or DotDotDot branch reached")
                }
            };

            if op.fixity() == Fixity::None { break }
        }
        Ok(lhs)
    }

    /// Produce an error if comparison operators are chained (RFC #558).
    /// We only need to check lhs, not rhs, because all comparison ops
    /// have same precedence and are left-associative
    fn check_no_chained_comparison(&mut self, lhs: &Expr, outer_op: &AssocOp) {
        debug_assert!(outer_op.is_comparison());
        match lhs.node {
            ExprKind::Binary(op, _, _) if op.node.is_comparison() => {
                // respan to include both operators
                let op_span = mk_sp(op.span.lo, self.span.hi);
                let mut err = self.diagnostic().struct_span_err(op_span,
                    "chained comparison operators require parentheses");
                if op.node == BinOpKind::Lt && *outer_op == AssocOp::Greater {
                    err.help(
                        "use `::<...>` instead of `<...>` if you meant to specify type arguments");
                }
                err.emit();
            }
            _ => {}
        }
    }

    /// Parse prefix-forms of range notation: `..expr`, `..`, `...expr`
    fn parse_prefix_range_expr(&mut self,
                               already_parsed_attrs: Option<ThinVec<Attribute>>)
                               -> PResult<'a, P<Expr>> {
        debug_assert!(self.token == token::DotDot || self.token == token::DotDotDot);
        let tok = self.token.clone();
        let attrs = try!(self.parse_or_use_outer_attributes(already_parsed_attrs));
        let lo = self.span.lo;
        let mut hi = self.span.hi;
        self.bump();
        let opt_end = if self.is_at_start_of_range_notation_rhs() {
            // RHS must be parsed with more associativity than the dots.
            let next_prec = AssocOp::from_token(&tok).unwrap().precedence() + 1;
            Some(try!(self.parse_assoc_expr_with(next_prec,
                                            LhsExpr::NotYetParsed)
                .map(|x|{
                    hi = x.span.hi;
                    x
                })))
         } else {
            None
        };
        let limits = if tok == token::DotDot {
            RangeLimits::HalfOpen
        } else {
            RangeLimits::Closed
        };

        let r = try!(self.mk_range(None,
                                   opt_end,
                                   limits));
        Ok(self.mk_expr(lo, hi, r, attrs))
    }

    fn is_at_start_of_range_notation_rhs(&self) -> bool {
        if self.token.can_begin_expr() {
            // parse `for i in 1.. { }` as infinite loop, not as `for i in (1..{})`.
            if self.token == token::OpenDelim(token::Brace) {
                return !self.restrictions.contains(RESTRICTION_NO_STRUCT_LITERAL);
            }
            true
        } else {
            false
        }
    }

    /// Parse an 'if' or 'if let' expression ('if' token already eaten)
    pub fn parse_if_expr(&mut self, attrs: ThinVec<Attribute>) -> PResult<'a, P<Expr>> {
        if self.check_keyword(keywords::Let) {
            return self.parse_if_let_expr(attrs);
        }
        let lo = self.prev_span.lo;
        let cond = try!(self.parse_expr_res(RESTRICTION_NO_STRUCT_LITERAL, None));
        let thn = try!(self.parse_block());
        let mut els: Option<P<Expr>> = None;
        let mut hi = thn.span.hi;
        if self.eat_keyword(keywords::Else) {
            let elexpr = try!(self.parse_else_expr());
            hi = elexpr.span.hi;
            els = Some(elexpr);
        }
        Ok(self.mk_expr(lo, hi, ExprKind::If(cond, thn, els), attrs))
    }

    /// Parse an 'if let' expression ('if' token already eaten)
    pub fn parse_if_let_expr(&mut self, attrs: ThinVec<Attribute>)
                             -> PResult<'a, P<Expr>> {
        let lo = self.prev_span.lo;
        try!(self.expect_keyword(keywords::Let));
        let pat = try!(self.parse_pat());
        try!(self.expect(&token::Eq));
        let expr = try!(self.parse_expr_res(RESTRICTION_NO_STRUCT_LITERAL, None));
        let thn = try!(self.parse_block());
        let (hi, els) = if self.eat_keyword(keywords::Else) {
            let expr = try!(self.parse_else_expr());
            (expr.span.hi, Some(expr))
        } else {
            (thn.span.hi, None)
        };
        Ok(self.mk_expr(lo, hi, ExprKind::IfLet(pat, expr, thn, els), attrs))
    }

    // `move |args| expr`
    pub fn parse_lambda_expr(&mut self,
                             lo: BytePos,
                             capture_clause: CaptureBy,
                             attrs: ThinVec<Attribute>)
                             -> PResult<'a, P<Expr>>
    {
        let decl = try!(self.parse_fn_block_decl());
        let decl_hi = self.prev_span.hi;
        let body = match decl.output {
<<<<<<< HEAD
            FunctionRetTy::Default(_) => {
                // If no explicit return type is given, parse any
                // expr and wrap it up in a dummy block:
                let body_expr = try!(self.parse_expr());
                P(ast::Block {
                    id: ast::DUMMY_NODE_ID,
                    span: body_expr.span,
                    stmts: vec![Stmt {
                        span: body_expr.span,
                        node: StmtKind::Expr(body_expr),
                        id: ast::DUMMY_NODE_ID,
                    }],
                    rules: BlockCheckMode::Default,
                })
            }
            _ => {
                // If an explicit return type is given, require a
                // block to appear (RFC 968).
                try!(self.parse_block())
=======
            FunctionRetTy::Default(_) => self.parse_expr()?,
            _ => {
                // If an explicit return type is given, require a
                // block to appear (RFC 968).
                let body_lo = self.span.lo;
                self.parse_block_expr(body_lo, BlockCheckMode::Default, ThinVec::new())?
>>>>>>> df6114c0
            }
        };

        Ok(self.mk_expr(
            lo,
            body.span.hi,
            ExprKind::Closure(capture_clause, decl, body, mk_sp(lo, decl_hi)),
            attrs))
    }

    // `else` token already eaten
    pub fn parse_else_expr(&mut self) -> PResult<'a, P<Expr>> {
        if self.eat_keyword(keywords::If) {
            return self.parse_if_expr(ThinVec::new());
        } else {
            let blk = try!(self.parse_block());
            return Ok(self.mk_expr(blk.span.lo, blk.span.hi, ExprKind::Block(blk), ThinVec::new()));
        }
    }

    /// Parse a 'for' .. 'in' expression ('for' token already eaten)
    pub fn parse_for_expr(&mut self, opt_ident: Option<ast::SpannedIdent>,
                          span_lo: BytePos,
                          mut attrs: ThinVec<Attribute>) -> PResult<'a, P<Expr>> {
        // Parse: `for <src_pat> in <src_expr> <src_loop_block>`

        let pat = try!(self.parse_pat());
        try!(self.expect_keyword(keywords::In));
        let expr = try!(self.parse_expr_res(Restrictions::restriction_no_struct_literal(), None));
        let (iattrs, loop_block) = try!(self.parse_inner_attrs_and_block());
        attrs.extend(iattrs);

        let hi = self.prev_span.hi;

        Ok(self.mk_expr(span_lo, hi,
                        ExprKind::ForLoop(pat, expr, loop_block, opt_ident),
                        attrs))
    }

    /// Parse a 'while' or 'while let' expression ('while' token already eaten)
    pub fn parse_while_expr(&mut self, opt_ident: Option<ast::SpannedIdent>,
                            span_lo: BytePos,
                            mut attrs: ThinVec<Attribute>) -> PResult<'a, P<Expr>> {
        if self.token.is_keyword(keywords::Let) {
            return self.parse_while_let_expr(opt_ident, span_lo, attrs);
        }
        let cond = try!(self.parse_expr_res(Restrictions::restriction_no_struct_literal(), None));
        let (iattrs, body) = try!(self.parse_inner_attrs_and_block());
        attrs.extend(iattrs);
        let hi = body.span.hi;
        return Ok(self.mk_expr(span_lo, hi, ExprKind::While(cond, body, opt_ident),
                               attrs));
    }

    /// Parse a 'while let' expression ('while' token already eaten)
    pub fn parse_while_let_expr(&mut self, opt_ident: Option<ast::SpannedIdent>,
                                span_lo: BytePos,
                                mut attrs: ThinVec<Attribute>) -> PResult<'a, P<Expr>> {
        try!(self.expect_keyword(keywords::Let));
        let pat = try!(self.parse_pat());
        try!(self.expect(&token::Eq));
        let expr = try!(self.parse_expr_res(Restrictions::restriction_no_struct_literal(), None));
        let (iattrs, body) = try!(self.parse_inner_attrs_and_block());
        attrs.extend(iattrs);
        let hi = body.span.hi;
        return Ok(self.mk_expr(span_lo, hi, ExprKind::WhileLet(pat, expr, body, opt_ident), attrs));
    }

    // parse `loop {...}`, `loop` token already eaten
    pub fn parse_loop_expr(&mut self, opt_ident: Option<ast::SpannedIdent>,
                           span_lo: BytePos,
                           mut attrs: ThinVec<Attribute>) -> PResult<'a, P<Expr>> {
        let (iattrs, body) = try!(self.parse_inner_attrs_and_block());
        attrs.extend(iattrs);
        let hi = body.span.hi;
        Ok(self.mk_expr(span_lo, hi, ExprKind::Loop(body, opt_ident), attrs))
    }

    // `match` token already eaten
    fn parse_match_expr(&mut self, mut attrs: ThinVec<Attribute>) -> PResult<'a, P<Expr>> {
        let match_span = self.prev_span;
        let lo = self.prev_span.lo;
        let discriminant = try!(self.parse_expr_res(RESTRICTION_NO_STRUCT_LITERAL,
                                               None));
        if let Err(mut e) = self.expect(&token::OpenDelim(token::Brace)) {
            if self.token == token::Token::Semi {
                e.span_note(match_span, "did you mean to remove this `match` keyword?");
            }
            return Err(e)
        }
        attrs.extend(try!(self.parse_inner_attributes()));

        let mut arms: Vec<Arm> = Vec::new();
        while self.token != token::CloseDelim(token::Brace) {
            match self.parse_arm() {
                Ok(arm) => arms.push(arm),
                Err(mut e) => {
                    // Recover by skipping to the end of the block.
                    e.emit();
                    self.recover_stmt();
                    let hi = self.span.hi;
                    if self.token == token::CloseDelim(token::Brace) {
                        self.bump();
                    }
                    return Ok(self.mk_expr(lo, hi, ExprKind::Match(discriminant, arms), attrs));
                }
            }
        }
        let hi = self.span.hi;
        self.bump();
        return Ok(self.mk_expr(lo, hi, ExprKind::Match(discriminant, arms), attrs));
    }

    pub fn parse_arm(&mut self) -> PResult<'a, Arm> {
        maybe_whole!(self, NtArm, |x| x);

        let attrs = try!(self.parse_outer_attributes());
        let pats = try!(self.parse_pats());
        let mut guard = None;
        if self.eat_keyword(keywords::If) {
            guard = Some(try!(self.parse_expr()));
        }
        try!(self.expect(&token::FatArrow));
        let expr = try!(self.parse_expr_res(RESTRICTION_STMT_EXPR, None));

        let require_comma =
            !classify::expr_is_simple_block(&expr)
            && self.token != token::CloseDelim(token::Brace);

        if require_comma {
            try!(self.expect_one_of(&[token::Comma], &[token::CloseDelim(token::Brace)]));
        } else {
            self.eat(&token::Comma);
        }

        Ok(ast::Arm {
            attrs: attrs,
            pats: pats,
            guard: guard,
            body: expr,
        })
    }

    /// Parse an expression
    pub fn parse_expr(&mut self) -> PResult<'a, P<Expr>> {
        self.parse_expr_res(Restrictions::empty(), None)
    }

    /// Evaluate the closure with restrictions in place.
    ///
    /// After the closure is evaluated, restrictions are reset.
    pub fn with_res<F, T>(&mut self, r: Restrictions, f: F) -> T
        where F: FnOnce(&mut Self) -> T
    {
        let old = self.restrictions;
        self.restrictions = r;
        let r = f(self);
        self.restrictions = old;
        return r;

    }

    /// Parse an expression, subject to the given restrictions
    pub fn parse_expr_res(&mut self, r: Restrictions,
                          already_parsed_attrs: Option<ThinVec<Attribute>>)
                          -> PResult<'a, P<Expr>> {
        self.with_res(r, |this| this.parse_assoc_expr(already_parsed_attrs))
    }

    /// Parse the RHS of a local variable declaration (e.g. '= 14;')
    fn parse_initializer(&mut self) -> PResult<'a, Option<P<Expr>>> {
        if self.check(&token::Eq) {
            self.bump();
            Ok(Some(try!(self.parse_expr())))
        } else {
            Ok(None)
        }
    }

    /// Parse patterns, separated by '|' s
    fn parse_pats(&mut self) -> PResult<'a, Vec<P<Pat>>> {
        let mut pats = Vec::new();
        loop {
            pats.push(try!(self.parse_pat()));
            if self.check(&token::BinOp(token::Or)) { self.bump();}
            else { return Ok(pats); }
        };
    }

    fn parse_pat_tuple_elements(&mut self, unary_needs_comma: bool)
                                -> PResult<'a, (Vec<P<Pat>>, Option<usize>)> {
        let mut fields = vec![];
        let mut ddpos = None;

        while !self.check(&token::CloseDelim(token::Paren)) {
            if ddpos.is_none() && self.eat(&token::DotDot) {
                ddpos = Some(fields.len());
                if self.eat(&token::Comma) {
                    // `..` needs to be followed by `)` or `, pat`, `..,)` is disallowed.
                    fields.push(try!(self.parse_pat()));
                }
            } else if ddpos.is_some() && self.eat(&token::DotDot) {
                // Emit a friendly error, ignore `..` and continue parsing
                self.span_err(self.prev_span, "`..` can only be used once per \
                                               tuple or tuple struct pattern");
            } else {
                fields.push(try!(self.parse_pat()));
            }

            if !self.check(&token::CloseDelim(token::Paren)) ||
                    (unary_needs_comma && fields.len() == 1 && ddpos.is_none()) {
                try!(self.expect(&token::Comma));
            }
        }

        Ok((fields, ddpos))
    }

    fn parse_pat_vec_elements(
        &mut self,
    ) -> PResult<'a, (Vec<P<Pat>>, Option<P<Pat>>, Vec<P<Pat>>)> {
        let mut before = Vec::new();
        let mut slice = None;
        let mut after = Vec::new();
        let mut first = true;
        let mut before_slice = true;

        while self.token != token::CloseDelim(token::Bracket) {
            if first {
                first = false;
            } else {
                try!(self.expect(&token::Comma));

                if self.token == token::CloseDelim(token::Bracket)
                        && (before_slice || !after.is_empty()) {
                    break
                }
            }

            if before_slice {
                if self.check(&token::DotDot) {
                    self.bump();

                    if self.check(&token::Comma) ||
                            self.check(&token::CloseDelim(token::Bracket)) {
                        slice = Some(P(ast::Pat {
                            id: ast::DUMMY_NODE_ID,
                            node: PatKind::Wild,
                            span: self.span,
                        }));
                        before_slice = false;
                    }
                    continue
                }
            }

            let subpat = try!(self.parse_pat());
            if before_slice && self.check(&token::DotDot) {
                self.bump();
                slice = Some(subpat);
                before_slice = false;
            } else if before_slice {
                before.push(subpat);
            } else {
                after.push(subpat);
            }
        }

        Ok((before, slice, after))
    }

    /// Parse the fields of a struct-like pattern
    fn parse_pat_fields(&mut self) -> PResult<'a, (Vec<codemap::Spanned<ast::FieldPat>>, bool)> {
        let mut fields = Vec::new();
        let mut etc = false;
        let mut first = true;
        while self.token != token::CloseDelim(token::Brace) {
            if first {
                first = false;
            } else {
                try!(self.expect(&token::Comma));
                // accept trailing commas
                if self.check(&token::CloseDelim(token::Brace)) { break }
            }

            let lo = self.span.lo;
            let hi;

            if self.check(&token::DotDot) {
                self.bump();
                if self.token != token::CloseDelim(token::Brace) {
                    let token_str = self.this_token_to_string();
                    return Err(self.fatal(&format!("expected `{}`, found `{}`", "}",
                                       token_str)))
                }
                etc = true;
                break;
            }

            // Check if a colon exists one ahead. This means we're parsing a fieldname.
            let (subpat, fieldname, is_shorthand) = if self.look_ahead(1, |t| t == &token::Colon) {
                // Parsing a pattern of the form "fieldname: pat"
                let fieldname = try!(self.parse_field_name());
                self.bump();
                let pat = try!(self.parse_pat());
                hi = pat.span.hi;
                (pat, fieldname, false)
            } else {
                // Parsing a pattern of the form "(box) (ref) (mut) fieldname"
                let is_box = self.eat_keyword(keywords::Box);
                let boxed_span_lo = self.span.lo;
                let is_ref = self.eat_keyword(keywords::Ref);
                let is_mut = self.eat_keyword(keywords::Mut);
                let fieldname = try!(self.parse_ident());
                hi = self.prev_span.hi;

                let bind_type = match (is_ref, is_mut) {
                    (true, true) => BindingMode::ByRef(Mutability::Mutable),
                    (true, false) => BindingMode::ByRef(Mutability::Immutable),
                    (false, true) => BindingMode::ByValue(Mutability::Mutable),
                    (false, false) => BindingMode::ByValue(Mutability::Immutable),
                };
                let fieldpath = codemap::Spanned{span:self.prev_span, node:fieldname};
                let fieldpat = P(ast::Pat{
                    id: ast::DUMMY_NODE_ID,
                    node: PatKind::Ident(bind_type, fieldpath, None),
                    span: mk_sp(boxed_span_lo, hi),
                });

                let subpat = if is_box {
                    P(ast::Pat{
                        id: ast::DUMMY_NODE_ID,
                        node: PatKind::Box(fieldpat),
                        span: mk_sp(lo, hi),
                    })
                } else {
                    fieldpat
                };
                (subpat, fieldname, true)
            };

            fields.push(codemap::Spanned { span: mk_sp(lo, hi),
                                              node: ast::FieldPat { ident: fieldname,
                                                                    pat: subpat,
                                                                    is_shorthand: is_shorthand }});
        }
        return Ok((fields, etc));
    }

    fn parse_pat_range_end(&mut self) -> PResult<'a, P<Expr>> {
        if self.token.is_path_start() {
            let lo = self.span.lo;
            let (qself, path) = if self.eat_lt() {
                // Parse a qualified path
                let (qself, path) =
                    try!(self.parse_qualified_path(PathStyle::Expr));
                (Some(qself), path)
            } else {
                // Parse an unqualified path
                (None, try!(self.parse_path(PathStyle::Expr)))
            };
            let hi = self.prev_span.hi;
            Ok(self.mk_expr(lo, hi, ExprKind::Path(qself, path), ThinVec::new()))
        } else {
            self.parse_pat_literal_maybe_minus()
        }
    }

    /// Parse a pattern.
    pub fn parse_pat(&mut self) -> PResult<'a, P<Pat>> {
        maybe_whole!(self, NtPat, |x| x);

        let lo = self.span.lo;
        let pat;
        match self.token {
            token::Underscore => {
                // Parse _
                self.bump();
                pat = PatKind::Wild;
            }
            token::BinOp(token::And) | token::AndAnd => {
                // Parse &pat / &mut pat
                try!(self.expect_and());
                let mutbl = try!(self.parse_mutability());
                if let token::Lifetime(ident) = self.token {
                    return Err(self.fatal(&format!("unexpected lifetime `{}` in pattern", ident)));
                }
                let subpat = try!(self.parse_pat());
                pat = PatKind::Ref(subpat, mutbl);
            }
            token::OpenDelim(token::Paren) => {
                // Parse (pat,pat,pat,...) as tuple pattern
                self.bump();
                let (fields, ddpos) = try!(self.parse_pat_tuple_elements(true));
                try!(self.expect(&token::CloseDelim(token::Paren)));
                pat = PatKind::Tuple(fields, ddpos);
            }
            token::OpenDelim(token::Bracket) => {
                // Parse [pat,pat,...] as slice pattern
                self.bump();
                let (before, slice, after) = try!(self.parse_pat_vec_elements());
                try!(self.expect(&token::CloseDelim(token::Bracket)));
                pat = PatKind::Slice(before, slice, after);
            }
            // At this point, token != _, &, &&, (, [
            _ => if self.eat_keyword(keywords::Mut) {
                // Parse mut ident @ pat
                pat = try!(self.parse_pat_ident(BindingMode::ByValue(Mutability::Mutable)));
            } else if self.eat_keyword(keywords::Ref) {
                // Parse ref ident @ pat / ref mut ident @ pat
                let mutbl = try!(self.parse_mutability());
                pat = try!(self.parse_pat_ident(BindingMode::ByRef(mutbl)));
            } else if self.eat_keyword(keywords::Box) {
                // Parse box pat
                let subpat = try!(self.parse_pat());
                pat = PatKind::Box(subpat);
            } else if self.token.is_ident() && !self.token.is_any_keyword() &&
                      self.look_ahead(1, |t| match *t {
                          token::OpenDelim(token::Paren) | token::OpenDelim(token::Brace) |
                          token::DotDotDot | token::ModSep | token::Not => false,
                          _ => true,
                      }) {
                // Parse ident @ pat
                // This can give false positives and parse nullary enums,
                // they are dealt with later in resolve
                let binding_mode = BindingMode::ByValue(Mutability::Immutable);
                pat = try!(self.parse_pat_ident(binding_mode));
            } else if self.token.is_path_start() {
                // Parse pattern starting with a path
                let (qself, path) = if self.eat_lt() {
                    // Parse a qualified path
                    let (qself, path) = try!(self.parse_qualified_path(PathStyle::Expr));
                    (Some(qself), path)
                } else {
                    // Parse an unqualified path
                    (None, try!(self.parse_path(PathStyle::Expr)))
                };
                match self.token {
                    token::Not if qself.is_none() => {
                        // Parse macro invocation
                        self.bump();
                        let delim = try!(self.expect_open_delim());
                        let tts = try!(self.parse_seq_to_end(&token::CloseDelim(delim),
                                                        SeqSep::none(),
                                                        |p| p.parse_token_tree()));
                        let mac = spanned(lo, self.prev_span.hi, Mac_ { path: path, tts: tts });
                        pat = PatKind::Mac(mac);
                    }
                    token::DotDotDot => {
                        // Parse range
                        let hi = self.prev_span.hi;
                        let begin =
                              self.mk_expr(lo, hi, ExprKind::Path(qself, path), ThinVec::new());
                        self.bump();
                        let end = try!(self.parse_pat_range_end());
                        pat = PatKind::Range(begin, end);
                    }
                    token::OpenDelim(token::Brace) => {
                        if qself.is_some() {
                            return Err(self.fatal("unexpected `{` after qualified path"));
                        }
                        // Parse struct pattern
                        self.bump();
                        let (fields, etc) = self.parse_pat_fields().unwrap_or_else(|mut e| {
                            e.emit();
                            self.recover_stmt();
                            (vec![], false)
                        });
                        self.bump();
                        pat = PatKind::Struct(path, fields, etc);
                    }
                    token::OpenDelim(token::Paren) => {
                        if qself.is_some() {
                            return Err(self.fatal("unexpected `(` after qualified path"));
                        }
                        // Parse tuple struct or enum pattern
                        self.bump();
                        let (fields, ddpos) = try!(self.parse_pat_tuple_elements(false));
                        try!(self.expect(&token::CloseDelim(token::Paren)));
                        pat = PatKind::TupleStruct(path, fields, ddpos)
                    }
                    _ => pat = PatKind::Path(qself, path),
                }
            } else {
                // Try to parse everything else as literal with optional minus
                match self.parse_pat_literal_maybe_minus() {
                    Ok(begin) => {
                        if self.eat(&token::DotDotDot) {
                            let end = try!(self.parse_pat_range_end());
                            pat = PatKind::Range(begin, end);
                        } else {
                            pat = PatKind::Lit(begin);
                        }
                    }
                    Err(mut err) => {
                        self.cancel(&mut err);
                        let msg = format!("expected pattern, found {}", self.this_token_descr());
                        return Err(self.fatal(&msg));
                    }
                }
            }
        }

        let hi = self.prev_span.hi;
        Ok(P(ast::Pat {
            id: ast::DUMMY_NODE_ID,
            node: pat,
            span: mk_sp(lo, hi),
        }))
    }

    /// Parse ident or ident @ pat
    /// used by the copy foo and ref foo patterns to give a good
    /// error message when parsing mistakes like ref foo(a,b)
    fn parse_pat_ident(&mut self,
                       binding_mode: ast::BindingMode)
                       -> PResult<'a, PatKind> {
        let ident = try!(self.parse_ident());
        let prev_span = self.prev_span;
        let name = codemap::Spanned{span: prev_span, node: ident};
        let sub = if self.eat(&token::At) {
            Some(try!(self.parse_pat()))
        } else {
            None
        };

        // just to be friendly, if they write something like
        //   ref Some(i)
        // we end up here with ( as the current token.  This shortly
        // leads to a parse error.  Note that if there is no explicit
        // binding mode then we do not end up here, because the lookahead
        // will direct us over to parse_enum_variant()
        if self.token == token::OpenDelim(token::Paren) {
            return Err(self.span_fatal(
                self.prev_span,
                "expected identifier, found enum pattern"))
        }

        Ok(PatKind::Ident(binding_mode, name, sub))
    }

    /// Parse a local variable declaration
    fn parse_local(&mut self, attrs: ThinVec<Attribute>) -> PResult<'a, P<Local>> {
        let lo = self.span.lo;
        let pat = try!(self.parse_pat());

        let mut ty = None;
        if self.eat(&token::Colon) {
            ty = Some(try!(self.parse_ty_sum()));
        }
        let init = try!(self.parse_initializer());
        Ok(P(ast::Local {
            ty: ty,
            pat: pat,
            init: init,
            id: ast::DUMMY_NODE_ID,
            span: mk_sp(lo, self.prev_span.hi),
            attrs: attrs,
        }))
    }

    /// Parse a structure field
    fn parse_name_and_ty(&mut self,
                         lo: BytePos,
                         vis: Visibility,
                         attrs: Vec<Attribute>)
                         -> PResult<'a, StructField> {
        let name = try!(self.parse_ident());
        try!(self.expect(&token::Colon));
        let ty = try!(self.parse_ty_sum());
        Ok(StructField {
            span: mk_sp(lo, self.prev_span.hi),
            ident: Some(name),
            vis: vis,
            id: ast::DUMMY_NODE_ID,
            ty: ty,
            attrs: attrs,
        })
    }

    /// Emit an expected item after attributes error.
    fn expected_item_err(&self, attrs: &[Attribute]) {
        let message = match attrs.last() {
            Some(&Attribute { node: ast::Attribute_ { is_sugared_doc: true, .. }, .. }) => {
                "expected item after doc comment"
            }
            _ => "expected item after attributes",
        };

        self.span_err(self.prev_span, message);
    }

    /// Parse a statement. This stops just before trailing semicolons on everything but items.
    /// e.g. a `StmtKind::Semi` parses to a `StmtKind::Expr`, leaving the trailing `;` unconsumed.
    pub fn parse_stmt(&mut self) -> PResult<'a, Option<Stmt>> {
        Ok(self.parse_stmt_(true))
    }

    // Eat tokens until we can be relatively sure we reached the end of the
    // statement. This is something of a best-effort heuristic.
    //
    // We terminate when we find an unmatched `}` (without consuming it).
    fn recover_stmt(&mut self) {
        self.recover_stmt_(SemiColonMode::Ignore)
    }
    // If `break_on_semi` is `Break`, then we will stop consuming tokens after
    // finding (and consuming) a `;` outside of `{}` or `[]` (note that this is
    // approximate - it can mean we break too early due to macros, but that
    // shoud only lead to sub-optimal recovery, not inaccurate parsing).
    fn recover_stmt_(&mut self, break_on_semi: SemiColonMode) {
        let mut brace_depth = 0;
        let mut bracket_depth = 0;
        debug!("recover_stmt_ enter loop");
        loop {
            debug!("recover_stmt_ loop {:?}", self.token);
            match self.token {
                token::OpenDelim(token::DelimToken::Brace) => {
                    brace_depth += 1;
                    self.bump();
                }
                token::OpenDelim(token::DelimToken::Bracket) => {
                    bracket_depth += 1;
                    self.bump();
                }
                token::CloseDelim(token::DelimToken::Brace) => {
                    if brace_depth == 0 {
                        debug!("recover_stmt_ return - close delim {:?}", self.token);
                        return;
                    }
                    brace_depth -= 1;
                    self.bump();
                }
                token::CloseDelim(token::DelimToken::Bracket) => {
                    bracket_depth -= 1;
                    if bracket_depth < 0 {
                        bracket_depth = 0;
                    }
                    self.bump();
                }
                token::Eof => {
                    debug!("recover_stmt_ return - Eof");
                    return;
                }
                token::Semi => {
                    self.bump();
                    if break_on_semi == SemiColonMode::Break &&
                       brace_depth == 0 &&
                       bracket_depth == 0 {
                        debug!("recover_stmt_ return - Semi");
                        return;
                    }
                }
                _ => {
                    self.bump()
                }
            }
        }
    }

    fn parse_stmt_(&mut self, macro_legacy_warnings: bool) -> Option<Stmt> {
        self.parse_stmt_without_recovery(macro_legacy_warnings).unwrap_or_else(|mut e| {
            e.emit();
            self.recover_stmt_(SemiColonMode::Break);
            None
        })
    }

    fn is_union_item(&mut self) -> bool {
        self.token.is_keyword(keywords::Union) &&
        self.look_ahead(1, |t| t.is_ident() && !t.is_any_keyword())
    }

    fn parse_stmt_without_recovery(&mut self,
                                   macro_legacy_warnings: bool)
                                   -> PResult<'a, Option<Stmt>> {
        maybe_whole!(self, NtStmt, |x| Some(x));

        let attrs = try!(self.parse_outer_attributes());
        let lo = self.span.lo;

        Ok(Some(if self.eat_keyword(keywords::Let) {
            Stmt {
                id: ast::DUMMY_NODE_ID,
                node: StmtKind::Local(try!(self.parse_local(attrs.into()))),
                span: mk_sp(lo, self.prev_span.hi),
            }
        // Starts like a simple path, but not a union item.
        } else if self.token.is_path_start() &&
                  !self.token.is_qpath_start() &&
                  !self.is_union_item() {
            let pth = try!(self.parse_path(PathStyle::Expr));

            if !self.eat(&token::Not) {
                let expr = if self.check(&token::OpenDelim(token::Brace)) {
                    try!(self.parse_struct_expr(lo, pth, ThinVec::new()))
                } else {
                    let hi = self.prev_span.hi;
                    self.mk_expr(lo, hi, ExprKind::Path(None, pth), ThinVec::new())
                };

                let expr = try!(self.with_res(Restrictions::restriction_stmt_expr(), |this| {
                    let expr = try!(this.parse_dot_or_call_expr_with(expr, lo, attrs.into()));
                    this.parse_assoc_expr_with(0, LhsExpr::AlreadyParsed(expr))
                }));

                return Ok(Some(Stmt {
                    id: ast::DUMMY_NODE_ID,
                    node: StmtKind::Expr(expr),
                    span: mk_sp(lo, self.prev_span.hi),
                }));
            }

            // it's a macro invocation
            let id = match self.token {
                token::OpenDelim(_) => keywords::Invalid.ident(), // no special identifier
                _ => try!(self.parse_ident()),
            };

            // check that we're pointing at delimiters (need to check
            // again after the `if`, because of `parse_ident`
            // consuming more tokens).
            let delim = match self.token {
                token::OpenDelim(delim) => delim,
                _ => {
                    // we only expect an ident if we didn't parse one
                    // above.
                    let ident_str = if id.name == keywords::Invalid.name() {
                        "identifier, "
                    } else {
                        ""
                    };
                    let tok_str = self.this_token_to_string();
                    return Err(self.fatal(&format!("expected {}`(` or `{{`, found `{}`",
                                       ident_str,
                                       tok_str)))
                },
            };

            let tts = try!(self.parse_unspanned_seq(
                &token::OpenDelim(delim),
                &token::CloseDelim(delim),
                SeqSep::none(),
                |p| p.parse_token_tree()
            ));
            let hi = self.prev_span.hi;

            let style = if delim == token::Brace {
                MacStmtStyle::Braces
            } else {
                MacStmtStyle::NoBraces
            };

            if id.name == keywords::Invalid.name() {
                let mac = spanned(lo, hi, Mac_ { path: pth, tts: tts });
                let node = if delim == token::Brace ||
                              self.token == token::Semi || self.token == token::Eof {
                    StmtKind::Mac(P((mac, style, attrs.into())))
                }
                // We used to incorrectly stop parsing macro-expanded statements here.
                // If the next token will be an error anyway but could have parsed with the
                // earlier behavior, stop parsing here and emit a warning to avoid breakage.
                else if macro_legacy_warnings && self.token.can_begin_expr() && match self.token {
                    // These can continue an expression, so we can't stop parsing and warn.
                    token::OpenDelim(token::Paren) | token::OpenDelim(token::Bracket) |
                    token::BinOp(token::Minus) | token::BinOp(token::Star) |
                    token::BinOp(token::And) | token::BinOp(token::Or) |
                    token::AndAnd | token::OrOr |
                    token::DotDot | token::DotDotDot => false,
                    _ => true,
                } {
                    self.warn_missing_semicolon();
                    StmtKind::Mac(P((mac, style, attrs.into())))
                } else {
                    let e = self.mk_mac_expr(lo, hi, mac.node, ThinVec::new());
                    let e = try!(self.parse_dot_or_call_expr_with(e, lo, attrs.into()));
                    let e = try!(self.parse_assoc_expr_with(0, LhsExpr::AlreadyParsed(e)));
                    StmtKind::Expr(e)
                };
                Stmt {
                    id: ast::DUMMY_NODE_ID,
                    span: mk_sp(lo, hi),
                    node: node,
                }
            } else {
                // if it has a special ident, it's definitely an item
                //
                // Require a semicolon or braces.
                if style != MacStmtStyle::Braces {
                    if !self.eat(&token::Semi) {
                        self.span_err(self.prev_span,
                                      "macros that expand to items must \
                                       either be surrounded with braces or \
                                       followed by a semicolon");
                    }
                }
                Stmt {
                    id: ast::DUMMY_NODE_ID,
                    span: mk_sp(lo, hi),
                    node: StmtKind::Item({
                        self.mk_item(
                            lo, hi, id /*id is good here*/,
                            ItemKind::Mac(spanned(lo, hi, Mac_ { path: pth, tts: tts })),
                            Visibility::Inherited,
                            attrs)
                    }),
                }
            }
        } else {
            // FIXME: Bad copy of attrs
            let restrictions = self.restrictions | Restrictions::no_noninline_mod();
            match try!(self.with_res(restrictions,
                                |this| this.parse_item_(attrs.clone(), false, true))) {
                Some(i) => Stmt {
                    id: ast::DUMMY_NODE_ID,
                    span: mk_sp(lo, i.span.hi),
                    node: StmtKind::Item(i),
                },
                None => {
                    let unused_attrs = |attrs: &[_], s: &mut Self| {
                        if attrs.len() > 0 {
                            if s.prev_token_kind == PrevTokenKind::DocComment {
                                s.span_err_help(s.prev_span,
                                    "found a documentation comment that doesn't document anything",
                                    "doc comments must come before what they document, maybe a \
                                    comment was intended with `//`?");
                            } else {
                                s.span_err(s.span, "expected statement after outer attribute");
                            }
                        }
                    };

                    // Do not attempt to parse an expression if we're done here.
                    if self.token == token::Semi {
                        unused_attrs(&attrs, self);
                        self.bump();
                        return Ok(None);
                    }

                    if self.token == token::CloseDelim(token::Brace) {
                        unused_attrs(&attrs, self);
                        return Ok(None);
                    }

                    // Remainder are line-expr stmts.
                    let e = try!(self.parse_expr_res(
                        Restrictions::restriction_stmt_expr(), Some(attrs.into())));
                    Stmt {
                        id: ast::DUMMY_NODE_ID,
                        span: mk_sp(lo, e.span.hi),
                        node: StmtKind::Expr(e),
                    }
                }
            }
        }))
    }

    /// Is this expression a successfully-parsed statement?
    fn expr_is_complete(&mut self, e: &Expr) -> bool {
        self.restrictions.contains(RESTRICTION_STMT_EXPR) &&
            !classify::expr_requires_semi_to_be_stmt(e)
    }

    /// Parse a block. No inner attrs are allowed.
    pub fn parse_block(&mut self) -> PResult<'a, P<Block>> {
        maybe_whole!(self, NtBlock, |x| x);

        let lo = self.span.lo;

        if !self.eat(&token::OpenDelim(token::Brace)) {
            let sp = self.span;
            let tok = self.this_token_to_string();
            let mut e = self.span_fatal(sp, &format!("expected `{{`, found `{}`", tok));

            // Check to see if the user has written something like
            //
            //    if (cond)
            //      bar;
            //
            // Which is valid in other languages, but not Rust.
            match self.parse_stmt_without_recovery(false) {
                Ok(Some(stmt)) => {
                    let mut stmt_span = stmt.span;
                    // expand the span to include the semicolon, if it exists
                    if self.eat(&token::Semi) {
                        stmt_span.hi = self.prev_span.hi;
                    }
                    e.span_help(stmt_span, "try placing this code inside a block");
                }
                Err(mut e) => {
                    self.recover_stmt_(SemiColonMode::Break);
                    self.cancel(&mut e);
                }
                _ => ()
            }
            return Err(e);
        }

        self.parse_block_tail(lo, BlockCheckMode::Default)
    }

    /// Parse a block. Inner attrs are allowed.
    fn parse_inner_attrs_and_block(&mut self) -> PResult<'a, (Vec<Attribute>, P<Block>)> {
        maybe_whole!(self, NtBlock, |x| (Vec::new(), x));

        let lo = self.span.lo;
        try!(self.expect(&token::OpenDelim(token::Brace)));
        Ok((try!(self.parse_inner_attributes()),
            try!(self.parse_block_tail(lo, BlockCheckMode::Default))))
    }

    /// Parse the rest of a block expression or function body
    /// Precondition: already parsed the '{'.
    fn parse_block_tail(&mut self, lo: BytePos, s: BlockCheckMode) -> PResult<'a, P<Block>> {
        let mut stmts = vec![];

        while !self.eat(&token::CloseDelim(token::Brace)) {
            if let Some(stmt) = try!(self.parse_full_stmt(false)) {
                stmts.push(stmt);
            } else if self.token == token::Eof {
                break;
            } else {
                // Found only `;` or `}`.
                continue;
            };
        }

        Ok(P(ast::Block {
            stmts: stmts,
            id: ast::DUMMY_NODE_ID,
            rules: s,
            span: mk_sp(lo, self.prev_span.hi),
        }))
    }

    /// Parse a statement, including the trailing semicolon.
    pub fn parse_full_stmt(&mut self, macro_legacy_warnings: bool) -> PResult<'a, Option<Stmt>> {
        let mut stmt = match self.parse_stmt_(macro_legacy_warnings) {
            Some(stmt) => stmt,
            None => return Ok(None),
        };

        match stmt.node {
            StmtKind::Expr(ref expr) if self.token != token::Eof => {
                // expression without semicolon
                if classify::expr_requires_semi_to_be_stmt(expr) {
                    // Just check for errors and recover; do not eat semicolon yet.
                    if let Err(mut e) =
                        self.expect_one_of(&[], &[token::Semi, token::CloseDelim(token::Brace)])
                    {
                        e.emit();
                        self.recover_stmt();
                    }
                }
            }
            StmtKind::Local(..) => {
                // We used to incorrectly allow a macro-expanded let statement to lack a semicolon.
                if macro_legacy_warnings && self.token != token::Semi {
                    self.warn_missing_semicolon();
                } else {
                    try!(self.expect_one_of(&[token::Semi], &[]));
                }
            }
            _ => {}
        }

        if self.eat(&token::Semi) {
            stmt = stmt.add_trailing_semicolon();
        }

        stmt.span.hi = self.prev_span.hi;
        Ok(Some(stmt))
    }

    fn warn_missing_semicolon(&self) {
        self.diagnostic().struct_span_warn(self.span, {
            &format!("expected `;`, found `{}`", self.this_token_to_string())
        }).note({
            "This was erroneously allowed and will become a hard error in a future release"
        }).emit();
    }

    // Parses a sequence of bounds if a `:` is found,
    // otherwise returns empty list.
    fn parse_colon_then_ty_param_bounds(&mut self,
                                        mode: BoundParsingMode)
                                        -> PResult<'a, TyParamBounds>
    {
        if !self.eat(&token::Colon) {
            Ok(P::new())
        } else {
            self.parse_ty_param_bounds(mode)
        }
    }

    // matches bounds    = ( boundseq )?
    // where   boundseq  = ( polybound + boundseq ) | polybound
    // and     polybound = ( 'for' '<' 'region '>' )? bound
    // and     bound     = 'region | trait_ref
    fn parse_ty_param_bounds(&mut self,
                             mode: BoundParsingMode)
                             -> PResult<'a, TyParamBounds>
    {
        let mut result = vec![];
        loop {
            let question_span = self.span;
            let ate_question = self.eat(&token::Question);
            match self.token {
                token::Lifetime(lifetime) => {
                    if ate_question {
                        self.span_err(question_span,
                                      "`?` may only modify trait bounds, not lifetime bounds");
                    }
                    result.push(RegionTyParamBound(ast::Lifetime {
                        id: ast::DUMMY_NODE_ID,
                        span: self.span,
                        name: lifetime.name
                    }));
                    self.bump();
                }
                token::ModSep | token::Ident(..) => {
                    let poly_trait_ref = try!(self.parse_poly_trait_ref());
                    let modifier = if ate_question {
                        if mode == BoundParsingMode::Modified {
                            TraitBoundModifier::Maybe
                        } else {
                            self.span_err(question_span,
                                          "unexpected `?`");
                            TraitBoundModifier::None
                        }
                    } else {
                        TraitBoundModifier::None
                    };
                    result.push(TraitTyParamBound(poly_trait_ref, modifier))
                }
                _ => break,
            }

            if !self.eat(&token::BinOp(token::Plus)) {
                break;
            }
        }

        return Ok(P::from_vec(result));
    }

    /// Matches typaram = IDENT (`?` unbound)? optbounds ( EQ ty )?
    fn parse_ty_param(&mut self, preceding_attrs: Vec<ast::Attribute>) -> PResult<'a, TyParam> {
        let span = self.span;
        let ident = try!(self.parse_ident());

        let bounds = try!(self.parse_colon_then_ty_param_bounds(BoundParsingMode::Modified));

        let default = if self.check(&token::Eq) {
            self.bump();
            Some(try!(self.parse_ty_sum()))
        } else {
            None
        };

        Ok(TyParam {
            attrs: preceding_attrs.into(),
            ident: ident,
            id: ast::DUMMY_NODE_ID,
            bounds: bounds,
            default: default,
            span: span,
        })
    }

    /// Parse a set of optional generic type parameter declarations. Where
    /// clauses are not parsed here, and must be added later via
    /// `parse_where_clause()`.
    ///
    /// matches generics = ( ) | ( < > ) | ( < typaramseq ( , )? > ) | ( < lifetimes ( , )? > )
    ///                  | ( < lifetimes , typaramseq ( , )? > )
    /// where   typaramseq = ( typaram ) | ( typaram , typaramseq )
    pub fn parse_generics(&mut self) -> PResult<'a, ast::Generics> {
        maybe_whole!(self, NtGenerics, |x| x);
        let span_lo = self.span.lo;

        if self.eat(&token::Lt) {
            // Upon encountering attribute in generics list, we do not
            // know if it is attached to lifetime or to type param.
            //
            // Solution: 1. eagerly parse attributes in tandem with
            // lifetime defs, 2. store last set of parsed (and unused)
            // attributes in `attrs`, and 3. pass in those attributes
            // when parsing formal type param after lifetime defs.
            let mut attrs = vec![];
            let lifetime_defs = try!(self.parse_lifetime_defs(Some(&mut attrs)));
            let mut seen_default = false;
            let mut post_lifetime_attrs = Some(attrs);
            let ty_params = try!(self.parse_seq_to_gt(Some(token::Comma), |p| {
                try!(p.forbid_lifetime());
                // Move out of `post_lifetime_attrs` if present. O/w
                // not first type param: parse attributes anew.
                let attrs = match post_lifetime_attrs.as_mut() {
                    None => try!(p.parse_outer_attributes()),
                    Some(attrs) => mem::replace(attrs, vec![]),
                };
                post_lifetime_attrs = None;
                let ty_param = try!(p.parse_ty_param(attrs));
                if ty_param.default.is_some() {
                    seen_default = true;
                } else if seen_default {
                    let prev_span = p.prev_span;
                    p.span_err(prev_span,
                               "type parameters with a default must be trailing");
                }
                Ok(ty_param)
            }));
            if let Some(attrs) = post_lifetime_attrs {
                if !attrs.is_empty() {
                    self.span_err(attrs[0].span,
                                  "trailing attribute after lifetime parameters");
                }
            }
            Ok(ast::Generics {
                lifetimes: lifetime_defs,
                ty_params: ty_params,
                where_clause: WhereClause {
                    id: ast::DUMMY_NODE_ID,
                    predicates: Vec::new(),
                },
                span: mk_sp(span_lo, self.prev_span.hi),
            })
        } else {
            Ok(ast::Generics::default())
        }
    }

    fn parse_generic_values_after_lt(&mut self) -> PResult<'a, (Vec<ast::Lifetime>,
                                                            Vec<P<Ty>>,
                                                            Vec<TypeBinding>)> {
        let span_lo = self.span.lo;
        let lifetimes = try!(self.parse_lifetimes(token::Comma));

        let missing_comma = !lifetimes.is_empty() &&
                            !self.token.is_like_gt() &&
                            self.prev_token_kind != PrevTokenKind::Comma;

        if missing_comma {

            let msg = format!("expected `,` or `>` after lifetime \
                              name, found `{}`",
                              self.this_token_to_string());
            let mut err = self.diagnostic().struct_span_err(self.span, &msg);

            let span_hi = self.span.hi;
            let span_hi = match self.parse_ty() {
                Ok(..) => self.span.hi,
                Err(ref mut err) => {
                    self.cancel(err);
                    span_hi
                }
            };

            let msg = format!("did you mean a single argument type &'a Type, \
                              or did you mean the comma-separated arguments \
                              'a, Type?");
            err.span_note(mk_sp(span_lo, span_hi), &msg);
            return Err(err);
        }

        // First parse types.
        let (types, returned) = try!(self.parse_seq_to_gt_or_return(
            Some(token::Comma),
            |p| {
                try!(p.forbid_lifetime());
                if p.look_ahead(1, |t| t == &token::Eq) {
                    Ok(None)
                } else {
                    Ok(Some(try!(p.parse_ty_sum())))
                }
            }
        ));

        // If we found the `>`, don't continue.
        if !returned {
            return Ok((lifetimes, types.into_vec(), Vec::new()));
        }

        // Then parse type bindings.
        let bindings = try!(self.parse_seq_to_gt(
            Some(token::Comma),
            |p| {
                try!(p.forbid_lifetime());
                let lo = p.span.lo;
                let ident = try!(p.parse_ident());
                try!(p.expect(&token::Eq));
                let ty = try!(p.parse_ty());
                let hi = ty.span.hi;
                let span = mk_sp(lo, hi);
                return Ok(TypeBinding{id: ast::DUMMY_NODE_ID,
                    ident: ident,
                    ty: ty,
                    span: span,
                });
            }
        ));
        Ok((lifetimes, types.into_vec(), bindings.into_vec()))
    }

    fn forbid_lifetime(&mut self) -> PResult<'a, ()> {
        if self.token.is_lifetime() {
            let span = self.span;
            return Err(self.diagnostic().struct_span_err(span, "lifetime parameters must be \
                                                                declared prior to type parameters"))
        }
        Ok(())
    }

    /// Parses an optional `where` clause and places it in `generics`.
    ///
    /// ```ignore
    /// where T : Trait<U, V> + 'b, 'a : 'b
    /// ```
    pub fn parse_where_clause(&mut self) -> PResult<'a, ast::WhereClause> {
        maybe_whole!(self, NtWhereClause, |x| x);

        let mut where_clause = WhereClause {
            id: ast::DUMMY_NODE_ID,
            predicates: Vec::new(),
        };

        if !self.eat_keyword(keywords::Where) {
            return Ok(where_clause);
        }

        let mut parsed_something = false;
        loop {
            let lo = self.span.lo;
            match self.token {
                token::OpenDelim(token::Brace) => {
                    break
                }

                token::Lifetime(..) => {
                    let bounded_lifetime =
                        try!(self.parse_lifetime());

                    self.expect(&token::Colon)?;

                    let bounds =
                        try!(self.parse_lifetimes(token::BinOp(token::Plus)));

                    let hi = self.prev_span.hi;
                    let span = mk_sp(lo, hi);

                    where_clause.predicates.push(ast::WherePredicate::RegionPredicate(
                        ast::WhereRegionPredicate {
                            span: span,
                            lifetime: bounded_lifetime,
                            bounds: bounds
                        }
                    ));

                    parsed_something = true;
                }

                _ => {
                    let bound_lifetimes = if self.eat_keyword(keywords::For) {
                        // Higher ranked constraint.
                        try!(self.expect(&token::Lt));
                        let lifetime_defs = try!(self.parse_lifetime_defs(None));
                        try!(self.expect_gt());
                        lifetime_defs
                    } else {
                        vec![]
                    };

                    let bounded_ty = try!(self.parse_ty());

                    if self.eat(&token::Colon) {
                        let bounds = try!(self.parse_ty_param_bounds(BoundParsingMode::Bare));
                        let hi = self.prev_span.hi;
                        let span = mk_sp(lo, hi);

                        if bounds.is_empty() {
                            self.span_err(span,
                                          "each predicate in a `where` clause must have \
                                           at least one bound in it");
                        }

                        where_clause.predicates.push(ast::WherePredicate::BoundPredicate(
                                ast::WhereBoundPredicate {
                                    span: span,
                                    bound_lifetimes: bound_lifetimes,
                                    bounded_ty: bounded_ty,
                                    bounds: bounds,
                        }));

                        parsed_something = true;
                    } else if self.eat(&token::Eq) {
                        // let ty = try!(self.parse_ty());
                        let hi = self.prev_span.hi;
                        let span = mk_sp(lo, hi);
                        // where_clause.predicates.push(
                        //     ast::WherePredicate::EqPredicate(ast::WhereEqPredicate {
                        //         id: ast::DUMMY_NODE_ID,
                        //         span: span,
                        //         path: panic!("NYI"), //bounded_ty,
                        //         ty: ty,
                        // }));
                        // parsed_something = true;
                        // // FIXME(#18433)
                        self.span_err(span,
                                     "equality constraints are not yet supported \
                                     in where clauses (#20041)");
                    } else {
                        let prev_span = self.prev_span;
                        self.span_err(prev_span,
                              "unexpected token in `where` clause");
                    }
                }
            };

            if !self.eat(&token::Comma) {
                break
            }
        }

        if !parsed_something {
            let prev_span = self.prev_span;
            self.span_err(prev_span,
                          "a `where` clause must have at least one predicate \
                           in it");
        }

        Ok(where_clause)
    }

    fn parse_fn_args(&mut self, named_args: bool, allow_variadic: bool)
                     -> PResult<'a, (Vec<Arg> , bool)> {
        let sp = self.span;
        let mut variadic = false;
        let args: Vec<Option<Arg>> =
            try!(self.parse_unspanned_seq(
                &token::OpenDelim(token::Paren),
                &token::CloseDelim(token::Paren),
                SeqSep::trailing_allowed(token::Comma),
                |p| {
                    if p.token == token::DotDotDot {
                        p.bump();
                        if allow_variadic {
                            if p.token != token::CloseDelim(token::Paren) {
                                let span = p.span;
                                p.span_err(span,
                                    "`...` must be last in argument list for variadic function");
                            }
                        } else {
                            let span = p.span;
                            p.span_err(span,
                                       "only foreign functions are allowed to be variadic");
                        }
                        variadic = true;
                        Ok(None)
                    } else {
                        match p.parse_arg_general(named_args) {
                            Ok(arg) => Ok(Some(arg)),
                            Err(mut e) => {
                                e.emit();
                                p.eat_to_tokens(&[&token::Comma, &token::CloseDelim(token::Paren)]);
                                Ok(None)
                            }
                        }
                    }
                }
            ));

        let args: Vec<_> = args.into_iter().filter_map(|x| x).collect();

        if variadic && args.is_empty() {
            self.span_err(sp,
                          "variadic function must be declared with at least one named argument");
        }

        Ok((args, variadic))
    }

    /// Parse the argument list and result type of a function declaration
    pub fn parse_fn_decl(&mut self, allow_variadic: bool) -> PResult<'a, P<FnDecl>> {

        let (args, variadic) = try!(self.parse_fn_args(true, allow_variadic));
        let ret_ty = try!(self.parse_ret_ty());

        Ok(P(FnDecl {
            inputs: args,
            output: ret_ty,
            variadic: variadic
        }))
    }

    /// Returns the parsed optional self argument and whether a self shortcut was used.
    fn parse_self_arg(&mut self) -> PResult<'a, Option<Arg>> {
        let expect_ident = |this: &mut Self| match this.token {
            // Preserve hygienic context.
            token::Ident(ident) => { this.bump(); codemap::respan(this.prev_span, ident) }
            _ => unreachable!()
        };
        let isolated_self = |this: &mut Self, n| {
            this.look_ahead(n, |t| t.is_keyword(keywords::SelfValue)) &&
            this.look_ahead(n + 1, |t| t != &token::ModSep)
        };

        // Parse optional self parameter of a method.
        // Only a limited set of initial token sequences is considered self parameters, anything
        // else is parsed as a normal function parameter list, so some lookahead is required.
        let eself_lo = self.span.lo;
        let (eself, eself_ident) = match self.token {
            token::BinOp(token::And) => {
                // &self
                // &mut self
                // &'lt self
                // &'lt mut self
                // &not_self
                if isolated_self(self, 1) {
                    self.bump();
                    (SelfKind::Region(None, Mutability::Immutable), expect_ident(self))
                } else if self.look_ahead(1, |t| t.is_keyword(keywords::Mut)) &&
                          isolated_self(self, 2) {
                    self.bump();
                    self.bump();
                    (SelfKind::Region(None, Mutability::Mutable), expect_ident(self))
                } else if self.look_ahead(1, |t| t.is_lifetime()) &&
                          isolated_self(self, 2) {
                    self.bump();
                    let lt = try!(self.parse_lifetime());
                    (SelfKind::Region(Some(lt), Mutability::Immutable), expect_ident(self))
                } else if self.look_ahead(1, |t| t.is_lifetime()) &&
                          self.look_ahead(2, |t| t.is_keyword(keywords::Mut)) &&
                          isolated_self(self, 3) {
                    self.bump();
                    let lt = try!(self.parse_lifetime());
                    self.bump();
                    (SelfKind::Region(Some(lt), Mutability::Mutable), expect_ident(self))
                } else {
                    return Ok(None);
                }
            }
            token::BinOp(token::Star) => {
                // *self
                // *const self
                // *mut self
                // *not_self
                // Emit special error for `self` cases.
                if isolated_self(self, 1) {
                    self.bump();
                    self.span_err(self.span, "cannot pass `self` by raw pointer");
                    (SelfKind::Value(Mutability::Immutable), expect_ident(self))
                } else if self.look_ahead(1, |t| t.is_mutability()) &&
                          isolated_self(self, 2) {
                    self.bump();
                    self.bump();
                    self.span_err(self.span, "cannot pass `self` by raw pointer");
                    (SelfKind::Value(Mutability::Immutable), expect_ident(self))
                } else {
                    return Ok(None);
                }
            }
            token::Ident(..) => {
                if isolated_self(self, 0) {
                    // self
                    // self: TYPE
                    let eself_ident = expect_ident(self);
                    if self.eat(&token::Colon) {
                        let ty = try!(self.parse_ty_sum());
                        (SelfKind::Explicit(ty, Mutability::Immutable), eself_ident)
                    } else {
                        (SelfKind::Value(Mutability::Immutable), eself_ident)
                    }
                } else if self.token.is_keyword(keywords::Mut) &&
                          isolated_self(self, 1) {
                    // mut self
                    // mut self: TYPE
                    self.bump();
                    let eself_ident = expect_ident(self);
                    if self.eat(&token::Colon) {
                        let ty = try!(self.parse_ty_sum());
                        (SelfKind::Explicit(ty, Mutability::Mutable), eself_ident)
                    } else {
                        (SelfKind::Value(Mutability::Mutable), eself_ident)
                    }
                } else {
                    return Ok(None);
                }
            }
            _ => return Ok(None),
        };

        let eself = codemap::respan(mk_sp(eself_lo, self.prev_span.hi), eself);
        Ok(Some(Arg::from_self(eself, eself_ident)))
    }

    /// Parse the parameter list and result type of a function that may have a `self` parameter.
    fn parse_fn_decl_with_self<F>(&mut self, parse_arg_fn: F) -> PResult<'a, P<FnDecl>>
        where F: FnMut(&mut Parser<'a>) -> PResult<'a,  Arg>,
    {
        try!(self.expect(&token::OpenDelim(token::Paren)));

        // Parse optional self argument
        let self_arg = try!(self.parse_self_arg());

        // Parse the rest of the function parameter list.
        let sep = SeqSep::trailing_allowed(token::Comma);
        let fn_inputs = if let Some(self_arg) = self_arg {
            if self.check(&token::CloseDelim(token::Paren)) {
                vec![self_arg]
            } else if self.eat(&token::Comma) {
                let mut fn_inputs = vec![self_arg];
                fn_inputs.append(&mut self.parse_seq_to_before_end(
                    &token::CloseDelim(token::Paren), sep, parse_arg_fn)
                );
                fn_inputs
            } else {
                return self.unexpected();
            }
        } else {
            self.parse_seq_to_before_end(&token::CloseDelim(token::Paren), sep, parse_arg_fn)
        };

        // Parse closing paren and return type.
        try!(self.expect(&token::CloseDelim(token::Paren)));
        Ok(P(FnDecl {
            inputs: fn_inputs,
            output: try!(self.parse_ret_ty()),
            variadic: false
        }))
    }

    // parse the |arg, arg| header on a lambda
    fn parse_fn_block_decl(&mut self) -> PResult<'a, P<FnDecl>> {
        let inputs_captures = {
            if self.eat(&token::OrOr) {
                Vec::new()
            } else {
                try!(self.expect(&token::BinOp(token::Or)));
                let args = self.parse_seq_to_before_end(
                    &token::BinOp(token::Or),
                    SeqSep::trailing_allowed(token::Comma),
                    |p| p.parse_fn_block_arg()
                );
                self.bump();
                args
            }
        };
        let output = try!(self.parse_ret_ty());

        Ok(P(FnDecl {
            inputs: inputs_captures,
            output: output,
            variadic: false
        }))
    }

    /// Parse the name and optional generic types of a function header.
    fn parse_fn_header(&mut self) -> PResult<'a, (Ident, ast::Generics)> {
        let id = try!(self.parse_ident());
        let generics = try!(self.parse_generics());
        Ok((id, generics))
    }

    fn mk_item(&mut self, lo: BytePos, hi: BytePos, ident: Ident,
               node: ItemKind, vis: Visibility,
               attrs: Vec<Attribute>) -> P<Item> {
        P(Item {
            ident: ident,
            attrs: attrs,
            id: ast::DUMMY_NODE_ID,
            node: node,
            vis: vis,
            span: mk_sp(lo, hi)
        })
    }

    /// Parse an item-position function declaration.
    fn parse_item_fn(&mut self,
                     unsafety: Unsafety,
                     constness: Spanned<Constness>,
                     abi: abi::Abi)
                     -> PResult<'a, ItemInfo> {
        let (ident, mut generics) = try!(self.parse_fn_header());
        let decl = try!(self.parse_fn_decl(false));
        generics.where_clause = try!(self.parse_where_clause());
        let (inner_attrs, body) = try!(self.parse_inner_attrs_and_block());
        Ok((ident, ItemKind::Fn(decl, unsafety, constness, abi, generics, body), Some(inner_attrs)))
    }

    /// true if we are looking at `const ID`, false for things like `const fn` etc
    pub fn is_const_item(&mut self) -> bool {
        self.token.is_keyword(keywords::Const) &&
            !self.look_ahead(1, |t| t.is_keyword(keywords::Fn)) &&
            !self.look_ahead(1, |t| t.is_keyword(keywords::Unsafe))
    }

    /// parses all the "front matter" for a `fn` declaration, up to
    /// and including the `fn` keyword:
    ///
    /// - `const fn`
    /// - `unsafe fn`
    /// - `const unsafe fn`
    /// - `extern fn`
    /// - etc
    pub fn parse_fn_front_matter(&mut self)
                                 -> PResult<'a, (Spanned<ast::Constness>,
                                                ast::Unsafety,
                                                abi::Abi)> {
        let is_const_fn = self.eat_keyword(keywords::Const);
        let const_span = self.prev_span;
        let unsafety = try!(self.parse_unsafety());
        let (constness, unsafety, abi) = if is_const_fn {
            (respan(const_span, Constness::Const), unsafety, Abi::Rust)
        } else {
            let abi = if self.eat_keyword(keywords::Extern) {
                try!(self.parse_opt_abi()).unwrap_or(Abi::C)
            } else {
                Abi::Rust
            };
            (respan(self.prev_span, Constness::NotConst), unsafety, abi)
        };
        try!(self.expect_keyword(keywords::Fn));
        Ok((constness, unsafety, abi))
    }

    /// Parse an impl item.
    pub fn parse_impl_item(&mut self) -> PResult<'a, ImplItem> {
        maybe_whole!(self, NtImplItem, |x| x);

        let mut attrs = try!(self.parse_outer_attributes());
        let lo = self.span.lo;
        let vis = try!(self.parse_visibility(true));
        let defaultness = try!(self.parse_defaultness());
        let (name, node) = if self.eat_keyword(keywords::Type) {
            let name = try!(self.parse_ident());
            try!(self.expect(&token::Eq));
            let typ = try!(self.parse_ty_sum());
            try!(self.expect(&token::Semi));
            (name, ast::ImplItemKind::Type(typ))
        } else if self.is_const_item() {
            try!(self.expect_keyword(keywords::Const));
            let name = try!(self.parse_ident());
            try!(self.expect(&token::Colon));
            let typ = try!(self.parse_ty_sum());
            try!(self.expect(&token::Eq));
            let expr = try!(self.parse_expr());
            try!(self.expect(&token::Semi));
            (name, ast::ImplItemKind::Const(typ, expr))
        } else {
            let (name, inner_attrs, node) = try!(self.parse_impl_method(&vis));
            attrs.extend(inner_attrs);
            (name, node)
        };

        Ok(ImplItem {
            id: ast::DUMMY_NODE_ID,
            span: mk_sp(lo, self.prev_span.hi),
            ident: name,
            vis: vis,
            defaultness: defaultness,
            attrs: attrs,
            node: node
        })
    }

    fn complain_if_pub_macro(&mut self, visa: &Visibility, span: Span) {
        match *visa {
            Visibility::Inherited => (),
            _ => {
                let is_macro_rules: bool = match self.token {
                    token::Ident(sid) => sid.name == intern("macro_rules"),
                    _ => false,
                };
                if is_macro_rules {
                    self.diagnostic().struct_span_err(span, "can't qualify macro_rules \
                                                             invocation with `pub`")
                                     .help("did you mean #[macro_export]?")
                                     .emit();
                } else {
                    self.diagnostic().struct_span_err(span, "can't qualify macro \
                                                             invocation with `pub`")
                                     .help("try adjusting the macro to put `pub` \
                                            inside the invocation")
                                     .emit();
                }
            }
        }
    }

    /// Parse a method or a macro invocation in a trait impl.
    fn parse_impl_method(&mut self, vis: &Visibility)
                         -> PResult<'a, (Ident, Vec<ast::Attribute>, ast::ImplItemKind)> {
        // code copied from parse_macro_use_or_failure... abstraction!
        if self.token.is_path_start() {
            // method macro.

            let prev_span = self.prev_span;
            self.complain_if_pub_macro(&vis, prev_span);

            let lo = self.span.lo;
            let pth = try!(self.parse_path(PathStyle::Mod));
            try!(self.expect(&token::Not));

            // eat a matched-delimiter token tree:
            let delim = try!(self.expect_open_delim());
            let tts = try!(self.parse_seq_to_end(&token::CloseDelim(delim),
                                            SeqSep::none(),
                                            |p| p.parse_token_tree()));
            if delim != token::Brace {
                try!(self.expect(&token::Semi))
            }

            let mac = spanned(lo, self.prev_span.hi, Mac_ { path: pth, tts: tts });
            Ok((keywords::Invalid.ident(), vec![], ast::ImplItemKind::Macro(mac)))
        } else {
            let (constness, unsafety, abi) = try!(self.parse_fn_front_matter());
            let ident = try!(self.parse_ident());
            let mut generics = try!(self.parse_generics());
            let decl = try!(self.parse_fn_decl_with_self(|p| p.parse_arg()));
            generics.where_clause = try!(self.parse_where_clause());
            let (inner_attrs, body) = try!(self.parse_inner_attrs_and_block());
            Ok((ident, inner_attrs, ast::ImplItemKind::Method(ast::MethodSig {
                generics: generics,
                abi: abi,
                unsafety: unsafety,
                constness: constness,
                decl: decl
             }, body)))
        }
    }

    /// Parse trait Foo { ... }
    fn parse_item_trait(&mut self, unsafety: Unsafety) -> PResult<'a, ItemInfo> {
        let ident = try!(self.parse_ident());
        let mut tps = try!(self.parse_generics());

        // Parse supertrait bounds.
        let bounds = try!(self.parse_colon_then_ty_param_bounds(BoundParsingMode::Bare));

        tps.where_clause = try!(self.parse_where_clause());

        let meths = try!(self.parse_trait_items());
        Ok((ident, ItemKind::Trait(unsafety, tps, bounds, meths), None))
    }

    /// Parses items implementations variants
    ///    impl<T> Foo { ... }
    ///    impl<T> ToString for &'static T { ... }
    ///    impl Send for .. {}
    fn parse_item_impl(&mut self, unsafety: ast::Unsafety) -> PResult<'a, ItemInfo> {
        let impl_span = self.span;

        // First, parse type parameters if necessary.
        let mut generics = try!(self.parse_generics());

        // Special case: if the next identifier that follows is '(', don't
        // allow this to be parsed as a trait.
        let could_be_trait = self.token != token::OpenDelim(token::Paren);

        let neg_span = self.span;
        let polarity = if self.eat(&token::Not) {
            ast::ImplPolarity::Negative
        } else {
            ast::ImplPolarity::Positive
        };

        // Parse the trait.
        let mut ty = try!(self.parse_ty_sum());

        // Parse traits, if necessary.
        let opt_trait = if could_be_trait && self.eat_keyword(keywords::For) {
            // New-style trait. Reinterpret the type as a trait.
            match ty.node {
                TyKind::Path(None, ref path) => {
                    Some(TraitRef {
                        path: (*path).clone(),
                        ref_id: ty.id,
                    })
                }
                _ => {
                    self.span_err(ty.span, "not a trait");
                    None
                }
            }
        } else {
            match polarity {
                ast::ImplPolarity::Negative => {
                    // This is a negated type implementation
                    // `impl !MyType {}`, which is not allowed.
                    self.span_err(neg_span, "inherent implementation can't be negated");
                },
                _ => {}
            }
            None
        };

        if opt_trait.is_some() && self.eat(&token::DotDot) {
            if generics.is_parameterized() {
                self.span_err(impl_span, "default trait implementations are not \
                                          allowed to have generics");
            }

            try!(self.expect(&token::OpenDelim(token::Brace)));
            try!(self.expect(&token::CloseDelim(token::Brace)));
            Ok((keywords::Invalid.ident(),
             ItemKind::DefaultImpl(unsafety, opt_trait.unwrap()), None))
        } else {
            if opt_trait.is_some() {
                ty = try!(self.parse_ty_sum());
            }
            generics.where_clause = try!(self.parse_where_clause());

            try!(self.expect(&token::OpenDelim(token::Brace)));
            let attrs = try!(self.parse_inner_attributes());

            let mut impl_items = vec![];
            while !self.eat(&token::CloseDelim(token::Brace)) {
                impl_items.push(try!(self.parse_impl_item()));
            }

            Ok((keywords::Invalid.ident(),
             ItemKind::Impl(unsafety, polarity, generics, opt_trait, ty, impl_items),
             Some(attrs)))
        }
    }

    /// Parse a::B<String,i32>
    fn parse_trait_ref(&mut self) -> PResult<'a, TraitRef> {
        Ok(ast::TraitRef {
            path: try!(self.parse_path(PathStyle::Type)),
            ref_id: ast::DUMMY_NODE_ID,
        })
    }

    fn parse_late_bound_lifetime_defs(&mut self) -> PResult<'a, Vec<ast::LifetimeDef>> {
        if self.eat_keyword(keywords::For) {
            try!(self.expect(&token::Lt));
            let lifetime_defs = try!(self.parse_lifetime_defs(None));
            try!(self.expect_gt());
            Ok(lifetime_defs)
        } else {
            Ok(Vec::new())
        }
    }

    /// Parse for<'l> a::B<String,i32>
    fn parse_poly_trait_ref(&mut self) -> PResult<'a, PolyTraitRef> {
        let lo = self.span.lo;
        let lifetime_defs = try!(self.parse_late_bound_lifetime_defs());

        Ok(ast::PolyTraitRef {
            bound_lifetimes: lifetime_defs,
            trait_ref: try!(self.parse_trait_ref()),
            span: mk_sp(lo, self.prev_span.hi),
        })
    }

    /// Parse struct Foo { ... }
    fn parse_item_struct(&mut self) -> PResult<'a, ItemInfo> {
        let class_name = try!(self.parse_ident());
        let mut generics = try!(self.parse_generics());

        // There is a special case worth noting here, as reported in issue #17904.
        // If we are parsing a tuple struct it is the case that the where clause
        // should follow the field list. Like so:
        //
        // struct Foo<T>(T) where T: Copy;
        //
        // If we are parsing a normal record-style struct it is the case
        // that the where clause comes before the body, and after the generics.
        // So if we look ahead and see a brace or a where-clause we begin
        // parsing a record style struct.
        //
        // Otherwise if we look ahead and see a paren we parse a tuple-style
        // struct.

        let vdata = if self.token.is_keyword(keywords::Where) {
            generics.where_clause = try!(self.parse_where_clause());
            if self.eat(&token::Semi) {
                // If we see a: `struct Foo<T> where T: Copy;` style decl.
                VariantData::Unit(ast::DUMMY_NODE_ID)
            } else {
                // If we see: `struct Foo<T> where T: Copy { ... }`
                VariantData::Struct(try!(self.parse_record_struct_body()), ast::DUMMY_NODE_ID)
            }
        // No `where` so: `struct Foo<T>;`
        } else if self.eat(&token::Semi) {
            VariantData::Unit(ast::DUMMY_NODE_ID)
        // Record-style struct definition
        } else if self.token == token::OpenDelim(token::Brace) {
            VariantData::Struct(try!(self.parse_record_struct_body()), ast::DUMMY_NODE_ID)
        // Tuple-style struct definition with optional where-clause.
        } else if self.token == token::OpenDelim(token::Paren) {
            let body = VariantData::Tuple(try!(self.parse_tuple_struct_body()), ast::DUMMY_NODE_ID);
            generics.where_clause = try!(self.parse_where_clause());
            try!(self.expect(&token::Semi));
            body
        } else {
            let token_str = self.this_token_to_string();
            return Err(self.fatal(&format!("expected `where`, `{{`, `(`, or `;` after struct \
                                            name, found `{}`", token_str)))
        };

        Ok((class_name, ItemKind::Struct(vdata, generics), None))
    }

    /// Parse union Foo { ... }
    fn parse_item_union(&mut self) -> PResult<'a, ItemInfo> {
        let class_name = try!(self.parse_ident());
        let mut generics = try!(self.parse_generics());

        let vdata = if self.token.is_keyword(keywords::Where) {
            generics.where_clause = try!(self.parse_where_clause());
            VariantData::Struct(try!(self.parse_record_struct_body()), ast::DUMMY_NODE_ID)
        } else if self.token == token::OpenDelim(token::Brace) {
            VariantData::Struct(try!(self.parse_record_struct_body()), ast::DUMMY_NODE_ID)
        } else {
            let token_str = self.this_token_to_string();
            return Err(self.fatal(&format!("expected `where` or `{{` after union \
                                            name, found `{}`", token_str)))
        };

        Ok((class_name, ItemKind::Union(vdata, generics), None))
    }

    pub fn parse_record_struct_body(&mut self) -> PResult<'a, Vec<StructField>> {
        let mut fields = Vec::new();
        if self.eat(&token::OpenDelim(token::Brace)) {
            while self.token != token::CloseDelim(token::Brace) {
                fields.push(try!(self.parse_struct_decl_field().map_err(|e| {
                    self.recover_stmt();
                    self.eat(&token::CloseDelim(token::Brace));
                    e
                })));
            }

            self.bump();
        } else {
            let token_str = self.this_token_to_string();
            return Err(self.fatal(&format!("expected `where`, or `{{` after struct \
                                name, found `{}`",
                                token_str)));
        }

        Ok(fields)
    }

    pub fn parse_tuple_struct_body(&mut self) -> PResult<'a, Vec<StructField>> {
        // This is the case where we find `struct Foo<T>(T) where T: Copy;`
        // Unit like structs are handled in parse_item_struct function
        let fields = try!(self.parse_unspanned_seq(
            &token::OpenDelim(token::Paren),
            &token::CloseDelim(token::Paren),
            SeqSep::trailing_allowed(token::Comma),
            |p| {
                let attrs = try!(p.parse_outer_attributes());
                let lo = p.span.lo;
                let mut vis = try!(p.parse_visibility(false));
                let ty_is_interpolated =
                    p.token.is_interpolated() || p.look_ahead(1, |t| t.is_interpolated());
                let mut ty = try!(p.parse_ty_sum());

                // Handle `pub(path) type`, in which `vis` will be `pub` and `ty` will be `(path)`.
                if vis == Visibility::Public && !ty_is_interpolated &&
                   p.token != token::Comma && p.token != token::CloseDelim(token::Paren) {
                    ty = if let TyKind::Paren(ref path_ty) = ty.node {
                        if let TyKind::Path(None, ref path) = path_ty.node {
                            vis = Visibility::Restricted { path: P(path.clone()), id: path_ty.id };
                            Some(try!(p.parse_ty_sum()))
                        } else {
                            None
                        }
                    } else {
                        None
                    }.unwrap_or(ty);
                }
                Ok(StructField {
                    span: mk_sp(lo, p.span.hi),
                    vis: vis,
                    ident: None,
                    id: ast::DUMMY_NODE_ID,
                    ty: ty,
                    attrs: attrs,
                })
            }));

        Ok(fields)
    }

    /// Parse a structure field declaration
    pub fn parse_single_struct_field(&mut self,
                                     lo: BytePos,
                                     vis: Visibility,
                                     attrs: Vec<Attribute> )
                                     -> PResult<'a, StructField> {
        let a_var = try!(self.parse_name_and_ty(lo, vis, attrs));
        match self.token {
            token::Comma => {
                self.bump();
            }
            token::CloseDelim(token::Brace) => {}
            token::DocComment(_) => return Err(self.span_fatal_help(self.span,
                        "found a documentation comment that doesn't document anything",
                        "doc comments must come before what they document, maybe a comment was \
                        intended with `//`?")),
            _ => return Err(self.span_fatal_help(self.span,
                    &format!("expected `,`, or `}}`, found `{}`", self.this_token_to_string()),
                    "struct fields should be separated by commas")),
        }
        Ok(a_var)
    }

    /// Parse an element of a struct definition
    fn parse_struct_decl_field(&mut self) -> PResult<'a, StructField> {
        let attrs = try!(self.parse_outer_attributes());
        let lo = self.span.lo;
        let vis = try!(self.parse_visibility(true));
        self.parse_single_struct_field(lo, vis, attrs)
    }

    // If `allow_path` is false, just parse the `pub` in `pub(path)` (but still parse `pub(crate)`)
    fn parse_visibility(&mut self, allow_path: bool) -> PResult<'a, Visibility> {
        let pub_crate = |this: &mut Self| {
            let span = this.prev_span;
            try!(this.expect(&token::CloseDelim(token::Paren)));
            Ok(Visibility::Crate(span))
        };

        if !self.eat_keyword(keywords::Pub) {
            Ok(Visibility::Inherited)
        } else if !allow_path {
            // Look ahead to avoid eating the `(` in `pub(path)` while still parsing `pub(crate)`
            if self.token == token::OpenDelim(token::Paren) &&
               self.look_ahead(1, |t| t.is_keyword(keywords::Crate)) {
                self.bump(); self.bump();
                pub_crate(self)
            } else {
                Ok(Visibility::Public)
            }
        } else if !self.eat(&token::OpenDelim(token::Paren)) {
            Ok(Visibility::Public)
        } else if self.eat_keyword(keywords::Crate) {
            pub_crate(self)
        } else {
            let path = try!(self.parse_path(PathStyle::Mod));
            try!(self.expect(&token::CloseDelim(token::Paren)));
            Ok(Visibility::Restricted { path: P(path), id: ast::DUMMY_NODE_ID })
        }
    }

    /// Parse defaultness: DEFAULT or nothing
    fn parse_defaultness(&mut self) -> PResult<'a, Defaultness> {
        if self.eat_contextual_keyword(keywords::Default.ident()) {
            Ok(Defaultness::Default)
        } else {
            Ok(Defaultness::Final)
        }
    }

    /// Given a termination token, parse all of the items in a module
    fn parse_mod_items(&mut self, term: &token::Token, inner_lo: BytePos) -> PResult<'a, Mod> {
        let mut items = vec![];
        while let Some(item) = try!(self.parse_item()) {
            items.push(item);
        }

        if !self.eat(term) {
            let token_str = self.this_token_to_string();
            return Err(self.fatal(&format!("expected item, found `{}`", token_str)));
        }

        let hi = if self.span == syntax_pos::DUMMY_SP {
            inner_lo
        } else {
            self.prev_span.hi
        };

        Ok(ast::Mod {
            inner: mk_sp(inner_lo, hi),
            items: items
        })
    }

    fn parse_item_const(&mut self, m: Option<Mutability>) -> PResult<'a, ItemInfo> {
        let id = try!(self.parse_ident());
        try!(self.expect(&token::Colon));
        let ty = try!(self.parse_ty_sum());
        try!(self.expect(&token::Eq));
        let e = try!(self.parse_expr());
        try!(self.expect(&token::Semi));
        let item = match m {
            Some(m) => ItemKind::Static(ty, m, e),
            None => ItemKind::Const(ty, e),
        };
        Ok((id, item, None))
    }

    /// Parse a `mod <foo> { ... }` or `mod <foo>;` item
    fn parse_item_mod(&mut self, outer_attrs: &[Attribute]) -> PResult<'a, ItemInfo> {
        let (in_cfg, outer_attrs) = {
            let mut strip_unconfigured = ::config::StripUnconfigured {
                sess: self.sess,
                should_test: false, // irrelevant
                features: None, // don't perform gated feature checking
            };
            let outer_attrs = strip_unconfigured.process_cfg_attrs(outer_attrs.to_owned());
            (strip_unconfigured.in_cfg(&outer_attrs), outer_attrs)
        };

        let id_span = self.span;
        let id = try!(self.parse_ident());
        if self.check(&token::Semi) {
            self.bump();
            if in_cfg {
                // This mod is in an external file. Let's go get it!
                let (m, attrs) = try!(self.eval_src_mod(id, &outer_attrs, id_span));
                Ok((id, m, Some(attrs)))
            } else {
                let placeholder = ast::Mod { inner: syntax_pos::DUMMY_SP, items: Vec::new() };
                Ok((id, ItemKind::Mod(placeholder), None))
            }
        } else {
            let directory = self.directory.clone();
            let restrictions = self.push_directory(id, &outer_attrs);
            try!(self.expect(&token::OpenDelim(token::Brace)));
            let mod_inner_lo = self.span.lo;
            let attrs = try!(self.parse_inner_attributes());
            let m = try!(self.with_res(restrictions, |this| {
                this.parse_mod_items(&token::CloseDelim(token::Brace), mod_inner_lo)
            }));
            self.directory = directory;
            Ok((id, ItemKind::Mod(m), Some(attrs)))
        }
    }

    fn push_directory(&mut self, id: Ident, attrs: &[Attribute]) -> Restrictions {
        if let Some(path) = ::attr::first_attr_value_str_by_name(attrs, "path") {
            self.directory.push(&*path);
            self.restrictions - Restrictions::no_noninline_mod()
        } else {
            let default_path = self.id_to_interned_str(id);
            self.directory.push(&*default_path);
            self.restrictions
        }
    }

    pub fn submod_path_from_attr(attrs: &[ast::Attribute], dir_path: &Path) -> Option<PathBuf> {
        ::attr::first_attr_value_str_by_name(attrs, "path").map(|d| dir_path.join(&*d))
    }

    /// Returns either a path to a module, or .
    pub fn default_submod_path(id: ast::Ident, dir_path: &Path, codemap: &CodeMap) -> ModulePath
    {
        let mod_name = id.to_string();
        let default_path_str = format!("{}.rs", mod_name);
        let secondary_path_str = format!("{}/mod.rs", mod_name);
        let default_path = dir_path.join(&default_path_str);
        let secondary_path = dir_path.join(&secondary_path_str);
        let default_exists = codemap.file_exists(&default_path);
        let secondary_exists = codemap.file_exists(&secondary_path);

        let result = match (default_exists, secondary_exists) {
            (true, false) => Ok(ModulePathSuccess { path: default_path, owns_directory: false }),
            (false, true) => Ok(ModulePathSuccess { path: secondary_path, owns_directory: true }),
            (false, false) => Err(ModulePathError {
                err_msg: format!("file not found for module `{}`", mod_name),
                help_msg: format!("name the file either {} or {} inside the directory {:?}",
                                  default_path_str,
                                  secondary_path_str,
                                  dir_path.display()),
            }),
            (true, true) => Err(ModulePathError {
                err_msg: format!("file for module `{}` found at both {} and {}",
                                 mod_name,
                                 default_path_str,
                                 secondary_path_str),
                help_msg: "delete or rename one of them to remove the ambiguity".to_owned(),
            }),
        };

        ModulePath {
            name: mod_name,
            path_exists: default_exists || secondary_exists,
            result: result,
        }
    }

    fn submod_path(&mut self,
                   id: ast::Ident,
                   outer_attrs: &[ast::Attribute],
                   id_sp: Span) -> PResult<'a, ModulePathSuccess> {
        if let Some(p) = Parser::submod_path_from_attr(outer_attrs, &self.directory) {
            return Ok(ModulePathSuccess { path: p, owns_directory: true });
        }

        let paths = Parser::default_submod_path(id, &self.directory, self.sess.codemap());

        if self.restrictions.contains(NO_NONINLINE_MOD) {
            let msg =
                "Cannot declare a non-inline module inside a block unless it has a path attribute";
            let mut err = self.diagnostic().struct_span_err(id_sp, msg);
            if paths.path_exists {
                let msg = format!("Maybe `use` the module `{}` instead of redeclaring it",
                                  paths.name);
                err.span_note(id_sp, &msg);
            }
            return Err(err);
        } else if !self.owns_directory {
            let mut err = self.diagnostic().struct_span_err(id_sp,
                "cannot declare a new module at this location");
            let this_module = match self.directory.file_name() {
                Some(file_name) => file_name.to_str().unwrap().to_owned(),
                None => self.root_module_name.as_ref().unwrap().clone(),
            };
            err.span_note(id_sp,
                          &format!("maybe move this module `{0}` to its own directory \
                                     via `{0}/mod.rs`",
                                    this_module));
            if paths.path_exists {
                err.span_note(id_sp,
                              &format!("... or maybe `use` the module `{}` instead \
                                        of possibly redeclaring it",
                                       paths.name));
            }
            return Err(err);
        }

        match paths.result {
            Ok(succ) => Ok(succ),
            Err(err) => Err(self.span_fatal_help(id_sp, &err.err_msg, &err.help_msg)),
        }
    }

    /// Read a module from a source file.
    fn eval_src_mod(&mut self,
                    id: ast::Ident,
                    outer_attrs: &[ast::Attribute],
                    id_sp: Span)
                    -> PResult<'a, (ast::ItemKind, Vec<ast::Attribute> )> {
        let ModulePathSuccess { path, owns_directory } = try!(self.submod_path(id,
                                                                          outer_attrs,
                                                                          id_sp));

        self.eval_src_mod_from_path(path,
                                    owns_directory,
                                    id.to_string(),
                                    id_sp)
    }

    fn eval_src_mod_from_path(&mut self,
                              path: PathBuf,
                              owns_directory: bool,
                              name: String,
                              id_sp: Span) -> PResult<'a, (ast::ItemKind, Vec<ast::Attribute> )> {
        let mut included_mod_stack = self.sess.included_mod_stack.borrow_mut();
        if let Some(i) = included_mod_stack.iter().position(|p| *p == path) {
            let mut err = String::from("circular modules: ");
            let len = included_mod_stack.len();
            for p in &included_mod_stack[i.. len] {
                err.push_str(&p.to_string_lossy());
                err.push_str(" -> ");
            }
            err.push_str(&path.to_string_lossy());
            return Err(self.span_fatal(id_sp, &err[..]));
        }
        included_mod_stack.push(path.clone());
        drop(included_mod_stack);

        let mut p0 = new_sub_parser_from_file(self.sess, &path, owns_directory, Some(name), id_sp);
        let mod_inner_lo = p0.span.lo;
        let mod_attrs = try!(p0.parse_inner_attributes());
        let m0 = try!(p0.parse_mod_items(&token::Eof, mod_inner_lo));
        self.sess.included_mod_stack.borrow_mut().pop();
        Ok((ast::ItemKind::Mod(m0), mod_attrs))
    }

    /// Parse a function declaration from a foreign module
    fn parse_item_foreign_fn(&mut self, vis: ast::Visibility, lo: BytePos,
                             attrs: Vec<Attribute>) -> PResult<'a, ForeignItem> {
        try!(self.expect_keyword(keywords::Fn));

        let (ident, mut generics) = try!(self.parse_fn_header());
        let decl = try!(self.parse_fn_decl(true));
        generics.where_clause = try!(self.parse_where_clause());
        let hi = self.span.hi;
        try!(self.expect(&token::Semi));
        Ok(ast::ForeignItem {
            ident: ident,
            attrs: attrs,
            node: ForeignItemKind::Fn(decl, generics),
            id: ast::DUMMY_NODE_ID,
            span: mk_sp(lo, hi),
            vis: vis
        })
    }

    /// Parse a static item from a foreign module
    fn parse_item_foreign_static(&mut self, vis: ast::Visibility, lo: BytePos,
                                 attrs: Vec<Attribute>) -> PResult<'a, ForeignItem> {
        try!(self.expect_keyword(keywords::Static));
        let mutbl = self.eat_keyword(keywords::Mut);

        let ident = try!(self.parse_ident());
        try!(self.expect(&token::Colon));
        let ty = try!(self.parse_ty_sum());
        let hi = self.span.hi;
        try!(self.expect(&token::Semi));
        Ok(ForeignItem {
            ident: ident,
            attrs: attrs,
            node: ForeignItemKind::Static(ty, mutbl),
            id: ast::DUMMY_NODE_ID,
            span: mk_sp(lo, hi),
            vis: vis
        })
    }

    /// Parse extern crate links
    ///
    /// # Examples
    ///
    /// extern crate foo;
    /// extern crate bar as foo;
    fn parse_item_extern_crate(&mut self,
                               lo: BytePos,
                               visibility: Visibility,
                               attrs: Vec<Attribute>)
                                -> PResult<'a, P<Item>> {

        let crate_name = try!(self.parse_ident());
        let (maybe_path, ident) = if let Some(ident) = try!(self.parse_rename()) {
            (Some(crate_name.name), ident)
        } else {
            (None, crate_name)
        };
        try!(self.expect(&token::Semi));

        let prev_span = self.prev_span;
        Ok(self.mk_item(lo,
                        prev_span.hi,
                        ident,
                        ItemKind::ExternCrate(maybe_path),
                        visibility,
                        attrs))
    }

    /// Parse `extern` for foreign ABIs
    /// modules.
    ///
    /// `extern` is expected to have been
    /// consumed before calling this method
    ///
    /// # Examples:
    ///
    /// extern "C" {}
    /// extern {}
    fn parse_item_foreign_mod(&mut self,
                              lo: BytePos,
                              opt_abi: Option<abi::Abi>,
                              visibility: Visibility,
                              mut attrs: Vec<Attribute>)
                              -> PResult<'a, P<Item>> {
        try!(self.expect(&token::OpenDelim(token::Brace)));

        let abi = opt_abi.unwrap_or(Abi::C);

        attrs.extend(try!(self.parse_inner_attributes()));

        let mut foreign_items = vec![];
        while let Some(item) = try!(self.parse_foreign_item()) {
            foreign_items.push(item);
        }
        try!(self.expect(&token::CloseDelim(token::Brace)));

        let prev_span = self.prev_span;
        let m = ast::ForeignMod {
            abi: abi,
            items: foreign_items
        };
        Ok(self.mk_item(lo,
                     prev_span.hi,
                     keywords::Invalid.ident(),
                     ItemKind::ForeignMod(m),
                     visibility,
                     attrs))
    }

    /// Parse type Foo = Bar;
    fn parse_item_type(&mut self) -> PResult<'a, ItemInfo> {
        let ident = try!(self.parse_ident());
        let mut tps = try!(self.parse_generics());
        tps.where_clause = try!(self.parse_where_clause());
        try!(self.expect(&token::Eq));
        let ty = try!(self.parse_ty_sum());
        try!(self.expect(&token::Semi));
        Ok((ident, ItemKind::Ty(ty, tps), None))
    }

    /// Parse the part of an "enum" decl following the '{'
    fn parse_enum_def(&mut self, _generics: &ast::Generics) -> PResult<'a, EnumDef> {
        let mut variants = Vec::new();
        let mut all_nullary = true;
        let mut any_disr = None;
        while self.token != token::CloseDelim(token::Brace) {
            let variant_attrs = try!(self.parse_outer_attributes());
            let vlo = self.span.lo;

            let struct_def;
            let mut disr_expr = None;
            let ident = try!(self.parse_ident());
            if self.check(&token::OpenDelim(token::Brace)) {
                // Parse a struct variant.
                all_nullary = false;
                struct_def = VariantData::Struct(try!(self.parse_record_struct_body()),
                                                 ast::DUMMY_NODE_ID);
            } else if self.check(&token::OpenDelim(token::Paren)) {
                all_nullary = false;
                struct_def = VariantData::Tuple(try!(self.parse_tuple_struct_body()),
                                                ast::DUMMY_NODE_ID);
            } else if self.eat(&token::Eq) {
                disr_expr = Some(try!(self.parse_expr()));
                any_disr = disr_expr.as_ref().map(|expr| expr.span);
                struct_def = VariantData::Unit(ast::DUMMY_NODE_ID);
            } else {
                struct_def = VariantData::Unit(ast::DUMMY_NODE_ID);
            }

            let vr = ast::Variant_ {
                name: ident,
                attrs: variant_attrs,
                data: struct_def,
                disr_expr: disr_expr,
            };
            variants.push(spanned(vlo, self.prev_span.hi, vr));

            if !self.eat(&token::Comma) { break; }
        }
        try!(self.expect(&token::CloseDelim(token::Brace)));
        match any_disr {
            Some(disr_span) if !all_nullary =>
                self.span_err(disr_span,
                    "discriminator values can only be used with a c-like enum"),
            _ => ()
        }

        Ok(ast::EnumDef { variants: variants })
    }

    /// Parse an "enum" declaration
    fn parse_item_enum(&mut self) -> PResult<'a, ItemInfo> {
        let id = try!(self.parse_ident());
        let mut generics = try!(self.parse_generics());
        generics.where_clause = try!(self.parse_where_clause());
        try!(self.expect(&token::OpenDelim(token::Brace)));

        let enum_definition = try!(self.parse_enum_def(&generics).map_err(|e| {
            self.recover_stmt();
            self.eat(&token::CloseDelim(token::Brace));
            e
        }));
        Ok((id, ItemKind::Enum(enum_definition, generics), None))
    }

    /// Parses a string as an ABI spec on an extern type or module. Consumes
    /// the `extern` keyword, if one is found.
    fn parse_opt_abi(&mut self) -> PResult<'a, Option<abi::Abi>> {
        match self.token {
            token::Literal(token::Str_(s), suf) | token::Literal(token::StrRaw(s, _), suf) => {
                let sp = self.span;
                self.expect_no_suffix(sp, "ABI spec", suf);
                self.bump();
                match abi::lookup(&s.as_str()) {
                    Some(abi) => Ok(Some(abi)),
                    None => {
                        let prev_span = self.prev_span;
                        self.span_err(
                            prev_span,
                            &format!("invalid ABI: expected one of [{}], \
                                     found `{}`",
                                    abi::all_names().join(", "),
                                    s));
                        Ok(None)
                    }
                }
            }

            _ => Ok(None),
        }
    }

    /// Parse one of the items allowed by the flags.
    /// NB: this function no longer parses the items inside an
    /// extern crate.
    fn parse_item_(&mut self, attrs: Vec<Attribute>,
                   macros_allowed: bool, attributes_allowed: bool) -> PResult<'a, Option<P<Item>>> {
        maybe_whole!(self, NtItem, |item| {
            let mut item = item.unwrap();
            let mut attrs = attrs;
            mem::swap(&mut item.attrs, &mut attrs);
            item.attrs.extend(attrs);
            Some(P(item))
        });

        let lo = self.span.lo;

        let visibility = try!(self.parse_visibility(true));

        if self.eat_keyword(keywords::Use) {
            // USE ITEM
            let item_ = ItemKind::Use(try!(self.parse_view_path()));
            try!(self.expect(&token::Semi));

            let prev_span = self.prev_span;
            let item = self.mk_item(lo,
                                    prev_span.hi,
                                    keywords::Invalid.ident(),
                                    item_,
                                    visibility,
                                    attrs);
            return Ok(Some(item));
        }

        if self.eat_keyword(keywords::Extern) {
            if self.eat_keyword(keywords::Crate) {
                return Ok(Some(try!(self.parse_item_extern_crate(lo, visibility, attrs))));
            }

            let opt_abi = try!(self.parse_opt_abi());

            if self.eat_keyword(keywords::Fn) {
                // EXTERN FUNCTION ITEM
                let fn_span = self.prev_span;
                let abi = opt_abi.unwrap_or(Abi::C);
                let (ident, item_, extra_attrs) =
                    try!(self.parse_item_fn(Unsafety::Normal,
                                       respan(fn_span, Constness::NotConst),
                                       abi));
                let prev_span = self.prev_span;
                let item = self.mk_item(lo,
                                        prev_span.hi,
                                        ident,
                                        item_,
                                        visibility,
                                        maybe_append(attrs, extra_attrs));
                return Ok(Some(item));
            } else if self.check(&token::OpenDelim(token::Brace)) {
                return Ok(Some(try!(self.parse_item_foreign_mod(lo, opt_abi, visibility, attrs))));
            }

            try!(self.unexpected());
        }

        if self.eat_keyword(keywords::Static) {
            // STATIC ITEM
            let m = if self.eat_keyword(keywords::Mut) {
                Mutability::Mutable
            } else {
                Mutability::Immutable
            };
            let (ident, item_, extra_attrs) = try!(self.parse_item_const(Some(m)));
            let prev_span = self.prev_span;
            let item = self.mk_item(lo,
                                    prev_span.hi,
                                    ident,
                                    item_,
                                    visibility,
                                    maybe_append(attrs, extra_attrs));
            return Ok(Some(item));
        }
        if self.eat_keyword(keywords::Const) {
            let const_span = self.prev_span;
            if self.check_keyword(keywords::Fn)
                || (self.check_keyword(keywords::Unsafe)
                    && self.look_ahead(1, |t| t.is_keyword(keywords::Fn))) {
                // CONST FUNCTION ITEM
                let unsafety = if self.eat_keyword(keywords::Unsafe) {
                    Unsafety::Unsafe
                } else {
                    Unsafety::Normal
                };
                self.bump();
                let (ident, item_, extra_attrs) =
                    try!(self.parse_item_fn(unsafety,
                                       respan(const_span, Constness::Const),
                                       Abi::Rust));
                let prev_span = self.prev_span;
                let item = self.mk_item(lo,
                                        prev_span.hi,
                                        ident,
                                        item_,
                                        visibility,
                                        maybe_append(attrs, extra_attrs));
                return Ok(Some(item));
            }

            // CONST ITEM
            if self.eat_keyword(keywords::Mut) {
                let prev_span = self.prev_span;
                self.diagnostic().struct_span_err(prev_span, "const globals cannot be mutable")
                                 .help("did you mean to declare a static?")
                                 .emit();
            }
            let (ident, item_, extra_attrs) = try!(self.parse_item_const(None));
            let prev_span = self.prev_span;
            let item = self.mk_item(lo,
                                    prev_span.hi,
                                    ident,
                                    item_,
                                    visibility,
                                    maybe_append(attrs, extra_attrs));
            return Ok(Some(item));
        }
        if self.check_keyword(keywords::Unsafe) &&
            self.look_ahead(1, |t| t.is_keyword(keywords::Trait))
        {
            // UNSAFE TRAIT ITEM
            try!(self.expect_keyword(keywords::Unsafe));
            try!(self.expect_keyword(keywords::Trait));
            let (ident, item_, extra_attrs) =
                try!(self.parse_item_trait(ast::Unsafety::Unsafe));
            let prev_span = self.prev_span;
            let item = self.mk_item(lo,
                                    prev_span.hi,
                                    ident,
                                    item_,
                                    visibility,
                                    maybe_append(attrs, extra_attrs));
            return Ok(Some(item));
        }
        if self.check_keyword(keywords::Unsafe) &&
            self.look_ahead(1, |t| t.is_keyword(keywords::Impl))
        {
            // IMPL ITEM
            try!(self.expect_keyword(keywords::Unsafe));
            try!(self.expect_keyword(keywords::Impl));
            let (ident, item_, extra_attrs) = try!(self.parse_item_impl(ast::Unsafety::Unsafe));
            let prev_span = self.prev_span;
            let item = self.mk_item(lo,
                                    prev_span.hi,
                                    ident,
                                    item_,
                                    visibility,
                                    maybe_append(attrs, extra_attrs));
            return Ok(Some(item));
        }
        if self.check_keyword(keywords::Fn) {
            // FUNCTION ITEM
            self.bump();
            let fn_span = self.prev_span;
            let (ident, item_, extra_attrs) =
                try!(self.parse_item_fn(Unsafety::Normal,
                                   respan(fn_span, Constness::NotConst),
                                   Abi::Rust));
            let prev_span = self.prev_span;
            let item = self.mk_item(lo,
                                    prev_span.hi,
                                    ident,
                                    item_,
                                    visibility,
                                    maybe_append(attrs, extra_attrs));
            return Ok(Some(item));
        }
        if self.check_keyword(keywords::Unsafe)
            && self.look_ahead(1, |t| *t != token::OpenDelim(token::Brace)) {
            // UNSAFE FUNCTION ITEM
            self.bump();
            let abi = if self.eat_keyword(keywords::Extern) {
                try!(self.parse_opt_abi()).unwrap_or(Abi::C)
            } else {
                Abi::Rust
            };
            try!(self.expect_keyword(keywords::Fn));
            let fn_span = self.prev_span;
            let (ident, item_, extra_attrs) =
                try!(self.parse_item_fn(Unsafety::Unsafe,
                                   respan(fn_span, Constness::NotConst),
                                   abi));
            let prev_span = self.prev_span;
            let item = self.mk_item(lo,
                                    prev_span.hi,
                                    ident,
                                    item_,
                                    visibility,
                                    maybe_append(attrs, extra_attrs));
            return Ok(Some(item));
        }
        if self.eat_keyword(keywords::Mod) {
            // MODULE ITEM
            let (ident, item_, extra_attrs) =
                try!(self.parse_item_mod(&attrs[..]));
            let prev_span = self.prev_span;
            let item = self.mk_item(lo,
                                    prev_span.hi,
                                    ident,
                                    item_,
                                    visibility,
                                    maybe_append(attrs, extra_attrs));
            return Ok(Some(item));
        }
        if self.eat_keyword(keywords::Type) {
            // TYPE ITEM
            let (ident, item_, extra_attrs) = try!(self.parse_item_type());
            let prev_span = self.prev_span;
            let item = self.mk_item(lo,
                                    prev_span.hi,
                                    ident,
                                    item_,
                                    visibility,
                                    maybe_append(attrs, extra_attrs));
            return Ok(Some(item));
        }
        if self.eat_keyword(keywords::Enum) {
            // ENUM ITEM
            let (ident, item_, extra_attrs) = try!(self.parse_item_enum());
            let prev_span = self.prev_span;
            let item = self.mk_item(lo,
                                    prev_span.hi,
                                    ident,
                                    item_,
                                    visibility,
                                    maybe_append(attrs, extra_attrs));
            return Ok(Some(item));
        }
        if self.eat_keyword(keywords::Trait) {
            // TRAIT ITEM
            let (ident, item_, extra_attrs) =
                try!(self.parse_item_trait(ast::Unsafety::Normal));
            let prev_span = self.prev_span;
            let item = self.mk_item(lo,
                                    prev_span.hi,
                                    ident,
                                    item_,
                                    visibility,
                                    maybe_append(attrs, extra_attrs));
            return Ok(Some(item));
        }
        if self.eat_keyword(keywords::Impl) {
            // IMPL ITEM
            let (ident, item_, extra_attrs) = try!(self.parse_item_impl(ast::Unsafety::Normal));
            let prev_span = self.prev_span;
            let item = self.mk_item(lo,
                                    prev_span.hi,
                                    ident,
                                    item_,
                                    visibility,
                                    maybe_append(attrs, extra_attrs));
            return Ok(Some(item));
        }
        if self.eat_keyword(keywords::Struct) {
            // STRUCT ITEM
            let (ident, item_, extra_attrs) = try!(self.parse_item_struct());
            let prev_span = self.prev_span;
            let item = self.mk_item(lo,
                                    prev_span.hi,
                                    ident,
                                    item_,
                                    visibility,
                                    maybe_append(attrs, extra_attrs));
            return Ok(Some(item));
        }
        if self.is_union_item() {
            // UNION ITEM
            self.bump();
            let (ident, item_, extra_attrs) = try!(self.parse_item_union());
            let prev_span = self.prev_span;
            let item = self.mk_item(lo,
                                    prev_span.hi,
                                    ident,
                                    item_,
                                    visibility,
                                    maybe_append(attrs, extra_attrs));
            return Ok(Some(item));
        }
        self.parse_macro_use_or_failure(attrs,macros_allowed,attributes_allowed,lo,visibility)
    }

    /// Parse a foreign item.
    fn parse_foreign_item(&mut self) -> PResult<'a, Option<ForeignItem>> {
        let attrs = try!(self.parse_outer_attributes());
        let lo = self.span.lo;
        let visibility = try!(self.parse_visibility(true));

        if self.check_keyword(keywords::Static) {
            // FOREIGN STATIC ITEM
            return Ok(Some(try!(self.parse_item_foreign_static(visibility, lo, attrs))));
        }
        if self.check_keyword(keywords::Fn) {
            // FOREIGN FUNCTION ITEM
            return Ok(Some(try!(self.parse_item_foreign_fn(visibility, lo, attrs))));
        }

        // FIXME #5668: this will occur for a macro invocation:
        match try!(self.parse_macro_use_or_failure(attrs, true, false, lo, visibility)) {
            Some(item) => {
                return Err(self.span_fatal(item.span, "macros cannot expand to foreign items"));
            }
            None => Ok(None)
        }
    }

    /// This is the fall-through for parsing items.
    fn parse_macro_use_or_failure(
        &mut self,
        attrs: Vec<Attribute> ,
        macros_allowed: bool,
        attributes_allowed: bool,
        lo: BytePos,
        visibility: Visibility
    ) -> PResult<'a, Option<P<Item>>> {
        if macros_allowed && self.token.is_path_start() {
            // MACRO INVOCATION ITEM

            let prev_span = self.prev_span;
            self.complain_if_pub_macro(&visibility, prev_span);

            let mac_lo = self.span.lo;

            // item macro.
            let pth = try!(self.parse_path(PathStyle::Mod));
            try!(self.expect(&token::Not));

            // a 'special' identifier (like what `macro_rules!` uses)
            // is optional. We should eventually unify invoc syntax
            // and remove this.
            let id = if self.token.is_ident() {
                try!(self.parse_ident())
            } else {
                keywords::Invalid.ident() // no special identifier
            };
            // eat a matched-delimiter token tree:
            let delim = try!(self.expect_open_delim());
            let tts = try!(self.parse_seq_to_end(&token::CloseDelim(delim),
                                            SeqSep::none(),
                                            |p| p.parse_token_tree()));
            if delim != token::Brace {
                if !self.eat(&token::Semi) {
                    let prev_span = self.prev_span;
                    self.span_err(prev_span,
                                  "macros that expand to items must either \
                                   be surrounded with braces or followed by \
                                   a semicolon");
                }
            }

            let hi = self.prev_span.hi;
            let mac = spanned(mac_lo, hi, Mac_ { path: pth, tts: tts });
            let item = self.mk_item(lo, hi, id, ItemKind::Mac(mac), visibility, attrs);
            return Ok(Some(item));
        }

        // FAILURE TO PARSE ITEM
        match visibility {
            Visibility::Inherited => {}
            _ => {
                let prev_span = self.prev_span;
                return Err(self.span_fatal(prev_span, "unmatched visibility `pub`"));
            }
        }

        if !attributes_allowed && !attrs.is_empty() {
            self.expected_item_err(&attrs);
        }
        Ok(None)
    }

    pub fn parse_item(&mut self) -> PResult<'a, Option<P<Item>>> {
        let attrs = try!(self.parse_outer_attributes());
        self.parse_item_(attrs, true, false)
    }

    fn parse_path_list_items(&mut self) -> PResult<'a, Vec<ast::PathListItem>> {
        self.parse_unspanned_seq(&token::OpenDelim(token::Brace),
                                 &token::CloseDelim(token::Brace),
                                 SeqSep::trailing_allowed(token::Comma), |this| {
            let lo = this.span.lo;
            let ident = if this.eat_keyword(keywords::SelfValue) {
                keywords::SelfValue.ident()
            } else {
                try!(this.parse_ident())
            };
            let rename = try!(this.parse_rename());
            let node = ast::PathListItem_ {
                name: ident,
                rename: rename,
                id: ast::DUMMY_NODE_ID
            };
            let hi = this.prev_span.hi;
            Ok(spanned(lo, hi, node))
        })
    }

    /// `::{` or `::*`
    fn is_import_coupler(&mut self) -> bool {
        self.check(&token::ModSep) &&
            self.look_ahead(1, |t| *t == token::OpenDelim(token::Brace) ||
                                   *t == token::BinOp(token::Star))
    }

    /// Matches ViewPath:
    /// MOD_SEP? non_global_path
    /// MOD_SEP? non_global_path as IDENT
    /// MOD_SEP? non_global_path MOD_SEP STAR
    /// MOD_SEP? non_global_path MOD_SEP LBRACE item_seq RBRACE
    /// MOD_SEP? LBRACE item_seq RBRACE
    fn parse_view_path(&mut self) -> PResult<'a, P<ViewPath>> {
        let lo = self.span.lo;
        if self.check(&token::OpenDelim(token::Brace)) || self.check(&token::BinOp(token::Star)) ||
           self.is_import_coupler() {
            // `{foo, bar}`, `::{foo, bar}`, `*`, or `::*`.
            let prefix = ast::Path {
                global: self.eat(&token::ModSep),
                segments: Vec::new(),
                span: mk_sp(lo, self.span.hi),
            };
            let view_path_kind = if self.eat(&token::BinOp(token::Star)) {
                ViewPathGlob(prefix)
            } else {
                ViewPathList(prefix, try!(self.parse_path_list_items()))
            };
            Ok(P(spanned(lo, self.span.hi, view_path_kind)))
        } else {
            let prefix = try!(self.parse_path(PathStyle::Mod));
            if self.is_import_coupler() {
                // `foo::bar::{a, b}` or `foo::bar::*`
                self.bump();
                if self.check(&token::BinOp(token::Star)) {
                    self.bump();
                    Ok(P(spanned(lo, self.span.hi, ViewPathGlob(prefix))))
                } else {
                    let items = try!(self.parse_path_list_items());
                    Ok(P(spanned(lo, self.span.hi, ViewPathList(prefix, items))))
                }
            } else {
                // `foo::bar` or `foo::bar as baz`
                let rename = try!(self.parse_rename()).
                                  unwrap_or(prefix.segments.last().unwrap().identifier);
                Ok(P(spanned(lo, self.prev_span.hi, ViewPathSimple(rename, prefix))))
            }
        }
    }

    fn parse_rename(&mut self) -> PResult<'a, Option<Ident>> {
        if self.eat_keyword(keywords::As) {
            self.parse_ident().map(Some)
        } else {
            Ok(None)
        }
    }

    /// Parses a source module as a crate. This is the main
    /// entry point for the parser.
    pub fn parse_crate_mod(&mut self) -> PResult<'a, Crate> {
        let lo = self.span.lo;
        Ok(ast::Crate {
            attrs: try!(self.parse_inner_attributes()),
            module: try!(self.parse_mod_items(&token::Eof, lo)),
            span: mk_sp(lo, self.span.lo),
            exported_macros: Vec::new(),
        })
    }

    pub fn parse_optional_str(&mut self)
                              -> Option<(InternedString,
                                         ast::StrStyle,
                                         Option<ast::Name>)> {
        let ret = match self.token {
            token::Literal(token::Str_(s), suf) => {
                let s = self.id_to_interned_str(ast::Ident::with_empty_ctxt(s));
                (s, ast::StrStyle::Cooked, suf)
            }
            token::Literal(token::StrRaw(s, n), suf) => {
                let s = self.id_to_interned_str(ast::Ident::with_empty_ctxt(s));
                (s, ast::StrStyle::Raw(n), suf)
            }
            _ => return None
        };
        self.bump();
        Some(ret)
    }

    pub fn parse_str(&mut self) -> PResult<'a, (InternedString, StrStyle)> {
        match self.parse_optional_str() {
            Some((s, style, suf)) => {
                let sp = self.prev_span;
                self.expect_no_suffix(sp, "string literal", suf);
                Ok((s, style))
            }
            _ =>  Err(self.fatal("expected string literal"))
        }
    }
}<|MERGE_RESOLUTION|>--- conflicted
+++ resolved
@@ -1140,13 +1140,8 @@
 
     /// Parse the items in a trait declaration
     pub fn parse_trait_item(&mut self) -> PResult<'a, TraitItem> {
-<<<<<<< HEAD
-        maybe_whole!(no_clone_from_p self, NtTraitItem);
+        maybe_whole!(self, NtTraitItem, |x| x);
         let mut attrs = try!(self.parse_outer_attributes());
-=======
-        maybe_whole!(self, NtTraitItem, |x| x);
-        let mut attrs = self.parse_outer_attributes()?;
->>>>>>> df6114c0
         let lo = self.span.lo;
 
         let (name, node) = if self.eat_keyword(keywords::Type) {
@@ -3180,34 +3175,12 @@
         let decl = try!(self.parse_fn_block_decl());
         let decl_hi = self.prev_span.hi;
         let body = match decl.output {
-<<<<<<< HEAD
-            FunctionRetTy::Default(_) => {
-                // If no explicit return type is given, parse any
-                // expr and wrap it up in a dummy block:
-                let body_expr = try!(self.parse_expr());
-                P(ast::Block {
-                    id: ast::DUMMY_NODE_ID,
-                    span: body_expr.span,
-                    stmts: vec![Stmt {
-                        span: body_expr.span,
-                        node: StmtKind::Expr(body_expr),
-                        id: ast::DUMMY_NODE_ID,
-                    }],
-                    rules: BlockCheckMode::Default,
-                })
-            }
-            _ => {
-                // If an explicit return type is given, require a
-                // block to appear (RFC 968).
-                try!(self.parse_block())
-=======
-            FunctionRetTy::Default(_) => self.parse_expr()?,
+            FunctionRetTy::Default(_) => try!(self.parse_expr()),
             _ => {
                 // If an explicit return type is given, require a
                 // block to appear (RFC 968).
                 let body_lo = self.span.lo;
-                self.parse_block_expr(body_lo, BlockCheckMode::Default, ThinVec::new())?
->>>>>>> df6114c0
+                try!(self.parse_block_expr(body_lo, BlockCheckMode::Default, ThinVec::new()))
             }
         };
 
@@ -4449,7 +4422,7 @@
                     let bounded_lifetime =
                         try!(self.parse_lifetime());
 
-                    self.expect(&token::Colon)?;
+                    try!(self.expect(&token::Colon));
 
                     let bounds =
                         try!(self.parse_lifetimes(token::BinOp(token::Plus)));
