--- conflicted
+++ resolved
@@ -1045,11 +1045,7 @@
                                                      trait_ref: trait_ref,
                                                      span: mk_sp(lo, hi)};
             let other_bounds = if self.eat(&token::BinOp(token::Plus)) {
-<<<<<<< HEAD
-                try!(self.parse_ty_param_bounds(BoundParsingMode::Bare))
-=======
-                self.parse_ty_param_bounds()?
->>>>>>> 3f45b9ab
+                try!(self.parse_ty_param_bounds())
             } else {
                 P::new()
             };
@@ -1067,11 +1063,7 @@
         The `impl` has already been consumed.
         */
 
-<<<<<<< HEAD
-        let bounds = try!(self.parse_ty_param_bounds(BoundParsingMode::Modified));
-=======
-        let bounds = self.parse_ty_param_bounds()?;
->>>>>>> 3f45b9ab
+        let bounds = try!(self.parse_ty_param_bounds());
 
         if !bounds.iter().any(|b| if let TraitTyParamBound(..) = *b { true } else { false }) {
             self.span_err(self.prev_span, "at least one trait must be specified");
@@ -1283,11 +1275,7 @@
             return Ok(lhs);
         }
 
-<<<<<<< HEAD
-        let bounds = try!(self.parse_ty_param_bounds(BoundParsingMode::Bare));
-=======
-        let bounds = self.parse_ty_param_bounds()?;
->>>>>>> 3f45b9ab
+        let bounds = try!(self.parse_ty_param_bounds());
 
         // In type grammar, `+` is treated like a binary operator,
         // and hence both L and R side are required.
@@ -1728,14 +1716,8 @@
 
             // Parse types, optionally.
             let parameters = if self.eat_lt() {
-<<<<<<< HEAD
                 let (lifetimes, types, bindings) = try!(self.parse_generic_values_after_lt());
-
-                ast::PathParameters::AngleBracketed(ast::AngleBracketedParameterData {
-=======
-                let (lifetimes, types, bindings) = self.parse_generic_values_after_lt()?;
                 ast::AngleBracketedParameterData {
->>>>>>> 3f45b9ab
                     lifetimes: lifetimes,
                     types: P::from_vec(types),
                     bindings: P::from_vec(bindings),
@@ -1792,16 +1774,7 @@
             // Check for a type segment.
             if self.eat_lt() {
                 // Consumed `a::b::<`, go look for types
-<<<<<<< HEAD
                 let (lifetimes, types, bindings) = try!(self.parse_generic_values_after_lt());
-                let parameters = ast::AngleBracketedParameterData {
-                    lifetimes: lifetimes,
-                    types: P::from_vec(types),
-                    bindings: P::from_vec(bindings),
-                };
-=======
-                let (lifetimes, types, bindings) = self.parse_generic_values_after_lt()?;
->>>>>>> 3f45b9ab
                 segments.push(ast::PathSegment {
                     identifier: identifier,
                     parameters: ast::AngleBracketedParameterData {
@@ -4201,13 +4174,8 @@
                     }));
                     self.bump();
                 }
-<<<<<<< HEAD
-                token::ModSep | token::Ident(..) => {
+                _ if self.token.is_path_start() || self.token.is_keyword(keywords::For) => {
                     let poly_trait_ref = try!(self.parse_poly_trait_ref());
-=======
-                _ if self.token.is_path_start() || self.token.is_keyword(keywords::For) => {
-                    let poly_trait_ref = self.parse_poly_trait_ref()?;
->>>>>>> 3f45b9ab
                     let modifier = if ate_question {
                         TraitBoundModifier::Maybe
                     } else {
@@ -4231,11 +4199,7 @@
         let span = self.span;
         let ident = try!(self.parse_ident());
 
-<<<<<<< HEAD
-        let bounds = try!(self.parse_colon_then_ty_param_bounds(BoundParsingMode::Modified));
-=======
-        let bounds = self.parse_colon_then_ty_param_bounds()?;
->>>>>>> 3f45b9ab
+        let bounds = try!(self.parse_colon_then_ty_param_bounds());
 
         let default = if self.check(&token::Eq) {
             self.bump();
@@ -4476,11 +4440,7 @@
                     let bounded_ty = try!(self.parse_ty());
 
                     if self.eat(&token::Colon) {
-<<<<<<< HEAD
-                        let bounds = try!(self.parse_ty_param_bounds(BoundParsingMode::Bare));
-=======
-                        let bounds = self.parse_ty_param_bounds()?;
->>>>>>> 3f45b9ab
+                        let bounds = try!(self.parse_ty_param_bounds());
                         let hi = self.prev_span.hi;
                         let span = mk_sp(lo, hi);
 
@@ -4942,11 +4902,7 @@
         let mut tps = try!(self.parse_generics());
 
         // Parse supertrait bounds.
-<<<<<<< HEAD
-        let bounds = try!(self.parse_colon_then_ty_param_bounds(BoundParsingMode::Bare));
-=======
-        let bounds = self.parse_colon_then_ty_param_bounds()?;
->>>>>>> 3f45b9ab
+        let bounds = try!(self.parse_colon_then_ty_param_bounds());
 
         tps.where_clause = try!(self.parse_where_clause());
 
@@ -5253,13 +5209,8 @@
         } else if self.eat_keyword(keywords::Crate) {
             pub_crate(self)
         } else {
-<<<<<<< HEAD
-            let path = try!(self.parse_path(PathStyle::Mod));
+            let path = try!(self.parse_path(PathStyle::Mod)).default_to_global();
             try!(self.expect(&token::CloseDelim(token::Paren)));
-=======
-            let path = self.parse_path(PathStyle::Mod)?.default_to_global();
-            self.expect(&token::CloseDelim(token::Paren))?;
->>>>>>> 3f45b9ab
             Ok(Visibility::Restricted { path: P(path), id: ast::DUMMY_NODE_ID })
         }
     }
@@ -6158,11 +6109,7 @@
             };
             Ok(P(spanned(lo, self.span.hi, view_path_kind)))
         } else {
-<<<<<<< HEAD
-            let prefix = try!(self.parse_path(PathStyle::Mod));
-=======
-            let prefix = self.parse_path(PathStyle::Mod)?.default_to_global();
->>>>>>> 3f45b9ab
+            let prefix = try!(self.parse_path(PathStyle::Mod)).default_to_global();
             if self.is_import_coupler() {
                 // `foo::bar::{a, b}` or `foo::bar::*`
                 self.bump();
