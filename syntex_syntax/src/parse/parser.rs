// Copyright 2012-2014 The Rust Project Developers. See the COPYRIGHT
// file at the top-level directory of this distribution and at
// http://rust-lang.org/COPYRIGHT.
//
// Licensed under the Apache License, Version 2.0 <LICENSE-APACHE or
// http://www.apache.org/licenses/LICENSE-2.0> or the MIT license
// <LICENSE-MIT or http://opensource.org/licenses/MIT>, at your
// option. This file may not be copied, modified, or distributed
// except according to those terms.

use abi::{self, Abi};
use ast::BareFnTy;
use ast::{RegionTyParamBound, TraitTyParamBound, TraitBoundModifier};
use ast::Unsafety;
use ast::{Mod, Arg, Arm, Attribute, BindingMode, TraitItemKind};
use ast::Block;
use ast::{BlockCheckMode, CaptureBy};
use ast::{Constness, Crate, CrateConfig};
use ast::{Decl, DeclKind, Defaultness};
use ast::{EMPTY_CTXT, EnumDef};
use ast::{Expr, ExprKind, RangeLimits};
use ast::{Field, FnDecl};
use ast::{ForeignItem, ForeignItemKind, FunctionRetTy};
use ast::{Ident, ImplItem, Item, ItemKind};
use ast::{Lit, LitKind, UintTy};
use ast::Local;
use ast::MacStmtStyle;
use ast::Mac_;
use ast::{MutTy, Mutability};
use ast::{Pat, PatKind};
use ast::{PolyTraitRef, QSelf};
use ast::{Stmt, StmtKind};
use ast::{VariantData, StructField};
use ast::StrStyle;
use ast::SelfKind;
use ast::{Delimited, SequenceRepetition, TokenTree, TraitItem, TraitRef};
use ast::{Ty, TyKind, TypeBinding, TyParam, TyParamBounds};
use ast::{ViewPath, ViewPathGlob, ViewPathList, ViewPathSimple};
use ast::{Visibility, WhereClause};
use attr::{ThinAttributes, ThinAttributesExt, AttributesExt};
use ast::{BinOpKind, UnOp};
use ast;
use codemap::{self, Span, BytePos, Spanned, spanned, mk_sp, CodeMap};
use errors::{self, DiagnosticBuilder};
use ext::tt::macro_parser;
use parse;
use parse::classify;
use parse::common::SeqSep;
use parse::lexer::{Reader, TokenAndSpan};
use parse::obsolete::{ParserObsoleteMethods, ObsoleteSyntax};
use parse::token::{self, intern, MatchNt, SubstNt, SpecialVarNt, InternedString};
use parse::token::{keywords, SpecialMacroVar};
use parse::{new_sub_parser_from_file, ParseSess};
use util::parser::{AssocOp, Fixity};
use print::pprust;
use ptr::P;
use parse::PResult;

use std::collections::HashSet;
use std::mem;
use std::path::{Path, PathBuf};
use std::rc::Rc;
use std::slice;

bitflags! {
    pub flags Restrictions: u8 {
        const RESTRICTION_STMT_EXPR         = 1 << 0,
        const RESTRICTION_NO_STRUCT_LITERAL = 1 << 1,
        const NO_NONINLINE_MOD  = 1 << 2,
    }
}

impl Restrictions {
    // Hack to work around differences between bitflags built-in and the bitflags crate
    pub fn no_noninline_mod() -> Self {
        NO_NONINLINE_MOD
    }
}

type ItemInfo = (Ident, ItemKind, Option<Vec<Attribute> >);

/// How to parse a path. There are three different kinds of paths, all of which
/// are parsed somewhat differently.
#[derive(Copy, Clone, PartialEq)]
pub enum PathStyle {
    /// A path with no type parameters, e.g. `foo::bar::Baz`, used in imports or visibilities.
    Mod,
    /// A path with a lifetime and type parameters, with no double colons
    /// before the type parameters; e.g. `foo::bar<'a>::Baz<T>`, used in types.
    /// Paths using this style can be passed into macros expecting `path` nonterminals.
    Type,
    /// A path with a lifetime and type parameters with double colons before
    /// the type parameters; e.g. `foo::bar::<'a>::Baz::<T>`, used in expressions or patterns.
    Expr,
}

/// How to parse a bound, whether to allow bound modifiers such as `?`.
#[derive(Copy, Clone, PartialEq)]
pub enum BoundParsingMode {
    Bare,
    Modified,
}

#[derive(Clone, Copy, PartialEq)]
pub enum SemiColonMode {
    Break,
    Ignore,
}

/// Possibly accept an `token::Interpolated` expression (a pre-parsed expression
/// dropped into the token stream, which happens while parsing the result of
/// macro expansion). Placement of these is not as complex as I feared it would
/// be. The important thing is to make sure that lookahead doesn't balk at
/// `token::Interpolated` tokens.
macro_rules! maybe_whole_expr {
    ($p:expr) => (
        {
            let found = match $p.token {
                token::Interpolated(token::NtExpr(ref e)) => {
                    Some((*e).clone())
                }
                token::Interpolated(token::NtPath(_)) => {
                    // FIXME: The following avoids an issue with lexical borrowck scopes,
                    // but the clone is unfortunate.
                    let pt = match $p.token {
                        token::Interpolated(token::NtPath(ref pt)) => (**pt).clone(),
                        _ => unreachable!()
                    };
                    let span = $p.span;
                    Some($p.mk_expr(span.lo, span.hi, ExprKind::Path(None, pt), None))
                }
                token::Interpolated(token::NtBlock(_)) => {
                    // FIXME: The following avoids an issue with lexical borrowck scopes,
                    // but the clone is unfortunate.
                    let b = match $p.token {
                        token::Interpolated(token::NtBlock(ref b)) => (*b).clone(),
                        _ => unreachable!()
                    };
                    let span = $p.span;
                    Some($p.mk_expr(span.lo, span.hi, ExprKind::Block(b), None))
                }
                _ => None
            };
            match found {
                Some(e) => {
                    $p.bump();
                    return Ok(e);
                }
                None => ()
            }
        }
    )
}

/// As maybe_whole_expr, but for things other than expressions
macro_rules! maybe_whole {
    ($p:expr, $constructor:ident) => (
        {
            let found = match ($p).token {
                token::Interpolated(token::$constructor(_)) => {
                    Some(($p).bump_and_get())
                }
                _ => None
            };
            if let Some(token::Interpolated(token::$constructor(x))) = found {
                return Ok(x.clone());
            }
        }
    );
    (no_clone $p:expr, $constructor:ident) => (
        {
            let found = match ($p).token {
                token::Interpolated(token::$constructor(_)) => {
                    Some(($p).bump_and_get())
                }
                _ => None
            };
            if let Some(token::Interpolated(token::$constructor(x))) = found {
                return Ok(x);
            }
        }
    );
    (no_clone_from_p $p:expr, $constructor:ident) => (
        {
            let found = match ($p).token {
                token::Interpolated(token::$constructor(_)) => {
                    Some(($p).bump_and_get())
                }
                _ => None
            };
            if let Some(token::Interpolated(token::$constructor(x))) = found {
                return Ok(x.unwrap());
            }
        }
    );
    (deref $p:expr, $constructor:ident) => (
        {
            let found = match ($p).token {
                token::Interpolated(token::$constructor(_)) => {
                    Some(($p).bump_and_get())
                }
                _ => None
            };
            if let Some(token::Interpolated(token::$constructor(x))) = found {
                return Ok((*x).clone());
            }
        }
    );
    (Some deref $p:expr, $constructor:ident) => (
        {
            let found = match ($p).token {
                token::Interpolated(token::$constructor(_)) => {
                    Some(($p).bump_and_get())
                }
                _ => None
            };
            if let Some(token::Interpolated(token::$constructor(x))) = found {
                return Ok(Some((*x).clone()));
            }
        }
    );
    (pair_empty $p:expr, $constructor:ident) => (
        {
            let found = match ($p).token {
                token::Interpolated(token::$constructor(_)) => {
                    Some(($p).bump_and_get())
                }
                _ => None
            };
            if let Some(token::Interpolated(token::$constructor(x))) = found {
                return Ok((Vec::new(), x));
            }
        }
    )
}

fn maybe_append(mut lhs: Vec<Attribute>, rhs: Option<Vec<Attribute>>)
                -> Vec<Attribute> {
    if let Some(ref attrs) = rhs {
        lhs.extend(attrs.iter().cloned())
    }
    lhs
}

/* ident is handled by common.rs */

pub struct Parser<'a> {
    pub sess: &'a ParseSess,
    /// the current token:
    pub token: token::Token,
    /// the span of the current token:
    pub span: Span,
    /// the span of the prior token:
    pub last_span: Span,
    pub cfg: CrateConfig,
    /// the previous token or None (only stashed sometimes).
    pub last_token: Option<Box<token::Token>>,
    last_token_interpolated: bool,
    last_token_eof: bool,
    pub buffer: [TokenAndSpan; 4],
    pub buffer_start: isize,
    pub buffer_end: isize,
    pub tokens_consumed: usize,
    pub restrictions: Restrictions,
    pub quote_depth: usize, // not (yet) related to the quasiquoter
    pub reader: Box<Reader+'a>,
    pub interner: Rc<token::IdentInterner>,
    /// The set of seen errors about obsolete syntax. Used to suppress
    /// extra detail when the same error is seen twice
    pub obsolete_set: HashSet<ObsoleteSyntax>,
    /// Used to determine the path to externally loaded source files
    pub filename: Option<String>,
    pub mod_path_stack: Vec<InternedString>,
    /// Stack of open delimiters and their spans. Used for error message.
    pub open_braces: Vec<(token::DelimToken, Span)>,
    /// Flag if this parser "owns" the directory that it is currently parsing
    /// in. This will affect how nested files are looked up.
    pub owns_directory: bool,
    /// Name of the root module this parser originated from. If `None`, then the
    /// name is not known. This does not change while the parser is descending
    /// into modules, and sub-parsers have new values for this name.
    pub root_module_name: Option<String>,
    pub expected_tokens: Vec<TokenType>,
}

#[derive(PartialEq, Eq, Clone)]
pub enum TokenType {
    Token(token::Token),
    Keyword(keywords::Keyword),
    Operator,
}

impl TokenType {
    fn to_string(&self) -> String {
        match *self {
            TokenType::Token(ref t) => format!("`{}`", Parser::token_to_string(t)),
            TokenType::Operator => "an operator".to_string(),
            TokenType::Keyword(kw) => format!("`{}`", kw.name()),
        }
    }
}

fn is_ident_or_underscore(t: &token::Token) -> bool {
    t.is_ident() || *t == token::Underscore
}

/// Information about the path to a module.
pub struct ModulePath {
    pub name: String,
    pub path_exists: bool,
    pub result: Result<ModulePathSuccess, ModulePathError>,
}

pub struct ModulePathSuccess {
    pub path: ::std::path::PathBuf,
    pub owns_directory: bool,
}

pub struct ModulePathError {
    pub err_msg: String,
    pub help_msg: String,
}

pub enum LhsExpr {
    NotYetParsed,
    AttributesParsed(ThinAttributes),
    AlreadyParsed(P<Expr>),
}

impl From<Option<ThinAttributes>> for LhsExpr {
    fn from(o: Option<ThinAttributes>) -> Self {
        if let Some(attrs) = o {
            LhsExpr::AttributesParsed(attrs)
        } else {
            LhsExpr::NotYetParsed
        }
    }
}

impl From<P<Expr>> for LhsExpr {
    fn from(expr: P<Expr>) -> Self {
        LhsExpr::AlreadyParsed(expr)
    }
}

impl<'a> Parser<'a> {
    pub fn new(sess: &'a ParseSess,
               cfg: ast::CrateConfig,
               mut rdr: Box<Reader+'a>)
               -> Parser<'a>
    {
        let tok0 = rdr.real_token();
        let span = tok0.sp;
        let filename = if span != codemap::DUMMY_SP {
            Some(sess.codemap().span_to_filename(span))
        } else { None };
        let placeholder = TokenAndSpan {
            tok: token::Underscore,
            sp: span,
        };

        Parser {
            reader: rdr,
            interner: token::get_ident_interner(),
            sess: sess,
            cfg: cfg,
            token: tok0.tok,
            span: span,
            last_span: span,
            last_token: None,
            last_token_interpolated: false,
            last_token_eof: false,
            buffer: [
                placeholder.clone(),
                placeholder.clone(),
                placeholder.clone(),
                placeholder.clone(),
            ],
            buffer_start: 0,
            buffer_end: 0,
            tokens_consumed: 0,
            restrictions: Restrictions::empty(),
            quote_depth: 0,
            obsolete_set: HashSet::new(),
            mod_path_stack: Vec::new(),
            filename: filename,
            open_braces: Vec::new(),
            owns_directory: true,
            root_module_name: None,
            expected_tokens: Vec::new(),
        }
    }

    /// Convert a token to a string using self's reader
    pub fn token_to_string(token: &token::Token) -> String {
        pprust::token_to_string(token)
    }

    /// Convert the current token to a string using self's reader
    pub fn this_token_to_string(&self) -> String {
        Parser::token_to_string(&self.token)
    }

    pub fn this_token_descr(&self) -> String {
        let s = self.this_token_to_string();
        if self.token.is_strict_keyword() {
            format!("keyword `{}`", s)
        } else if self.token.is_reserved_keyword() {
            format!("reserved keyword `{}`", s)
        } else {
            format!("`{}`", s)
        }
    }

    pub fn unexpected_last<T>(&self, t: &token::Token) -> PResult<'a, T> {
        let token_str = Parser::token_to_string(t);
        let last_span = self.last_span;
        Err(self.span_fatal(last_span, &format!("unexpected token: `{}`", token_str)))
    }

    pub fn unexpected<T>(&mut self) -> PResult<'a, T> {
        match self.expect_one_of(&[], &[]) {
            Err(e) => Err(e),
            Ok(_) => unreachable!(),
        }
    }

    /// Expect and consume the token t. Signal an error if
    /// the next token is not t.
    pub fn expect(&mut self, t: &token::Token) -> PResult<'a,  ()> {
        if self.expected_tokens.is_empty() {
            if self.token == *t {
                self.bump();
                Ok(())
            } else {
                let token_str = Parser::token_to_string(t);
                let this_token_str = self.this_token_to_string();
                Err(self.fatal(&format!("expected `{}`, found `{}`",
                                   token_str,
                                   this_token_str)))
            }
        } else {
            self.expect_one_of(unsafe { slice::from_raw_parts(t, 1) }, &[])
        }
    }

    /// Expect next token to be edible or inedible token.  If edible,
    /// then consume it; if inedible, then return without consuming
    /// anything.  Signal a fatal error if next token is unexpected.
    pub fn expect_one_of(&mut self,
                         edible: &[token::Token],
                         inedible: &[token::Token]) -> PResult<'a,  ()>{
        fn tokens_to_string(tokens: &[TokenType]) -> String {
            let mut i = tokens.iter();
            // This might be a sign we need a connect method on Iterator.
            let b = i.next()
                     .map_or("".to_string(), |t| t.to_string());
            i.enumerate().fold(b, |mut b, (i, ref a)| {
                if tokens.len() > 2 && i == tokens.len() - 2 {
                    b.push_str(", or ");
                } else if tokens.len() == 2 && i == tokens.len() - 2 {
                    b.push_str(" or ");
                } else {
                    b.push_str(", ");
                }
                b.push_str(&a.to_string());
                b
            })
        }
        if edible.contains(&self.token) {
            self.bump();
            Ok(())
        } else if inedible.contains(&self.token) {
            // leave it in the input
            Ok(())
        } else {
            let mut expected = edible.iter()
                .map(|x| TokenType::Token(x.clone()))
                .chain(inedible.iter().map(|x| TokenType::Token(x.clone())))
                .chain(self.expected_tokens.iter().cloned())
                .collect::<Vec<_>>();
            expected.sort_by(|a, b| a.to_string().cmp(&b.to_string()));
            expected.dedup();
            let expect = tokens_to_string(&expected[..]);
            let actual = self.this_token_to_string();
            Err(self.fatal(
                &(if expected.len() > 1 {
                    (format!("expected one of {}, found `{}`",
                             expect,
                             actual))
                } else if expected.is_empty() {
                    (format!("unexpected token: `{}`",
                             actual))
                } else {
                    (format!("expected {}, found `{}`",
                             expect,
                             actual))
                })[..]
            ))
        }
    }

    /// Check for erroneous `ident { }`; if matches, signal error and
    /// recover (without consuming any expected input token).  Returns
    /// true if and only if input was consumed for recovery.
    pub fn check_for_erroneous_unit_struct_expecting(&mut self,
                                                     expected: &[token::Token])
                                                     -> bool {
        if self.token == token::OpenDelim(token::Brace)
            && expected.iter().all(|t| *t != token::OpenDelim(token::Brace))
            && self.look_ahead(1, |t| *t == token::CloseDelim(token::Brace)) {
            // matched; signal non-fatal error and recover.
            let span = self.span;
            self.span_err(span, "unit-like struct construction is written with no trailing `{ }`");
            self.eat(&token::OpenDelim(token::Brace));
            self.eat(&token::CloseDelim(token::Brace));
            true
        } else {
            false
        }
    }

    /// Commit to parsing a complete expression `e` expected to be
    /// followed by some token from the set edible + inedible.  Recover
    /// from anticipated input errors, discarding erroneous characters.
    pub fn commit_expr(&mut self, e: &Expr, edible: &[token::Token],
                       inedible: &[token::Token]) -> PResult<'a, ()> {
        debug!("commit_expr {:?}", e);
        if let ExprKind::Path(..) = e.node {
            // might be unit-struct construction; check for recoverableinput error.
            let expected = edible.iter()
                .cloned()
                .chain(inedible.iter().cloned())
                .collect::<Vec<_>>();
            self.check_for_erroneous_unit_struct_expecting(&expected[..]);
        }
        self.expect_one_of(edible, inedible)
    }

    pub fn commit_expr_expecting(&mut self, e: &Expr, edible: token::Token) -> PResult<'a, ()> {
        self.commit_expr(e, &[edible], &[])
    }

    /// Commit to parsing a complete statement `s`, which expects to be
    /// followed by some token from the set edible + inedible.  Check
    /// for recoverable input errors, discarding erroneous characters.
    pub fn commit_stmt(&mut self, edible: &[token::Token],
                       inedible: &[token::Token]) -> PResult<'a, ()> {
        if self.last_token
               .as_ref()
               .map_or(false, |t| t.is_ident() || t.is_path()) {
            let expected = edible.iter()
                .cloned()
                .chain(inedible.iter().cloned())
                .collect::<Vec<_>>();
            self.check_for_erroneous_unit_struct_expecting(&expected);
        }
        self.expect_one_of(edible, inedible)
    }

    pub fn commit_stmt_expecting(&mut self, edible: token::Token) -> PResult<'a, ()> {
        self.commit_stmt(&[edible], &[])
    }

    /// returns the span of expr, if it was not interpolated or the span of the interpolated token
    fn interpolated_or_expr_span(&self,
                                 expr: PResult<'a, P<Expr>>)
                                 -> PResult<'a, (Span, P<Expr>)> {
        expr.map(|e| {
            if self.last_token_interpolated {
                (self.last_span, e)
            } else {
                (e.span, e)
            }
        })
    }

    pub fn parse_ident(&mut self) -> PResult<'a, ast::Ident> {
        self.check_strict_keywords();
        self.check_reserved_keywords();
        match self.token {
            token::Ident(i) => {
                self.bump();
                Ok(i)
            }
            token::Interpolated(token::NtIdent(..)) => {
                self.bug("ident interpolation not converted to real token");
            }
            _ => {
                let mut err = self.fatal(&format!("expected identifier, found `{}`",
                                                  self.this_token_to_string()));
                if self.token == token::Underscore {
                    err.note("`_` is a wildcard pattern, not an identifier");
                }
                Err(err)
            }
        }
    }

    fn parse_ident_into_path(&mut self) -> PResult<'a, ast::Path> {
        let ident = try!(self.parse_ident());
        Ok(ast::Path::from_ident(self.last_span, ident))
    }

    /// Check if the next token is `tok`, and return `true` if so.
    ///
    /// This method will automatically add `tok` to `expected_tokens` if `tok` is not
    /// encountered.
    pub fn check(&mut self, tok: &token::Token) -> bool {
        let is_present = self.token == *tok;
        if !is_present { self.expected_tokens.push(TokenType::Token(tok.clone())); }
        is_present
    }

    /// Consume token 'tok' if it exists. Returns true if the given
    /// token was present, false otherwise.
    pub fn eat(&mut self, tok: &token::Token) -> bool {
        let is_present = self.check(tok);
        if is_present { self.bump() }
        is_present
    }

    pub fn check_keyword(&mut self, kw: keywords::Keyword) -> bool {
        self.expected_tokens.push(TokenType::Keyword(kw));
        self.token.is_keyword(kw)
    }

    /// If the next token is the given keyword, eat it and return
    /// true. Otherwise, return false.
    pub fn eat_keyword(&mut self, kw: keywords::Keyword) -> bool {
        if self.check_keyword(kw) {
            self.bump();
            true
        } else {
            false
        }
    }

    pub fn eat_keyword_noexpect(&mut self, kw: keywords::Keyword) -> bool {
        if self.token.is_keyword(kw) {
            self.bump();
            true
        } else {
            false
        }
    }

    pub fn check_contextual_keyword(&mut self, ident: Ident) -> bool {
        self.expected_tokens.push(TokenType::Token(token::Ident(ident)));
        if let token::Ident(ref cur_ident) = self.token {
            cur_ident.name == ident.name
        } else {
            false
        }
    }

    pub fn eat_contextual_keyword(&mut self, ident: Ident) -> bool {
        if self.check_contextual_keyword(ident) {
            self.bump();
            true
        } else {
            false
        }
    }

    /// If the given word is not a keyword, signal an error.
    /// If the next token is not the given word, signal an error.
    /// Otherwise, eat it.
    pub fn expect_keyword(&mut self, kw: keywords::Keyword) -> PResult<'a, ()> {
        if !self.eat_keyword(kw) {
            self.unexpected()
        } else {
            Ok(())
        }
    }

    /// Signal an error if the given string is a strict keyword
    pub fn check_strict_keywords(&mut self) {
        if self.token.is_strict_keyword() {
            let token_str = self.this_token_to_string();
            let span = self.span;
            self.span_err(span,
                          &format!("expected identifier, found keyword `{}`",
                                  token_str));
        }
    }

    /// Signal an error if the current token is a reserved keyword
    pub fn check_reserved_keywords(&mut self) {
        if self.token.is_reserved_keyword() {
            let token_str = self.this_token_to_string();
            self.fatal(&format!("`{}` is a reserved keyword", token_str)).emit()
        }
    }

    /// Expect and consume an `&`. If `&&` is seen, replace it with a single
    /// `&` and continue. If an `&` is not seen, signal an error.
    fn expect_and(&mut self) -> PResult<'a, ()> {
        self.expected_tokens.push(TokenType::Token(token::BinOp(token::And)));
        match self.token {
            token::BinOp(token::And) => {
                self.bump();
                Ok(())
            }
            token::AndAnd => {
                let span = self.span;
                let lo = span.lo + BytePos(1);
                Ok(self.bump_with(token::BinOp(token::And), lo, span.hi))
            }
            _ => self.unexpected()
        }
    }

    pub fn expect_no_suffix(&self, sp: Span, kind: &str, suffix: Option<ast::Name>) {
        match suffix {
            None => {/* everything ok */}
            Some(suf) => {
                let text = suf.as_str();
                if text.is_empty() {
                    self.span_bug(sp, "found empty literal suffix in Some")
                }
                self.span_err(sp, &format!("{} with a suffix is invalid", kind));
            }
        }
    }

    /// Attempt to consume a `<`. If `<<` is seen, replace it with a single
    /// `<` and continue. If a `<` is not seen, return false.
    ///
    /// This is meant to be used when parsing generics on a path to get the
    /// starting token.
    fn eat_lt(&mut self) -> bool {
        self.expected_tokens.push(TokenType::Token(token::Lt));
        match self.token {
            token::Lt => {
                self.bump();
                true
            }
            token::BinOp(token::Shl) => {
                let span = self.span;
                let lo = span.lo + BytePos(1);
                self.bump_with(token::Lt, lo, span.hi);
                true
            }
            _ => false,
        }
    }

    fn expect_lt(&mut self) -> PResult<'a, ()> {
        if !self.eat_lt() {
            self.unexpected()
        } else {
            Ok(())
        }
    }

    /// Expect and consume a GT. if a >> is seen, replace it
    /// with a single > and continue. If a GT is not seen,
    /// signal an error.
    pub fn expect_gt(&mut self) -> PResult<'a, ()> {
        self.expected_tokens.push(TokenType::Token(token::Gt));
        match self.token {
            token::Gt => {
                self.bump();
                Ok(())
            }
            token::BinOp(token::Shr) => {
                let span = self.span;
                let lo = span.lo + BytePos(1);
                Ok(self.bump_with(token::Gt, lo, span.hi))
            }
            token::BinOpEq(token::Shr) => {
                let span = self.span;
                let lo = span.lo + BytePos(1);
                Ok(self.bump_with(token::Ge, lo, span.hi))
            }
            token::Ge => {
                let span = self.span;
                let lo = span.lo + BytePos(1);
                Ok(self.bump_with(token::Eq, lo, span.hi))
            }
            _ => {
                let gt_str = Parser::token_to_string(&token::Gt);
                let this_token_str = self.this_token_to_string();
                Err(self.fatal(&format!("expected `{}`, found `{}`",
                                   gt_str,
                                   this_token_str)))
            }
        }
    }

    pub fn parse_seq_to_before_gt_or_return<T, F>(&mut self,
                                                  sep: Option<token::Token>,
                                                  mut f: F)
                                                  -> PResult<'a, (P<[T]>, bool)>
        where F: FnMut(&mut Parser<'a>) -> PResult<'a, Option<T>>,
    {
        let mut v = Vec::new();
        // This loop works by alternating back and forth between parsing types
        // and commas.  For example, given a string `A, B,>`, the parser would
        // first parse `A`, then a comma, then `B`, then a comma. After that it
        // would encounter a `>` and stop. This lets the parser handle trailing
        // commas in generic parameters, because it can stop either after
        // parsing a type or after parsing a comma.
        for i in 0.. {
            if self.check(&token::Gt)
                || self.token == token::BinOp(token::Shr)
                || self.token == token::Ge
                || self.token == token::BinOpEq(token::Shr) {
                break;
            }

            if i % 2 == 0 {
                match try!(f(self)) {
                    Some(result) => v.push(result),
                    None => return Ok((P::from_vec(v), true))
                }
            } else {
                if let Some(t) = sep.as_ref() {
                    try!(self.expect(t));
                }

            }
        }
        return Ok((P::from_vec(v), false));
    }

    /// Parse a sequence bracketed by '<' and '>', stopping
    /// before the '>'.
    pub fn parse_seq_to_before_gt<T, F>(&mut self,
                                        sep: Option<token::Token>,
                                        mut f: F)
                                        -> PResult<'a, P<[T]>> where
        F: FnMut(&mut Parser<'a>) -> PResult<'a, T>,
    {
        let (result, returned) = try!(self.parse_seq_to_before_gt_or_return(sep,
                                                                       |p| Ok(Some(try!(f(p))))));
        assert!(!returned);
        return Ok(result);
    }

    pub fn parse_seq_to_gt<T, F>(&mut self,
                                 sep: Option<token::Token>,
                                 f: F)
                                 -> PResult<'a, P<[T]>> where
        F: FnMut(&mut Parser<'a>) -> PResult<'a, T>,
    {
        let v = try!(self.parse_seq_to_before_gt(sep, f));
        try!(self.expect_gt());
        return Ok(v);
    }

    pub fn parse_seq_to_gt_or_return<T, F>(&mut self,
                                           sep: Option<token::Token>,
                                           f: F)
                                           -> PResult<'a, (P<[T]>, bool)> where
        F: FnMut(&mut Parser<'a>) -> PResult<'a, Option<T>>,
    {
        let (v, returned) = try!(self.parse_seq_to_before_gt_or_return(sep, f));
        if !returned {
            try!(self.expect_gt());
        }
        return Ok((v, returned));
    }

    /// Eat and discard tokens until one of `kets` is encountered. Respects token trees,
    /// passes through any errors encountered. Used for error recovery.
    pub fn eat_to_tokens(&mut self, kets: &[&token::Token]) {
        self.parse_seq_to_before_tokens(kets,
                                        SeqSep::none(),
                                        |p| p.parse_token_tree(),
                                        |mut e| e.cancel());
    }

    /// Parse a sequence, including the closing delimiter. The function
    /// f must consume tokens until reaching the next separator or
    /// closing bracket.
    pub fn parse_seq_to_end<T, F>(&mut self,
                                  ket: &token::Token,
                                  sep: SeqSep,
                                  f: F)
                                  -> PResult<'a, Vec<T>> where
        F: FnMut(&mut Parser<'a>) -> PResult<'a,  T>,
    {
        let val = self.parse_seq_to_before_end(ket, sep, f);
        self.bump();
        Ok(val)
    }

    /// Parse a sequence, not including the closing delimiter. The function
    /// f must consume tokens until reaching the next separator or
    /// closing bracket.
    pub fn parse_seq_to_before_end<T, F>(&mut self,
                                         ket: &token::Token,
                                         sep: SeqSep,
                                         f: F)
                                         -> Vec<T>
        where F: FnMut(&mut Parser<'a>) -> PResult<'a,  T>
    {
        self.parse_seq_to_before_tokens(&[ket], sep, f, |mut e| e.emit())
    }

    // `fe` is an error handler.
    fn parse_seq_to_before_tokens<T, F, Fe>(&mut self,
                                            kets: &[&token::Token],
                                            sep: SeqSep,
                                            mut f: F,
                                            mut fe: Fe)
                                            -> Vec<T>
        where F: FnMut(&mut Parser<'a>) -> PResult<'a,  T>,
              Fe: FnMut(DiagnosticBuilder)
    {
        let mut first: bool = true;
        let mut v = vec!();
        while !kets.contains(&&self.token) {
            match sep.sep {
                Some(ref t) => {
                    if first {
                        first = false;
                    } else {
                        if let Err(e) = self.expect(t) {
                            fe(e);
                            break;
                        }
                    }
                }
                _ => ()
            }
            if sep.trailing_sep_allowed && kets.iter().any(|k| self.check(k)) {
                break;
            }

            match f(self) {
                Ok(t) => v.push(t),
                Err(e) => {
                    fe(e);
                    break;
                }
            }
        }

        v
    }

    /// Parse a sequence, including the closing delimiter. The function
    /// f must consume tokens until reaching the next separator or
    /// closing bracket.
    pub fn parse_unspanned_seq<T, F>(&mut self,
                                     bra: &token::Token,
                                     ket: &token::Token,
                                     sep: SeqSep,
                                     f: F)
                                     -> PResult<'a, Vec<T>> where
        F: FnMut(&mut Parser<'a>) -> PResult<'a,  T>,
    {
        try!(self.expect(bra));
        let result = self.parse_seq_to_before_end(ket, sep, f);
        if self.token == *ket {
            self.bump();
        }
        Ok(result)
    }

<<<<<<< HEAD
    /// Parse a sequence parameter of enum variant. For consistency purposes,
    /// these should not be empty.
    pub fn parse_enum_variant_seq<T, F>(&mut self,
                                        bra: &token::Token,
                                        ket: &token::Token,
                                        sep: SeqSep,
                                        f: F)
                                        -> PResult<'a, Vec<T>> where
        F: FnMut(&mut Parser<'a>) -> PResult<'a,  T>,
    {
        let result = try!(self.parse_unspanned_seq(bra, ket, sep, f));
        if result.is_empty() {
            let last_span = self.last_span;
            self.span_err(last_span,
            "nullary enum variants are written with no trailing `( )`");
        }
        Ok(result)
    }

=======
>>>>>>> 26f880df
    // NB: Do not use this function unless you actually plan to place the
    // spanned list in the AST.
    pub fn parse_seq<T, F>(&mut self,
                           bra: &token::Token,
                           ket: &token::Token,
                           sep: SeqSep,
                           f: F)
                           -> PResult<'a, Spanned<Vec<T>>> where
        F: FnMut(&mut Parser<'a>) -> PResult<'a,  T>,
    {
        let lo = self.span.lo;
        try!(self.expect(bra));
        let result = self.parse_seq_to_before_end(ket, sep, f);
        let hi = self.span.hi;
        self.bump();
        Ok(spanned(lo, hi, result))
    }

    /// Advance the parser by one token
    pub fn bump(&mut self) {
        if self.last_token_eof {
            // Bumping after EOF is a bad sign, usually an infinite loop.
            self.bug("attempted to bump the parser past EOF (may be stuck in a loop)");
        }

        if self.token == token::Eof {
            self.last_token_eof = true;
        }

        self.last_span = self.span;
        // Stash token for error recovery (sometimes; clone is not necessarily cheap).
        self.last_token = if self.token.is_ident() ||
                          self.token.is_path() ||
                          self.token == token::Comma {
            Some(Box::new(self.token.clone()))
        } else {
            None
        };
        self.last_token_interpolated = self.token.is_interpolated();
        let next = if self.buffer_start == self.buffer_end {
            self.reader.real_token()
        } else {
            // Avoid token copies with `replace`.
            let buffer_start = self.buffer_start as usize;
            let next_index = (buffer_start + 1) & 3;
            self.buffer_start = next_index as isize;

            let placeholder = TokenAndSpan {
                tok: token::Underscore,
                sp: self.span,
            };
            mem::replace(&mut self.buffer[buffer_start], placeholder)
        };
        self.span = next.sp;
        self.token = next.tok;
        self.tokens_consumed += 1;
        self.expected_tokens.clear();
        // check after each token
        self.check_unknown_macro_variable();
    }

    /// Advance the parser by one token and return the bumped token.
    pub fn bump_and_get(&mut self) -> token::Token {
        let old_token = mem::replace(&mut self.token, token::Underscore);
        self.bump();
        old_token
    }

    /// Advance the parser using provided token as a next one. Use this when
    /// consuming a part of a token. For example a single `<` from `<<`.
    pub fn bump_with(&mut self,
                     next: token::Token,
                     lo: BytePos,
                     hi: BytePos) {
        self.last_span = mk_sp(self.span.lo, lo);
        // It would be incorrect to just stash current token, but fortunately
        // for tokens currently using `bump_with`, last_token will be of no
        // use anyway.
        self.last_token = None;
        self.last_token_interpolated = false;
        self.span = mk_sp(lo, hi);
        self.token = next;
        self.expected_tokens.clear();
    }

    pub fn buffer_length(&mut self) -> isize {
        if self.buffer_start <= self.buffer_end {
            return self.buffer_end - self.buffer_start;
        }
        return (4 - self.buffer_start) + self.buffer_end;
    }
    pub fn look_ahead<R, F>(&mut self, distance: usize, f: F) -> R where
        F: FnOnce(&token::Token) -> R,
    {
        let dist = distance as isize;
        while self.buffer_length() < dist {
            self.buffer[self.buffer_end as usize] = self.reader.real_token();
            self.buffer_end = (self.buffer_end + 1) & 3;
        }
        f(&self.buffer[((self.buffer_start + dist - 1) & 3) as usize].tok)
    }
    pub fn fatal(&self, m: &str) -> DiagnosticBuilder<'a> {
        self.sess.span_diagnostic.struct_span_fatal(self.span, m)
    }
    pub fn span_fatal(&self, sp: Span, m: &str) -> DiagnosticBuilder<'a> {
        self.sess.span_diagnostic.struct_span_fatal(sp, m)
    }
    pub fn span_fatal_help(&self, sp: Span, m: &str, help: &str) -> DiagnosticBuilder<'a> {
        let mut err = self.sess.span_diagnostic.struct_span_fatal(sp, m);
        err.help(help);
        err
    }
    pub fn bug(&self, m: &str) -> ! {
        self.sess.span_diagnostic.span_bug(self.span, m)
    }
    pub fn warn(&self, m: &str) {
        self.sess.span_diagnostic.span_warn(self.span, m)
    }
    pub fn span_warn(&self, sp: Span, m: &str) {
        self.sess.span_diagnostic.span_warn(sp, m)
    }
    pub fn span_err(&self, sp: Span, m: &str) {
        self.sess.span_diagnostic.span_err(sp, m)
    }
    pub fn span_bug(&self, sp: Span, m: &str) -> ! {
        self.sess.span_diagnostic.span_bug(sp, m)
    }
    pub fn abort_if_errors(&self) {
        self.sess.span_diagnostic.abort_if_errors();
    }

    pub fn diagnostic(&self) -> &'a errors::Handler {
        &self.sess.span_diagnostic
    }

    pub fn id_to_interned_str(&mut self, id: Ident) -> InternedString {
        id.name.as_str()
    }

    /// Is the current token one of the keywords that signals a bare function
    /// type?
    pub fn token_is_bare_fn_keyword(&mut self) -> bool {
        self.check_keyword(keywords::Fn) ||
            self.check_keyword(keywords::Unsafe) ||
            self.check_keyword(keywords::Extern)
    }

    pub fn get_lifetime(&mut self) -> ast::Ident {
        match self.token {
            token::Lifetime(ref ident) => *ident,
            _ => self.bug("not a lifetime"),
        }
    }

    pub fn parse_for_in_type(&mut self) -> PResult<'a, TyKind> {
        /*
        Parses whatever can come after a `for` keyword in a type.
        The `for` has already been consumed.

        Deprecated:

        - for <'lt> |S| -> T

        Eventually:

        - for <'lt> [unsafe] [extern "ABI"] fn (S) -> T
        - for <'lt> path::foo(a, b)

        */

        // parse <'lt>
        let lo = self.span.lo;

        let lifetime_defs = try!(self.parse_late_bound_lifetime_defs());

        // examine next token to decide to do
        if self.token_is_bare_fn_keyword() {
            self.parse_ty_bare_fn(lifetime_defs)
        } else {
            let hi = self.span.hi;
            let trait_ref = try!(self.parse_trait_ref());
            let poly_trait_ref = ast::PolyTraitRef { bound_lifetimes: lifetime_defs,
                                                     trait_ref: trait_ref,
                                                     span: mk_sp(lo, hi)};
            let other_bounds = if self.eat(&token::BinOp(token::Plus)) {
                try!(self.parse_ty_param_bounds(BoundParsingMode::Bare))
            } else {
                P::new()
            };
            let all_bounds =
                Some(TraitTyParamBound(poly_trait_ref, TraitBoundModifier::None)).into_iter()
                .chain(other_bounds.into_vec())
                .collect();
            Ok(ast::TyKind::PolyTraitRef(all_bounds))
        }
    }

    pub fn parse_ty_path(&mut self) -> PResult<'a, TyKind> {
        Ok(TyKind::Path(None, try!(self.parse_path(PathStyle::Type))))
    }

    /// parse a TyKind::BareFn type:
    pub fn parse_ty_bare_fn(&mut self, lifetime_defs: Vec<ast::LifetimeDef>)
                            -> PResult<'a, TyKind> {
        /*

        [unsafe] [extern "ABI"] fn (S) -> T
         ^~~~^           ^~~~^     ^~^    ^
           |               |        |     |
           |               |        |   Return type
           |               |      Argument types
           |               |
           |              ABI
        Function Style
        */

        let unsafety = try!(self.parse_unsafety());
        let abi = if self.eat_keyword(keywords::Extern) {
            try!(self.parse_opt_abi()).unwrap_or(Abi::C)
        } else {
            Abi::Rust
        };

        try!(self.expect_keyword(keywords::Fn));
        let (inputs, variadic) = try!(self.parse_fn_args(false, true));
        let ret_ty = try!(self.parse_ret_ty());
        let decl = P(FnDecl {
            inputs: inputs,
            output: ret_ty,
            variadic: variadic
        });
        Ok(TyKind::BareFn(P(BareFnTy {
            abi: abi,
            unsafety: unsafety,
            lifetimes: lifetime_defs,
            decl: decl
        })))
    }

    /// Parses an obsolete closure kind (`&:`, `&mut:`, or `:`).
    pub fn parse_obsolete_closure_kind(&mut self) -> PResult<'a, ()> {
         let lo = self.span.lo;
        if
            self.check(&token::BinOp(token::And)) &&
            self.look_ahead(1, |t| t.is_keyword(keywords::Mut)) &&
            self.look_ahead(2, |t| *t == token::Colon)
        {
            self.bump();
            self.bump();
            self.bump();
        } else if
            self.token == token::BinOp(token::And) &&
            self.look_ahead(1, |t| *t == token::Colon)
        {
            self.bump();
            self.bump();
        } else if
            self.eat(&token::Colon)
        {
            /* nothing */
        } else {
            return Ok(());
        }

        let span = mk_sp(lo, self.span.hi);
        self.obsolete(span, ObsoleteSyntax::ClosureKind);
        Ok(())
    }

    pub fn parse_unsafety(&mut self) -> PResult<'a, Unsafety> {
        if self.eat_keyword(keywords::Unsafe) {
            return Ok(Unsafety::Unsafe);
        } else {
            return Ok(Unsafety::Normal);
        }
    }

    /// Parse the items in a trait declaration
    pub fn parse_trait_items(&mut self) -> PResult<'a,  Vec<TraitItem>> {
        self.parse_unspanned_seq(
            &token::OpenDelim(token::Brace),
            &token::CloseDelim(token::Brace),
            SeqSep::none(),
            |p| -> PResult<'a, TraitItem> {
            maybe_whole!(no_clone_from_p p, NtTraitItem);
            let mut attrs = try!(p.parse_outer_attributes());
            let lo = p.span.lo;

            let (name, node) = if p.eat_keyword(keywords::Type) {
                let TyParam {ident, bounds, default, ..} = try!(p.parse_ty_param());
                try!(p.expect(&token::Semi));
                (ident, TraitItemKind::Type(bounds, default))
            } else if p.is_const_item() {
                try!(p.expect_keyword(keywords::Const));
                let ident = try!(p.parse_ident());
                try!(p.expect(&token::Colon));
                let ty = try!(p.parse_ty_sum());
                let default = if p.check(&token::Eq) {
                    p.bump();
                    let expr = try!(p.parse_expr());
                    try!(p.commit_expr_expecting(&expr, token::Semi));
                    Some(expr)
                } else {
                    try!(p.expect(&token::Semi));
                    None
                };
                (ident, TraitItemKind::Const(ty, default))
            } else {
                let (constness, unsafety, abi) = match p.parse_fn_front_matter() {
                    Ok(cua) => cua,
                    Err(e) => {
                        loop {
                            match p.token {
                                token::Eof => break,

                                token::CloseDelim(token::Brace) |
                                token::Semi => {
                                    p.bump();
                                    break;
                                }

                                token::OpenDelim(token::Brace) => {
                                    try!(p.parse_token_tree());
                                    break;
                                }

                                _ => p.bump()
                            }
                        }

                        return Err(e);
                    }
                };

                let ident = try!(p.parse_ident());
                let mut generics = try!(p.parse_generics());

<<<<<<< HEAD
                let (explicit_self, d) = try!(p.parse_fn_decl_with_self(|p: &mut Parser<'a>|{
=======
                let d = p.parse_fn_decl_with_self(|p: &mut Parser<'a>|{
>>>>>>> 26f880df
                    // This is somewhat dubious; We don't want to allow
                    // argument names to be left off if there is a
                    // definition...
                    p.parse_arg_general(false)
                }));

                generics.where_clause = try!(p.parse_where_clause());
                let sig = ast::MethodSig {
                    unsafety: unsafety,
                    constness: constness,
                    decl: d,
                    generics: generics,
                    abi: abi,
                };

                let body = match p.token {
                  token::Semi => {
                    p.bump();
                    debug!("parse_trait_methods(): parsing required method");
                    None
                  }
                  token::OpenDelim(token::Brace) => {
                    debug!("parse_trait_methods(): parsing provided method");
                    let (inner_attrs, body) =
                        try!(p.parse_inner_attrs_and_block());
                    attrs.extend(inner_attrs.iter().cloned());
                    Some(body)
                  }

                  _ => {
                      let token_str = p.this_token_to_string();
                      return Err(p.fatal(&format!("expected `;` or `{{`, found `{}`",
                                       token_str)[..]))
                  }
                };
                (ident, ast::TraitItemKind::Method(sig, body))
            };

            Ok(TraitItem {
                id: ast::DUMMY_NODE_ID,
                ident: name,
                attrs: attrs,
                node: node,
                span: mk_sp(lo, p.last_span.hi),
            })
        })
    }

    /// Parse a possibly mutable type
    pub fn parse_mt(&mut self) -> PResult<'a, MutTy> {
        let mutbl = try!(self.parse_mutability());
        let t = try!(self.parse_ty());
        Ok(MutTy { ty: t, mutbl: mutbl })
    }

    /// Parse optional return type [ -> TY ] in function decl
    pub fn parse_ret_ty(&mut self) -> PResult<'a, FunctionRetTy> {
        if self.eat(&token::RArrow) {
            if self.eat(&token::Not) {
                Ok(FunctionRetTy::None(self.last_span))
            } else {
                Ok(FunctionRetTy::Ty(try!(self.parse_ty())))
            }
        } else {
            let pos = self.span.lo;
            Ok(FunctionRetTy::Default(mk_sp(pos, pos)))
        }
    }

    /// Parse a type in a context where `T1+T2` is allowed.
    pub fn parse_ty_sum(&mut self) -> PResult<'a, P<Ty>> {
        let lo = self.span.lo;
        let lhs = try!(self.parse_ty());

        if !self.eat(&token::BinOp(token::Plus)) {
            return Ok(lhs);
        }

        let bounds = try!(self.parse_ty_param_bounds(BoundParsingMode::Bare));

        // In type grammar, `+` is treated like a binary operator,
        // and hence both L and R side are required.
        if bounds.is_empty() {
            let last_span = self.last_span;
            self.span_err(last_span,
                          "at least one type parameter bound \
                          must be specified");
        }

        let sp = mk_sp(lo, self.last_span.hi);
        let sum = ast::TyKind::ObjectSum(lhs, bounds);
        Ok(P(Ty {id: ast::DUMMY_NODE_ID, node: sum, span: sp}))
    }

    /// Parse a type.
    pub fn parse_ty(&mut self) -> PResult<'a, P<Ty>> {
        maybe_whole!(no_clone self, NtTy);

        let lo = self.span.lo;

        let t = if self.check(&token::OpenDelim(token::Paren)) {
            self.bump();

            // (t) is a parenthesized ty
            // (t,) is the type of a tuple with only one field,
            // of type t
            let mut ts = vec![];
            let mut last_comma = false;
            while self.token != token::CloseDelim(token::Paren) {
                ts.push(try!(self.parse_ty_sum()));
                if self.check(&token::Comma) {
                    last_comma = true;
                    self.bump();
                } else {
                    last_comma = false;
                    break;
                }
            }

            try!(self.expect(&token::CloseDelim(token::Paren)));
            if ts.len() == 1 && !last_comma {
                TyKind::Paren(ts.into_iter().nth(0).unwrap())
            } else {
                TyKind::Tup(ts)
            }
        } else if self.check(&token::BinOp(token::Star)) {
            // STAR POINTER (bare pointer?)
            self.bump();
            TyKind::Ptr(try!(self.parse_ptr()))
        } else if self.check(&token::OpenDelim(token::Bracket)) {
            // VECTOR
            try!(self.expect(&token::OpenDelim(token::Bracket)));
            let t = try!(self.parse_ty_sum());

            // Parse the `; e` in `[ i32; e ]`
            // where `e` is a const expression
            let t = match try!(self.maybe_parse_fixed_length_of_vec()) {
                None => TyKind::Vec(t),
                Some(suffix) => TyKind::FixedLengthVec(t, suffix)
            };
            try!(self.expect(&token::CloseDelim(token::Bracket)));
            t
        } else if self.check(&token::BinOp(token::And)) ||
                  self.token == token::AndAnd {
            // BORROWED POINTER
            try!(self.expect_and());
            try!(self.parse_borrowed_pointee())
        } else if self.check_keyword(keywords::For) {
            try!(self.parse_for_in_type())
        } else if self.token_is_bare_fn_keyword() {
            // BARE FUNCTION
            try!(self.parse_ty_bare_fn(Vec::new()))
        } else if self.eat_keyword_noexpect(keywords::Typeof) {
            // TYPEOF
            // In order to not be ambiguous, the type must be surrounded by parens.
            try!(self.expect(&token::OpenDelim(token::Paren)));
            let e = try!(self.parse_expr());
            try!(self.expect(&token::CloseDelim(token::Paren)));
            TyKind::Typeof(e)
        } else if self.eat_lt() {

            let (qself, path) =
                 try!(self.parse_qualified_path(PathStyle::Type));

            TyKind::Path(Some(qself), path)
        } else if self.token.is_path_start() {
            let path = try!(self.parse_path(PathStyle::Type));
            if self.check(&token::Not) {
                // MACRO INVOCATION
                self.bump();
                let delim = try!(self.expect_open_delim());
                let tts = try!(self.parse_seq_to_end(&token::CloseDelim(delim),
                                                SeqSep::none(),
                                                |p| p.parse_token_tree()));
                let hi = self.span.hi;
                TyKind::Mac(spanned(lo, hi, Mac_ { path: path, tts: tts, ctxt: EMPTY_CTXT }))
            } else {
                // NAMED TYPE
                TyKind::Path(None, path)
            }
        } else if self.eat(&token::Underscore) {
            // TYPE TO BE INFERRED
            TyKind::Infer
        } else {
            let msg = format!("expected type, found {}", self.this_token_descr());
            return Err(self.fatal(&msg));
        };

        let sp = mk_sp(lo, self.last_span.hi);
        Ok(P(Ty {id: ast::DUMMY_NODE_ID, node: t, span: sp}))
    }

    pub fn parse_borrowed_pointee(&mut self) -> PResult<'a, TyKind> {
        // look for `&'lt` or `&'foo ` and interpret `foo` as the region name:
        let opt_lifetime = try!(self.parse_opt_lifetime());

        let mt = try!(self.parse_mt());
        return Ok(TyKind::Rptr(opt_lifetime, mt));
    }

    pub fn parse_ptr(&mut self) -> PResult<'a, MutTy> {
        let mutbl = if self.eat_keyword(keywords::Mut) {
            Mutability::Mutable
        } else if self.eat_keyword(keywords::Const) {
            Mutability::Immutable
        } else {
            let span = self.last_span;
            self.span_err(span,
                          "expected mut or const in raw pointer type (use \
                           `*mut T` or `*const T` as appropriate)");
            Mutability::Immutable
        };
        let t = try!(self.parse_ty());
        Ok(MutTy { ty: t, mutbl: mutbl })
    }

    pub fn is_named_argument(&mut self) -> bool {
        let offset = match self.token {
            token::BinOp(token::And) => 1,
            token::AndAnd => 1,
            _ if self.token.is_keyword(keywords::Mut) => 1,
            _ => 0
        };

        debug!("parser is_named_argument offset:{}", offset);

        if offset == 0 {
            is_ident_or_underscore(&self.token)
                && self.look_ahead(1, |t| *t == token::Colon)
        } else {
            self.look_ahead(offset, |t| is_ident_or_underscore(t))
                && self.look_ahead(offset + 1, |t| *t == token::Colon)
        }
    }

    /// This version of parse arg doesn't necessarily require
    /// identifier names.
    pub fn parse_arg_general(&mut self, require_name: bool) -> PResult<'a, Arg> {
        maybe_whole!(no_clone self, NtArg);

        let pat = if require_name || self.is_named_argument() {
            debug!("parse_arg_general parse_pat (require_name:{})",
                   require_name);
            let pat = try!(self.parse_pat());

            try!(self.expect(&token::Colon));
            pat
        } else {
            debug!("parse_arg_general ident_to_pat");
            let sp = self.last_span;
            let spanned = Spanned { span: sp, node: keywords::Invalid.ident() };
            P(Pat {
                id: ast::DUMMY_NODE_ID,
                node: PatKind::Ident(BindingMode::ByValue(Mutability::Immutable),
                                     spanned, None),
                span: sp
            })
        };

        let t = try!(self.parse_ty_sum());

        Ok(Arg {
            ty: t,
            pat: pat,
            id: ast::DUMMY_NODE_ID,
        })
    }

    /// Parse a single function argument
    pub fn parse_arg(&mut self) -> PResult<'a, Arg> {
        self.parse_arg_general(true)
    }

    /// Parse an argument in a lambda header e.g. |arg, arg|
    pub fn parse_fn_block_arg(&mut self) -> PResult<'a, Arg> {
        let pat = try!(self.parse_pat());
        let t = if self.eat(&token::Colon) {
            try!(self.parse_ty_sum())
        } else {
            P(Ty {
                id: ast::DUMMY_NODE_ID,
                node: TyKind::Infer,
                span: mk_sp(self.span.lo, self.span.hi),
            })
        };
        Ok(Arg {
            ty: t,
            pat: pat,
            id: ast::DUMMY_NODE_ID
        })
    }

    pub fn maybe_parse_fixed_length_of_vec(&mut self) -> PResult<'a, Option<P<ast::Expr>>> {
        if self.check(&token::Semi) {
            self.bump();
            Ok(Some(try!(self.parse_expr())))
        } else {
            Ok(None)
        }
    }

    /// Matches token_lit = LIT_INTEGER | ...
    pub fn parse_lit_token(&mut self) -> PResult<'a, LitKind> {
        let out = match self.token {
            token::Interpolated(token::NtExpr(ref v)) => {
                match v.node {
                    ExprKind::Lit(ref lit) => { lit.node.clone() }
                    _ => { return self.unexpected_last(&self.token); }
                }
            }
            token::Literal(lit, suf) => {
                let (suffix_illegal, out) = match lit {
                    token::Byte(i) => (true, LitKind::Byte(parse::byte_lit(&i.as_str()).0)),
                    token::Char(i) => (true, LitKind::Char(parse::char_lit(&i.as_str()).0)),

                    // there are some valid suffixes for integer and
                    // float literals, so all the handling is done
                    // internally.
                    token::Integer(s) => {
                        (false, parse::integer_lit(&s.as_str(),
                                                   suf.as_ref().map(|s| s.as_str()),
                                                   &self.sess.span_diagnostic,
                                                   self.span))
                    }
                    token::Float(s) => {
                        (false, parse::float_lit(&s.as_str(),
                                                 suf.as_ref().map(|s| s.as_str()),
                                                  &self.sess.span_diagnostic,
                                                 self.span))
                    }

                    token::Str_(s) => {
                        (true,
                         LitKind::Str(token::intern_and_get_ident(&parse::str_lit(&s.as_str())),
                                      ast::StrStyle::Cooked))
                    }
                    token::StrRaw(s, n) => {
                        (true,
                         LitKind::Str(
                            token::intern_and_get_ident(&parse::raw_str_lit(&s.as_str())),
                            ast::StrStyle::Raw(n)))
                    }
                    token::ByteStr(i) =>
                        (true, LitKind::ByteStr(parse::byte_str_lit(&i.as_str()))),
                    token::ByteStrRaw(i, _) =>
                        (true,
                         LitKind::ByteStr(Rc::new(i.to_string().into_bytes()))),
                };

                if suffix_illegal {
                    let sp = self.span;
                    self.expect_no_suffix(sp, &format!("{} literal", lit.short_name()), suf)
                }

                out
            }
            _ => { return self.unexpected_last(&self.token); }
        };

        self.bump();
        Ok(out)
    }

    /// Matches lit = true | false | token_lit
    pub fn parse_lit(&mut self) -> PResult<'a, Lit> {
        let lo = self.span.lo;
        let lit = if self.eat_keyword(keywords::True) {
            LitKind::Bool(true)
        } else if self.eat_keyword(keywords::False) {
            LitKind::Bool(false)
        } else {
            let lit = try!(self.parse_lit_token());
            lit
        };
        Ok(codemap::Spanned { node: lit, span: mk_sp(lo, self.last_span.hi) })
    }

    /// matches '-' lit | lit
    pub fn parse_pat_literal_maybe_minus(&mut self) -> PResult<'a, P<Expr>> {
        let minus_lo = self.span.lo;
        let minus_present = self.eat(&token::BinOp(token::Minus));
        let lo = self.span.lo;
        let literal = P(try!(self.parse_lit()));
        let hi = self.last_span.hi;
        let expr = self.mk_expr(lo, hi, ExprKind::Lit(literal), None);

        if minus_present {
            let minus_hi = self.last_span.hi;
            let unary = self.mk_unary(UnOp::Neg, expr);
            Ok(self.mk_expr(minus_lo, minus_hi, unary, None))
        } else {
            Ok(expr)
        }
    }

    pub fn parse_path_segment_ident(&mut self) -> PResult<'a, ast::Ident> {
        match self.token {
            token::Ident(sid) if self.token.is_path_segment_keyword() => {
                self.bump();
                Ok(sid)
            }
            _ => self.parse_ident(),
         }
     }

    /// Parses qualified path.
    ///
    /// Assumes that the leading `<` has been parsed already.
    ///
    /// Qualifed paths are a part of the universal function call
    /// syntax (UFCS).
    ///
    /// `qualified_path = <type [as trait_ref]>::path`
    ///
    /// See `parse_path` for `mode` meaning.
    ///
    /// # Examples:
    ///
    /// `<T as U>::a`
    /// `<T as U>::F::a::<S>`
    pub fn parse_qualified_path(&mut self, mode: PathStyle)
                                -> PResult<'a, (QSelf, ast::Path)> {
        let span = self.last_span;
        let self_type = try!(self.parse_ty_sum());
        let mut path = if self.eat_keyword(keywords::As) {
            try!(self.parse_path(PathStyle::Type))
        } else {
            ast::Path {
                span: span,
                global: false,
                segments: vec![]
            }
        };

        let qself = QSelf {
            ty: self_type,
            position: path.segments.len()
        };

        try!(self.expect(&token::Gt));
        try!(self.expect(&token::ModSep));

        let segments = match mode {
            PathStyle::Type => {
                try!(self.parse_path_segments_without_colons())
            }
            PathStyle::Expr => {
                try!(self.parse_path_segments_with_colons())
            }
            PathStyle::Mod => {
                try!(self.parse_path_segments_without_types())
            }
        };
        path.segments.extend(segments);

        path.span.hi = self.last_span.hi;

        Ok((qself, path))
    }

    /// Parses a path and optional type parameter bounds, depending on the
    /// mode. The `mode` parameter determines whether lifetimes, types, and/or
    /// bounds are permitted and whether `::` must precede type parameter
    /// groups.
    pub fn parse_path(&mut self, mode: PathStyle) -> PResult<'a, ast::Path> {
        // Check for a whole path...
        let found = match self.token {
            token::Interpolated(token::NtPath(_)) => Some(self.bump_and_get()),
            _ => None,
        };
        if let Some(token::Interpolated(token::NtPath(path))) = found {
            return Ok(*path);
        }

        let lo = self.span.lo;
        let is_global = self.eat(&token::ModSep);

        // Parse any number of segments and bound sets. A segment is an
        // identifier followed by an optional lifetime and a set of types.
        // A bound set is a set of type parameter bounds.
        let segments = match mode {
            PathStyle::Type => {
                try!(self.parse_path_segments_without_colons())
            }
            PathStyle::Expr => {
                try!(self.parse_path_segments_with_colons())
            }
            PathStyle::Mod => {
                try!(self.parse_path_segments_without_types())
            }
        };

        // Assemble the span.
        let span = mk_sp(lo, self.last_span.hi);

        // Assemble the result.
        Ok(ast::Path {
            span: span,
            global: is_global,
            segments: segments,
        })
    }

    /// Examples:
    /// - `a::b<T,U>::c<V,W>`
    /// - `a::b<T,U>::c(V) -> W`
    /// - `a::b<T,U>::c(V)`
    pub fn parse_path_segments_without_colons(&mut self) -> PResult<'a, Vec<ast::PathSegment>> {
        let mut segments = Vec::new();
        loop {
            // First, parse an identifier.
            let identifier = try!(self.parse_path_segment_ident());

            // Parse types, optionally.
            let parameters = if self.eat_lt() {
                let (lifetimes, types, bindings) = try!(self.parse_generic_values_after_lt());

                ast::PathParameters::AngleBracketed(ast::AngleBracketedParameterData {
                    lifetimes: lifetimes,
                    types: P::from_vec(types),
                    bindings: P::from_vec(bindings),
                })
            } else if self.eat(&token::OpenDelim(token::Paren)) {
                let lo = self.last_span.lo;

                let inputs = try!(self.parse_seq_to_end(
                    &token::CloseDelim(token::Paren),
                    SeqSep::trailing_allowed(token::Comma),
                    |p| p.parse_ty_sum()));

                let output_ty = if self.eat(&token::RArrow) {
                    Some(try!(self.parse_ty()))
                } else {
                    None
                };

                let hi = self.last_span.hi;

                ast::PathParameters::Parenthesized(ast::ParenthesizedParameterData {
                    span: mk_sp(lo, hi),
                    inputs: inputs,
                    output: output_ty,
                })
            } else {
                ast::PathParameters::none()
            };

            // Assemble and push the result.
            segments.push(ast::PathSegment { identifier: identifier,
                                             parameters: parameters });

            // Continue only if we see a `::`
            if !self.eat(&token::ModSep) {
                return Ok(segments);
            }
        }
    }

    /// Examples:
    /// - `a::b::<T,U>::c`
    pub fn parse_path_segments_with_colons(&mut self) -> PResult<'a, Vec<ast::PathSegment>> {
        let mut segments = Vec::new();
        loop {
            // First, parse an identifier.
            let identifier = try!(self.parse_path_segment_ident());

            // If we do not see a `::`, stop.
            if !self.eat(&token::ModSep) {
                segments.push(ast::PathSegment {
                    identifier: identifier,
                    parameters: ast::PathParameters::none()
                });
                return Ok(segments);
            }

            // Check for a type segment.
            if self.eat_lt() {
                // Consumed `a::b::<`, go look for types
                let (lifetimes, types, bindings) = try!(self.parse_generic_values_after_lt());
                let parameters = ast::AngleBracketedParameterData {
                    lifetimes: lifetimes,
                    types: P::from_vec(types),
                    bindings: P::from_vec(bindings),
                };
                segments.push(ast::PathSegment {
                    identifier: identifier,
                    parameters: ast::PathParameters::AngleBracketed(parameters),
                });

                // Consumed `a::b::<T,U>`, check for `::` before proceeding
                if !self.eat(&token::ModSep) {
                    return Ok(segments);
                }
            } else {
                // Consumed `a::`, go look for `b`
                segments.push(ast::PathSegment {
                    identifier: identifier,
                    parameters: ast::PathParameters::none(),
                });
            }
        }
    }

    /// Examples:
    /// - `a::b::c`
    pub fn parse_path_segments_without_types(&mut self)
                                             -> PResult<'a, Vec<ast::PathSegment>> {
        let mut segments = Vec::new();
        loop {
            // First, parse an identifier.
            let identifier = try!(self.parse_path_segment_ident());

            // Assemble and push the result.
            segments.push(ast::PathSegment {
                identifier: identifier,
                parameters: ast::PathParameters::none()
            });

            // If we do not see a `::` or see `::{`/`::*`, stop.
            if !self.check(&token::ModSep) || self.is_import_coupler() {
                return Ok(segments);
            } else {
                self.bump();
            }
        }
    }

    /// parses 0 or 1 lifetime
    pub fn parse_opt_lifetime(&mut self) -> PResult<'a, Option<ast::Lifetime>> {
        match self.token {
            token::Lifetime(..) => {
                Ok(Some(try!(self.parse_lifetime())))
            }
            _ => {
                Ok(None)
            }
        }
    }

    /// Parses a single lifetime
    /// Matches lifetime = LIFETIME
    pub fn parse_lifetime(&mut self) -> PResult<'a, ast::Lifetime> {
        match self.token {
            token::Lifetime(i) => {
                let span = self.span;
                self.bump();
                return Ok(ast::Lifetime {
                    id: ast::DUMMY_NODE_ID,
                    span: span,
                    name: i.name
                });
            }
            _ => {
                return Err(self.fatal("expected a lifetime name"));
            }
        }
    }

    /// Parses `lifetime_defs = [ lifetime_defs { ',' lifetime_defs } ]` where `lifetime_def  =
    /// lifetime [':' lifetimes]`
    pub fn parse_lifetime_defs(&mut self) -> PResult<'a, Vec<ast::LifetimeDef>> {

        let mut res = Vec::new();
        loop {
            match self.token {
                token::Lifetime(_) => {
                    let lifetime = try!(self.parse_lifetime());
                    let bounds =
                        if self.eat(&token::Colon) {
                            try!(self.parse_lifetimes(token::BinOp(token::Plus)))
                        } else {
                            Vec::new()
                        };
                    res.push(ast::LifetimeDef { lifetime: lifetime,
                                                bounds: bounds });
                }

                _ => {
                    return Ok(res);
                }
            }

            match self.token {
                token::Comma => { self.bump();}
                token::Gt => { return Ok(res); }
                token::BinOp(token::Shr) => { return Ok(res); }
                _ => {
                    let this_token_str = self.this_token_to_string();
                    let msg = format!("expected `,` or `>` after lifetime \
                                      name, found `{}`",
                                      this_token_str);
                    return Err(self.fatal(&msg[..]));
                }
            }
        }
    }

    /// matches lifetimes = ( lifetime ) | ( lifetime , lifetimes ) actually, it matches the empty
    /// one too, but putting that in there messes up the grammar....
    ///
    /// Parses zero or more comma separated lifetimes. Expects each lifetime to be followed by
    /// either a comma or `>`.  Used when parsing type parameter lists, where we expect something
    /// like `<'a, 'b, T>`.
    pub fn parse_lifetimes(&mut self, sep: token::Token) -> PResult<'a, Vec<ast::Lifetime>> {

        let mut res = Vec::new();
        loop {
            match self.token {
                token::Lifetime(_) => {
                    res.push(try!(self.parse_lifetime()));
                }
                _ => {
                    return Ok(res);
                }
            }

            if self.token != sep {
                return Ok(res);
            }

            self.bump();
        }
    }

    /// Parse mutability (`mut` or nothing).
    pub fn parse_mutability(&mut self) -> PResult<'a, Mutability> {
        if self.eat_keyword(keywords::Mut) {
            Ok(Mutability::Mutable)
        } else {
            Ok(Mutability::Immutable)
        }
    }

    /// Parse ident COLON expr
    pub fn parse_field(&mut self) -> PResult<'a, Field> {
        let lo = self.span.lo;
        let i = try!(self.parse_ident());
        let hi = self.last_span.hi;
        try!(self.expect(&token::Colon));
        let e = try!(self.parse_expr());
        Ok(ast::Field {
            ident: spanned(lo, hi, i),
            span: mk_sp(lo, e.span.hi),
            expr: e,
        })
    }

    pub fn mk_expr(&mut self, lo: BytePos, hi: BytePos,
                   node: ExprKind, attrs: ThinAttributes) -> P<Expr> {
        P(Expr {
            id: ast::DUMMY_NODE_ID,
            node: node,
            span: mk_sp(lo, hi),
            attrs: attrs,
        })
    }

    pub fn mk_unary(&mut self, unop: ast::UnOp, expr: P<Expr>) -> ast::ExprKind {
        ExprKind::Unary(unop, expr)
    }

    pub fn mk_binary(&mut self, binop: ast::BinOp, lhs: P<Expr>, rhs: P<Expr>) -> ast::ExprKind {
        ExprKind::Binary(binop, lhs, rhs)
    }

    pub fn mk_call(&mut self, f: P<Expr>, args: Vec<P<Expr>>) -> ast::ExprKind {
        ExprKind::Call(f, args)
    }

    fn mk_method_call(&mut self,
                      ident: ast::SpannedIdent,
                      tps: Vec<P<Ty>>,
                      args: Vec<P<Expr>>)
                      -> ast::ExprKind {
        ExprKind::MethodCall(ident, tps, args)
    }

    pub fn mk_index(&mut self, expr: P<Expr>, idx: P<Expr>) -> ast::ExprKind {
        ExprKind::Index(expr, idx)
    }

    pub fn mk_range(&mut self,
                    start: Option<P<Expr>>,
                    end: Option<P<Expr>>,
                    limits: RangeLimits)
                    -> PResult<'a, ast::ExprKind> {
        if end.is_none() && limits == RangeLimits::Closed {
            Err(self.span_fatal_help(self.span,
                                     "inclusive range with no end",
                                     "inclusive ranges must be bounded at the end \
                                      (`...b` or `a...b`)"))
        } else {
            Ok(ExprKind::Range(start, end, limits))
        }
    }

    pub fn mk_field(&mut self, expr: P<Expr>, ident: ast::SpannedIdent) -> ast::ExprKind {
        ExprKind::Field(expr, ident)
    }

    pub fn mk_tup_field(&mut self, expr: P<Expr>, idx: codemap::Spanned<usize>) -> ast::ExprKind {
        ExprKind::TupField(expr, idx)
    }

    pub fn mk_assign_op(&mut self, binop: ast::BinOp,
                        lhs: P<Expr>, rhs: P<Expr>) -> ast::ExprKind {
        ExprKind::AssignOp(binop, lhs, rhs)
    }

    pub fn mk_mac_expr(&mut self, lo: BytePos, hi: BytePos,
                       m: Mac_, attrs: ThinAttributes) -> P<Expr> {
        P(Expr {
            id: ast::DUMMY_NODE_ID,
            node: ExprKind::Mac(codemap::Spanned {node: m, span: mk_sp(lo, hi)}),
            span: mk_sp(lo, hi),
            attrs: attrs,
        })
    }

    pub fn mk_lit_u32(&mut self, i: u32, attrs: ThinAttributes) -> P<Expr> {
        let span = &self.span;
        let lv_lit = P(codemap::Spanned {
            node: LitKind::Int(i as u64, ast::LitIntType::Unsigned(UintTy::U32)),
            span: *span
        });

        P(Expr {
            id: ast::DUMMY_NODE_ID,
            node: ExprKind::Lit(lv_lit),
            span: *span,
            attrs: attrs,
        })
    }

    fn expect_open_delim(&mut self) -> PResult<'a, token::DelimToken> {
        self.expected_tokens.push(TokenType::Token(token::Gt));
        match self.token {
            token::OpenDelim(delim) => {
                self.bump();
                Ok(delim)
            },
            _ => Err(self.fatal("expected open delimiter")),
        }
    }

    /// At the bottom (top?) of the precedence hierarchy,
    /// parse things like parenthesized exprs,
    /// macros, return, etc.
    ///
    /// NB: This does not parse outer attributes,
    ///     and is private because it only works
    ///     correctly if called from parse_dot_or_call_expr().
    fn parse_bottom_expr(&mut self) -> PResult<'a, P<Expr>> {
        maybe_whole_expr!(self);

        // Outer attributes are already parsed and will be
        // added to the return value after the fact.
        //
        // Therefore, prevent sub-parser from parsing
        // attributes by giving them a empty "already parsed" list.
        let mut attrs = None;

        let lo = self.span.lo;
        let mut hi = self.span.hi;

        let ex: ExprKind;

        // Note: when adding new syntax here, don't forget to adjust Token::can_begin_expr().
        match self.token {
            token::OpenDelim(token::Paren) => {
                self.bump();

                let attrs = try!(self.parse_inner_attributes())
                    .into_thin_attrs()
                    .prepend(attrs);

                // (e) is parenthesized e
                // (e,) is a tuple with only one field, e
                let mut es = vec![];
                let mut trailing_comma = false;
                while self.token != token::CloseDelim(token::Paren) {
                    es.push(try!(self.parse_expr()));
                    try!(self.commit_expr(&es.last().unwrap(), &[],
                                     &[token::Comma, token::CloseDelim(token::Paren)]));
                    if self.check(&token::Comma) {
                        trailing_comma = true;

                        self.bump();
                    } else {
                        trailing_comma = false;
                        break;
                    }
                }
                self.bump();

                hi = self.last_span.hi;
                return if es.len() == 1 && !trailing_comma {
                    Ok(self.mk_expr(lo, hi, ExprKind::Paren(es.into_iter().nth(0).unwrap()), attrs))
                } else {
                    Ok(self.mk_expr(lo, hi, ExprKind::Tup(es), attrs))
                }
            },
            token::OpenDelim(token::Brace) => {
                return self.parse_block_expr(lo, BlockCheckMode::Default, attrs);
            },
            token::BinOp(token::Or) |  token::OrOr => {
                let lo = self.span.lo;
                return self.parse_lambda_expr(lo, CaptureBy::Ref, attrs);
            },
            token::OpenDelim(token::Bracket) => {
                self.bump();

                let inner_attrs = try!(self.parse_inner_attributes())
                    .into_thin_attrs();
                attrs.update(|attrs| attrs.append(inner_attrs));

                if self.check(&token::CloseDelim(token::Bracket)) {
                    // Empty vector.
                    self.bump();
                    ex = ExprKind::Vec(Vec::new());
                } else {
                    // Nonempty vector.
                    let first_expr = try!(self.parse_expr());
                    if self.check(&token::Semi) {
                        // Repeating array syntax: [ 0; 512 ]
                        self.bump();
                        let count = try!(self.parse_expr());
                        try!(self.expect(&token::CloseDelim(token::Bracket)));
                        ex = ExprKind::Repeat(first_expr, count);
                    } else if self.check(&token::Comma) {
                        // Vector with two or more elements.
                        self.bump();
                        let remaining_exprs = try!(self.parse_seq_to_end(
                            &token::CloseDelim(token::Bracket),
                            SeqSep::trailing_allowed(token::Comma),
                            |p| Ok(try!(p.parse_expr()))
                        ));
                        let mut exprs = vec!(first_expr);
                        exprs.extend(remaining_exprs);
                        ex = ExprKind::Vec(exprs);
                    } else {
                        // Vector with one element.
                        try!(self.expect(&token::CloseDelim(token::Bracket)));
                        ex = ExprKind::Vec(vec!(first_expr));
                    }
                }
                hi = self.last_span.hi;
            }
            _ => {
                if self.eat_lt() {
                    let (qself, path) =
                        try!(self.parse_qualified_path(PathStyle::Expr));
                    hi = path.span.hi;
                    return Ok(self.mk_expr(lo, hi, ExprKind::Path(Some(qself), path), attrs));
                }
                if self.eat_keyword(keywords::Move) {
                    let lo = self.last_span.lo;
                    return self.parse_lambda_expr(lo, CaptureBy::Value, attrs);
                }
                if self.eat_keyword(keywords::If) {
                    return self.parse_if_expr(attrs);
                }
                if self.eat_keyword(keywords::For) {
                    let lo = self.last_span.lo;
                    return self.parse_for_expr(None, lo, attrs);
                }
                if self.eat_keyword(keywords::While) {
                    let lo = self.last_span.lo;
                    return self.parse_while_expr(None, lo, attrs);
                }
                if self.token.is_lifetime() {
                    let label = Spanned { node: self.get_lifetime(),
                                          span: self.span };
                    let lo = self.span.lo;
                    self.bump();
                    try!(self.expect(&token::Colon));
                    if self.eat_keyword(keywords::While) {
                        return self.parse_while_expr(Some(label), lo, attrs)
                    }
                    if self.eat_keyword(keywords::For) {
                        return self.parse_for_expr(Some(label), lo, attrs)
                    }
                    if self.eat_keyword(keywords::Loop) {
                        return self.parse_loop_expr(Some(label), lo, attrs)
                    }
                    return Err(self.fatal("expected `while`, `for`, or `loop` after a label"))
                }
                if self.eat_keyword(keywords::Loop) {
                    let lo = self.last_span.lo;
                    return self.parse_loop_expr(None, lo, attrs);
                }
                if self.eat_keyword(keywords::Continue) {
                    let ex = if self.token.is_lifetime() {
                        let ex = ExprKind::Again(Some(Spanned{
                            node: self.get_lifetime(),
                            span: self.span
                        }));
                        self.bump();
                        ex
                    } else {
                        ExprKind::Again(None)
                    };
                    let hi = self.last_span.hi;
                    return Ok(self.mk_expr(lo, hi, ex, attrs));
                }
                if self.eat_keyword(keywords::Match) {
                    return self.parse_match_expr(attrs);
                }
                if self.eat_keyword(keywords::Unsafe) {
                    return self.parse_block_expr(
                        lo,
                        BlockCheckMode::Unsafe(ast::UserProvided),
                        attrs);
                }
                if self.eat_keyword(keywords::Return) {
                    if self.token.can_begin_expr() {
                        let e = try!(self.parse_expr());
                        hi = e.span.hi;
                        ex = ExprKind::Ret(Some(e));
                    } else {
                        ex = ExprKind::Ret(None);
                    }
                } else if self.eat_keyword(keywords::Break) {
                    if self.token.is_lifetime() {
                        ex = ExprKind::Break(Some(Spanned {
                            node: self.get_lifetime(),
                            span: self.span
                        }));
                        self.bump();
                    } else {
                        ex = ExprKind::Break(None);
                    }
                    hi = self.last_span.hi;
                } else if self.token.is_keyword(keywords::Let) {
                    // Catch this syntax error here, instead of in `check_strict_keywords`, so
                    // that we can explicitly mention that let is not to be used as an expression
                    let mut db = self.fatal("expected expression, found statement (`let`)");
                    db.note("variable declaration using `let` is a statement");
                    return Err(db);
                } else if self.token.is_path_start() {
                    let pth = try!(self.parse_path(PathStyle::Expr));

                    // `!`, as an operator, is prefix, so we know this isn't that
                    if self.check(&token::Not) {
                        // MACRO INVOCATION expression
                        self.bump();

                        let delim = try!(self.expect_open_delim());
                        let tts = try!(self.parse_seq_to_end(
                            &token::CloseDelim(delim),
                            SeqSep::none(),
                            |p| p.parse_token_tree()));
                        let hi = self.last_span.hi;

                        return Ok(self.mk_mac_expr(lo,
                                                   hi,
                                                   Mac_ { path: pth, tts: tts, ctxt: EMPTY_CTXT },
                                                   attrs));
                    }
                    if self.check(&token::OpenDelim(token::Brace)) {
                        // This is a struct literal, unless we're prohibited
                        // from parsing struct literals here.
                        let prohibited = self.restrictions.contains(
                            RESTRICTION_NO_STRUCT_LITERAL
                        );
                        if !prohibited {
                            // It's a struct literal.
                            self.bump();
                            let mut fields = Vec::new();
                            let mut base = None;

                            let attrs = attrs.append(
                                try!(self.parse_inner_attributes())
                                    .into_thin_attrs());

                            while self.token != token::CloseDelim(token::Brace) {
                                if self.eat(&token::DotDot) {
                                    match self.parse_expr() {
                                        Ok(e) => {
                                            base = Some(e);
                                        }
                                        Err(mut e) => {
                                            e.emit();
                                            self.recover_stmt();
                                        }
                                    }
                                    break;
                                }

                                match self.parse_field() {
                                    Ok(f) => fields.push(f),
                                    Err(mut e) => {
                                        e.emit();
                                        self.recover_stmt();
                                        break;
                                    }
                                }

                                match self.commit_expr(&fields.last().unwrap().expr,
                                                       &[token::Comma],
                                                       &[token::CloseDelim(token::Brace)]) {
                                    Ok(()) => {}
                                    Err(mut e) => {
                                        e.emit();
                                        self.recover_stmt();
                                        break;
                                    }
                                }
                            }

                            hi = self.span.hi;
                            try!(self.expect(&token::CloseDelim(token::Brace)));
                            ex = ExprKind::Struct(pth, fields, base);
                            return Ok(self.mk_expr(lo, hi, ex, attrs));
                        }
                    }

                    hi = pth.span.hi;
                    ex = ExprKind::Path(None, pth);
                } else {
                    match self.parse_lit() {
                        Ok(lit) => {
                            hi = lit.span.hi;
                            ex = ExprKind::Lit(P(lit));
                        }
                        Err(mut err) => {
                            err.cancel();
                            let msg = format!("expected expression, found {}",
                                              self.this_token_descr());
                            return Err(self.fatal(&msg));
                        }
                    }
                }
            }
        }

        return Ok(self.mk_expr(lo, hi, ex, attrs));
    }

    fn parse_or_use_outer_attributes(&mut self,
                                     already_parsed_attrs: Option<ThinAttributes>)
                                     -> PResult<'a, ThinAttributes> {
        if let Some(attrs) = already_parsed_attrs {
            Ok(attrs)
        } else {
            self.parse_outer_attributes().map(|a| a.into_thin_attrs())
        }
    }

    /// Parse a block or unsafe block
    pub fn parse_block_expr(&mut self, lo: BytePos, blk_mode: BlockCheckMode,
                            attrs: ThinAttributes)
                            -> PResult<'a, P<Expr>> {

        let outer_attrs = attrs;
        try!(self.expect(&token::OpenDelim(token::Brace)));

        let inner_attrs = try!(self.parse_inner_attributes()).into_thin_attrs();
        let attrs = outer_attrs.append(inner_attrs);

        let blk = try!(self.parse_block_tail(lo, blk_mode));
        return Ok(self.mk_expr(blk.span.lo, blk.span.hi, ExprKind::Block(blk), attrs));
    }

    /// parse a.b or a(13) or a[4] or just a
    pub fn parse_dot_or_call_expr(&mut self,
                                  already_parsed_attrs: Option<ThinAttributes>)
                                  -> PResult<'a, P<Expr>> {
        let attrs = try!(self.parse_or_use_outer_attributes(already_parsed_attrs));

        let b = self.parse_bottom_expr();
        let (span, b) = try!(self.interpolated_or_expr_span(b));
        self.parse_dot_or_call_expr_with(b, span.lo, attrs)
    }

    pub fn parse_dot_or_call_expr_with(&mut self,
                                       e0: P<Expr>,
                                       lo: BytePos,
                                       attrs: ThinAttributes)
                                       -> PResult<'a, P<Expr>> {
        // Stitch the list of outer attributes onto the return value.
        // A little bit ugly, but the best way given the current code
        // structure
        self.parse_dot_or_call_expr_with_(e0, lo)
        .map(|expr|
            expr.map(|mut expr| {
                expr.attrs.update(|a| a.prepend(attrs));
                match expr.node {
                    ExprKind::If(..) | ExprKind::IfLet(..) => {
                        if !expr.attrs.as_attr_slice().is_empty() {
                            // Just point to the first attribute in there...
                            let span = expr.attrs.as_attr_slice()[0].span;

                            self.span_err(span,
                                "attributes are not yet allowed on `if` \
                                expressions");
                        }
                    }
                    _ => {}
                }
                expr
            })
        )
    }

    // Assuming we have just parsed `.foo` (i.e., a dot and an ident), continue
    // parsing into an expression.
    fn parse_dot_suffix(&mut self,
                        ident: Ident,
                        ident_span: Span,
                        self_value: P<Expr>,
                        lo: BytePos)
                        -> PResult<'a, P<Expr>> {
        let (_, tys, bindings) = if self.eat(&token::ModSep) {
            try!(self.expect_lt());
            try!(self.parse_generic_values_after_lt())
        } else {
            (Vec::new(), Vec::new(), Vec::new())
        };

        if !bindings.is_empty() {
            let last_span = self.last_span;
            self.span_err(last_span, "type bindings are only permitted on trait paths");
        }

        Ok(match self.token {
            // expr.f() method call.
            token::OpenDelim(token::Paren) => {
                let mut es = try!(self.parse_unspanned_seq(
                    &token::OpenDelim(token::Paren),
                    &token::CloseDelim(token::Paren),
                    SeqSep::trailing_allowed(token::Comma),
                    |p| Ok(try!(p.parse_expr()))
                ));
                let hi = self.last_span.hi;

                es.insert(0, self_value);
                let id = spanned(ident_span.lo, ident_span.hi, ident);
                let nd = self.mk_method_call(id, tys, es);
                self.mk_expr(lo, hi, nd, None)
            }
            // Field access.
            _ => {
                if !tys.is_empty() {
                    let last_span = self.last_span;
                    self.span_err(last_span,
                                  "field expressions may not \
                                   have type parameters");
                }

                let id = spanned(ident_span.lo, ident_span.hi, ident);
                let field = self.mk_field(self_value, id);
                self.mk_expr(lo, ident_span.hi, field, None)
            }
        })
    }

    fn parse_dot_or_call_expr_with_(&mut self, e0: P<Expr>, lo: BytePos) -> PResult<'a, P<Expr>> {
        let mut e = e0;
        let mut hi;
        loop {
            // expr?
            while self.eat(&token::Question) {
                let hi = self.last_span.hi;
                e = self.mk_expr(lo, hi, ExprKind::Try(e), None);
            }

            // expr.f
            if self.eat(&token::Dot) {
                match self.token {
                  token::Ident(i) => {
                    let dot_pos = self.last_span.hi;
                    hi = self.span.hi;
                    self.bump();

                    e = try!(self.parse_dot_suffix(i, mk_sp(dot_pos, hi), e, lo));
                  }
                  token::Literal(token::Integer(n), suf) => {
                    let sp = self.span;

                    // A tuple index may not have a suffix
                    self.expect_no_suffix(sp, "tuple index", suf);

                    let dot = self.last_span.hi;
                    hi = self.span.hi;
                    self.bump();

                    let index = n.as_str().parse::<usize>().ok();
                    match index {
                        Some(n) => {
                            let id = spanned(dot, hi, n);
                            let field = self.mk_tup_field(e, id);
                            e = self.mk_expr(lo, hi, field, None);
                        }
                        None => {
                            let last_span = self.last_span;
                            self.span_err(last_span, "invalid tuple or tuple struct index");
                        }
                    }
                  }
                  token::Literal(token::Float(n), _suf) => {
                    self.bump();
                    let last_span = self.last_span;
                    let fstr = n.as_str();
                    let mut err = self.diagnostic().struct_span_err(last_span,
                        &format!("unexpected token: `{}`", n.as_str()));
                    if fstr.chars().all(|x| "0123456789.".contains(x)) {
                        let float = match fstr.parse::<f64>().ok() {
                            Some(f) => f,
                            None => continue,
                        };
                        err.help(&format!("try parenthesizing the first index; e.g., `(foo.{}){}`",
                                 float.trunc() as usize,
                                 format!(".{}", fstr.splitn(2, ".").last().unwrap())));
                    }
                    return Err(err);

                  }
                  _ => {
                    // FIXME Could factor this out into non_fatal_unexpected or something.
                    let actual = self.this_token_to_string();
                    self.span_err(self.span, &format!("unexpected token: `{}`", actual));

                    let dot_pos = self.last_span.hi;
                    e = try!(self.parse_dot_suffix(keywords::Invalid.ident(),
                                              mk_sp(dot_pos, dot_pos),
                                              e, lo));
                  }
                }
                continue;
            }
            if self.expr_is_complete(&e) { break; }
            match self.token {
              // expr(...)
              token::OpenDelim(token::Paren) => {
                let es = try!(self.parse_unspanned_seq(
                    &token::OpenDelim(token::Paren),
                    &token::CloseDelim(token::Paren),
                    SeqSep::trailing_allowed(token::Comma),
                    |p| Ok(try!(p.parse_expr()))
                ));
                hi = self.last_span.hi;

                let nd = self.mk_call(e, es);
                e = self.mk_expr(lo, hi, nd, None);
              }

              // expr[...]
              // Could be either an index expression or a slicing expression.
              token::OpenDelim(token::Bracket) => {
                self.bump();
                let ix = try!(self.parse_expr());
                hi = self.span.hi;
                try!(self.commit_expr_expecting(&ix, token::CloseDelim(token::Bracket)));
                let index = self.mk_index(e, ix);
                e = self.mk_expr(lo, hi, index, None)
              }
              _ => return Ok(e)
            }
        }
        return Ok(e);
    }

    // Parse unquoted tokens after a `$` in a token tree
    fn parse_unquoted(&mut self) -> PResult<'a, TokenTree> {
        let mut sp = self.span;
        let name = match self.token {
            token::Dollar => {
                self.bump();

                if self.token == token::OpenDelim(token::Paren) {
                    let Spanned { node: seq, span: seq_span } = try!(self.parse_seq(
                        &token::OpenDelim(token::Paren),
                        &token::CloseDelim(token::Paren),
                        SeqSep::none(),
                        |p| p.parse_token_tree()
                    ));
                    let (sep, repeat) = try!(self.parse_sep_and_kleene_op());
                    let name_num = macro_parser::count_names(&seq);
                    return Ok(TokenTree::Sequence(mk_sp(sp.lo, seq_span.hi),
                                      Rc::new(SequenceRepetition {
                                          tts: seq,
                                          separator: sep,
                                          op: repeat,
                                          num_captures: name_num
                                      })));
                } else if self.token.is_keyword(keywords::Crate) {
                    self.bump();
                    return Ok(TokenTree::Token(sp, SpecialVarNt(SpecialMacroVar::CrateMacroVar)));
                } else {
                    sp = mk_sp(sp.lo, self.span.hi);
<<<<<<< HEAD
                    try!(self.parse_ident())
=======
                    self.parse_ident().unwrap_or_else(|mut e| {
                        e.emit();
                        keywords::Invalid.ident()
                    })
>>>>>>> 26f880df
                }
            }
            token::SubstNt(name) => {
                self.bump();
                name
            }
            _ => unreachable!()
        };
        // continue by trying to parse the `:ident` after `$name`
        if self.token == token::Colon &&
                self.look_ahead(1, |t| t.is_ident() && !t.is_any_keyword()) {
            self.bump();
            sp = mk_sp(sp.lo, self.span.hi);
            let nt_kind = try!(self.parse_ident());
            Ok(TokenTree::Token(sp, MatchNt(name, nt_kind)))
        } else {
            Ok(TokenTree::Token(sp, SubstNt(name)))
        }
    }

    pub fn check_unknown_macro_variable(&mut self) {
        if self.quote_depth == 0 {
            match self.token {
                token::SubstNt(name) =>
                    self.fatal(&format!("unknown macro variable `{}`", name)).emit(),
                _ => {}
            }
        }
    }

    /// Parse an optional separator followed by a Kleene-style
    /// repetition token (+ or *).
    pub fn parse_sep_and_kleene_op(&mut self)
                                   -> PResult<'a, (Option<token::Token>, ast::KleeneOp)> {
        fn parse_kleene_op<'a>(parser: &mut Parser<'a>) -> PResult<'a,  Option<ast::KleeneOp>> {
            match parser.token {
                token::BinOp(token::Star) => {
                    parser.bump();
                    Ok(Some(ast::KleeneOp::ZeroOrMore))
                },
                token::BinOp(token::Plus) => {
                    parser.bump();
                    Ok(Some(ast::KleeneOp::OneOrMore))
                },
                _ => Ok(None)
            }
        };

        match try!(parse_kleene_op(self)) {
            Some(kleene_op) => return Ok((None, kleene_op)),
            None => {}
        }

        let separator = self.bump_and_get();
        match try!(parse_kleene_op(self)) {
            Some(zerok) => Ok((Some(separator), zerok)),
            None => return Err(self.fatal("expected `*` or `+`"))
        }
    }

    /// parse a single token tree from the input.
    pub fn parse_token_tree(&mut self) -> PResult<'a, TokenTree> {
        // FIXME #6994: currently, this is too eager. It
        // parses token trees but also identifies TokenType::Sequence's
        // and token::SubstNt's; it's too early to know yet
        // whether something will be a nonterminal or a seq
        // yet.
        maybe_whole!(deref self, NtTT);

        match self.token {
            token::Eof => {
                let mut err: DiagnosticBuilder<'a> =
                    self.diagnostic().struct_span_err(self.span,
                                                      "this file contains an un-closed delimiter");
                for &(_, sp) in &self.open_braces {
                    err.span_help(sp, "did you mean to close this delimiter?");
                }

                Err(err)
            },
            token::OpenDelim(delim) => {
                // The span for beginning of the delimited section
                let pre_span = self.span;

                // Parse the open delimiter.
                self.open_braces.push((delim, self.span));
                let open_span = self.span;
                self.bump();

                // Parse the token trees within the delimiters.
                // We stop at any delimiter so we can try to recover if the user
                // uses an incorrect delimiter.
                let tts = self.parse_seq_to_before_tokens(&[&token::CloseDelim(token::Brace),
                                                            &token::CloseDelim(token::Paren),
                                                            &token::CloseDelim(token::Bracket)],
                                                          SeqSep::none(),
                                                          |p| p.parse_token_tree(),
                                                          |mut e| e.emit());

                let close_span = self.span;
                // Expand to cover the entire delimited token tree
                let span = Span { hi: close_span.hi, ..pre_span };

                match self.token {
                    // Correct delimiter.
                    token::CloseDelim(d) if d == delim => {
                        self.open_braces.pop().unwrap();

                        // Parse the close delimiter.
                        self.bump();
                    }
                    // Incorrect delimiter.
                    token::CloseDelim(other) => {
                        let token_str = self.this_token_to_string();
                        let mut err = self.diagnostic().struct_span_err(self.span,
                            &format!("incorrect close delimiter: `{}`", token_str));
                        // This is a conservative error: only report the last unclosed delimiter.
                        // The previous unclosed delimiters could actually be closed! The parser
                        // just hasn't gotten to them yet.
                        if let Some(&(_, sp)) = self.open_braces.last() {
                            err.span_note(sp, "unclosed delimiter");
                        };
                        err.emit();

                        self.open_braces.pop().unwrap();

                        // If the incorrect delimiter matches an earlier opening
                        // delimiter, then don't consume it (it can be used to
                        // close the earlier one). Otherwise, consume it.
                        // E.g., we try to recover from:
                        // fn foo() {
                        //     bar(baz(
                        // }  // Incorrect delimiter but matches the earlier `{`
                        if !self.open_braces.iter().any(|&(b, _)| b == other) {
                            self.bump();
                        }
                    }
                    token::Eof => {
                        // Silently recover, the EOF token will be seen again
                        // and an error emitted then. Thus we don't pop from
                        // self.open_braces here.
                    },
                    _ => {}
                }

                Ok(TokenTree::Delimited(span, Rc::new(Delimited {
                    delim: delim,
                    open_span: open_span,
                    tts: tts,
                    close_span: close_span,
                })))
            },
            _ => {
                // invariants: the current token is not a left-delimiter,
                // not an EOF, and not the desired try!(right-delimiter (if
                // it were, parse_seq_to_before_end would have prevented
                // reaching this point).
                maybe_whole!(deref self, NtTT);
                match self.token {
                    token::CloseDelim(_) => {
                        // An unexpected closing delimiter (i.e., there is no
                        // matching opening delimiter).
                        let token_str = self.this_token_to_string();
                        let err = self.diagnostic().struct_span_err(self.span,
                            &format!("unexpected close delimiter: `{}`", token_str));
                        Err(err)
                    },
                    /* we ought to allow different depths of unquotation */
                    token::Dollar | token::SubstNt(..) if self.quote_depth > 0 => {
                        self.parse_unquoted()
                    }
                    _ => {
                        Ok(TokenTree::Token(self.span, self.bump_and_get()))
                    }
                }
            }
        }
    }

    // parse a stream of tokens into a list of TokenTree's,
    // up to EOF.
    pub fn parse_all_token_trees(&mut self) -> PResult<'a, Vec<TokenTree>> {
        let mut tts = Vec::new();
        while self.token != token::Eof {
            tts.push(try!(self.parse_token_tree()));
        }
        Ok(tts)
    }

    /// Parse a prefix-unary-operator expr
    pub fn parse_prefix_expr(&mut self,
                             already_parsed_attrs: Option<ThinAttributes>)
                             -> PResult<'a, P<Expr>> {
        let attrs = try!(self.parse_or_use_outer_attributes(already_parsed_attrs));
        let lo = self.span.lo;
        let hi;
        // Note: when adding new unary operators, don't forget to adjust Token::can_begin_expr()
        let ex = match self.token {
            token::Not => {
                self.bump();
                let e = self.parse_prefix_expr(None);
                let (span, e) = try!(self.interpolated_or_expr_span(e));
                hi = span.hi;
                self.mk_unary(UnOp::Not, e)
            }
            token::BinOp(token::Minus) => {
                self.bump();
                let e = self.parse_prefix_expr(None);
                let (span, e) = try!(self.interpolated_or_expr_span(e));
                hi = span.hi;
                self.mk_unary(UnOp::Neg, e)
            }
            token::BinOp(token::Star) => {
                self.bump();
                let e = self.parse_prefix_expr(None);
                let (span, e) = try!(self.interpolated_or_expr_span(e));
                hi = span.hi;
                self.mk_unary(UnOp::Deref, e)
            }
            token::BinOp(token::And) | token::AndAnd => {
                try!(self.expect_and());
                let m = try!(self.parse_mutability());
                let e = self.parse_prefix_expr(None);
                let (span, e) = try!(self.interpolated_or_expr_span(e));
                hi = span.hi;
                ExprKind::AddrOf(m, e)
            }
            token::Ident(..) if self.token.is_keyword(keywords::In) => {
                self.bump();
                let place = try!(self.parse_expr_res(
                    RESTRICTION_NO_STRUCT_LITERAL,
                    None,
                ));
                let blk = try!(self.parse_block());
                let span = blk.span;
                hi = span.hi;
                let blk_expr = self.mk_expr(span.lo, span.hi, ExprKind::Block(blk),
                                            None);
                ExprKind::InPlace(place, blk_expr)
            }
            token::Ident(..) if self.token.is_keyword(keywords::Box) => {
                self.bump();
                let e = self.parse_prefix_expr(None);
                let (span, e) = try!(self.interpolated_or_expr_span(e));
                hi = span.hi;
                ExprKind::Box(e)
            }
            _ => return self.parse_dot_or_call_expr(Some(attrs))
        };
        return Ok(self.mk_expr(lo, hi, ex, attrs));
    }

    /// Parse an associative expression
    ///
    /// This parses an expression accounting for associativity and precedence of the operators in
    /// the expression.
    pub fn parse_assoc_expr(&mut self,
                            already_parsed_attrs: Option<ThinAttributes>)
                            -> PResult<'a, P<Expr>> {
        self.parse_assoc_expr_with(0, already_parsed_attrs.into())
    }

    /// Parse an associative expression with operators of at least `min_prec` precedence
    pub fn parse_assoc_expr_with(&mut self,
                                 min_prec: usize,
                                 lhs: LhsExpr)
                                 -> PResult<'a, P<Expr>> {
        let mut lhs = if let LhsExpr::AlreadyParsed(expr) = lhs {
            expr
        } else {
            let attrs = match lhs {
                LhsExpr::AttributesParsed(attrs) => Some(attrs),
                _ => None,
            };
            if self.token == token::DotDot || self.token == token::DotDotDot {
                return self.parse_prefix_range_expr(attrs);
            } else {
                try!(self.parse_prefix_expr(attrs))
            }
        };

        if self.expr_is_complete(&lhs) {
            // Semi-statement forms are odd. See https://github.com/rust-lang/rust/issues/29071
            return Ok(lhs);
        }
        self.expected_tokens.push(TokenType::Operator);
        while let Some(op) = AssocOp::from_token(&self.token) {

            let lhs_span = if self.last_token_interpolated {
                self.last_span
            } else {
                lhs.span
            };

            let cur_op_span = self.span;
            let restrictions = if op.is_assign_like() {
                self.restrictions & RESTRICTION_NO_STRUCT_LITERAL
            } else {
                self.restrictions
            };
            if op.precedence() < min_prec {
                break;
            }
            self.bump();
            if op.is_comparison() {
                self.check_no_chained_comparison(&lhs, &op);
            }
            // Special cases:
            if op == AssocOp::As {
                let rhs = try!(self.parse_ty());
                lhs = self.mk_expr(lhs_span.lo, rhs.span.hi,
                                   ExprKind::Cast(lhs, rhs), None);
                continue
            } else if op == AssocOp::Colon {
                let rhs = try!(self.parse_ty());
                lhs = self.mk_expr(lhs_span.lo, rhs.span.hi,
                                   ExprKind::Type(lhs, rhs), None);
                continue
            } else if op == AssocOp::DotDot || op == AssocOp::DotDotDot {
                // If we didn’t have to handle `x..`/`x...`, it would be pretty easy to
                // generalise it to the Fixity::None code.
                //
                // We have 2 alternatives here: `x..y`/`x...y` and `x..`/`x...` The other
                // two variants are handled with `parse_prefix_range_expr` call above.
                let rhs = if self.is_at_start_of_range_notation_rhs() {
                    Some(self.parse_assoc_expr_with(op.precedence() + 1,
                                                    LhsExpr::NotYetParsed)?)
                } else {
                    None
                };
                let (lhs_span, rhs_span) = (lhs.span, if let Some(ref x) = rhs {
                    x.span
                } else {
                    cur_op_span
                });
                let limits = if op == AssocOp::DotDot {
                    RangeLimits::HalfOpen
                } else {
                    RangeLimits::Closed
                };

                let r = try!(self.mk_range(Some(lhs), rhs, limits));
                lhs = self.mk_expr(lhs_span.lo, rhs_span.hi, r, None);
                break
            }

            let rhs = try!(match op.fixity() {
                Fixity::Right => self.with_res(
                    restrictions - RESTRICTION_STMT_EXPR,
                    |this| {
                        this.parse_assoc_expr_with(op.precedence(),
                            LhsExpr::NotYetParsed)
                }),
                Fixity::Left => self.with_res(
                    restrictions - RESTRICTION_STMT_EXPR,
                    |this| {
                        this.parse_assoc_expr_with(op.precedence() + 1,
                            LhsExpr::NotYetParsed)
                }),
                // We currently have no non-associative operators that are not handled above by
                // the special cases. The code is here only for future convenience.
                Fixity::None => self.with_res(
                    restrictions - RESTRICTION_STMT_EXPR,
                    |this| {
                        this.parse_assoc_expr_with(op.precedence() + 1,
                            LhsExpr::NotYetParsed)
                }),
            });

            lhs = match op {
                AssocOp::Add | AssocOp::Subtract | AssocOp::Multiply | AssocOp::Divide |
                AssocOp::Modulus | AssocOp::LAnd | AssocOp::LOr | AssocOp::BitXor |
                AssocOp::BitAnd | AssocOp::BitOr | AssocOp::ShiftLeft | AssocOp::ShiftRight |
                AssocOp::Equal | AssocOp::Less | AssocOp::LessEqual | AssocOp::NotEqual |
                AssocOp::Greater | AssocOp::GreaterEqual => {
                    let ast_op = op.to_ast_binop().unwrap();
                    let (lhs_span, rhs_span) = (lhs_span, rhs.span);
                    let binary = self.mk_binary(codemap::respan(cur_op_span, ast_op), lhs, rhs);
                    self.mk_expr(lhs_span.lo, rhs_span.hi, binary, None)
                }
                AssocOp::Assign =>
                    self.mk_expr(lhs_span.lo, rhs.span.hi, ExprKind::Assign(lhs, rhs), None),
                AssocOp::Inplace =>
                    self.mk_expr(lhs_span.lo, rhs.span.hi, ExprKind::InPlace(lhs, rhs), None),
                AssocOp::AssignOp(k) => {
                    let aop = match k {
                        token::Plus =>    BinOpKind::Add,
                        token::Minus =>   BinOpKind::Sub,
                        token::Star =>    BinOpKind::Mul,
                        token::Slash =>   BinOpKind::Div,
                        token::Percent => BinOpKind::Rem,
                        token::Caret =>   BinOpKind::BitXor,
                        token::And =>     BinOpKind::BitAnd,
                        token::Or =>      BinOpKind::BitOr,
                        token::Shl =>     BinOpKind::Shl,
                        token::Shr =>     BinOpKind::Shr,
                    };
                    let (lhs_span, rhs_span) = (lhs_span, rhs.span);
                    let aopexpr = self.mk_assign_op(codemap::respan(cur_op_span, aop), lhs, rhs);
                    self.mk_expr(lhs_span.lo, rhs_span.hi, aopexpr, None)
                }
                AssocOp::As | AssocOp::Colon | AssocOp::DotDot | AssocOp::DotDotDot => {
                    self.bug("As, Colon, DotDot or DotDotDot branch reached")
                }
            };

            if op.fixity() == Fixity::None { break }
        }
        Ok(lhs)
    }

    /// Produce an error if comparison operators are chained (RFC #558).
    /// We only need to check lhs, not rhs, because all comparison ops
    /// have same precedence and are left-associative
    fn check_no_chained_comparison(&mut self, lhs: &Expr, outer_op: &AssocOp) {
        debug_assert!(outer_op.is_comparison());
        match lhs.node {
            ExprKind::Binary(op, _, _) if op.node.is_comparison() => {
                // respan to include both operators
                let op_span = mk_sp(op.span.lo, self.span.hi);
                let mut err = self.diagnostic().struct_span_err(op_span,
                    "chained comparison operators require parentheses");
                if op.node == BinOpKind::Lt && *outer_op == AssocOp::Greater {
                    err.help(
                        "use `::<...>` instead of `<...>` if you meant to specify type arguments");
                }
                err.emit();
            }
            _ => {}
        }
    }

    /// Parse prefix-forms of range notation: `..expr`, `..`, `...expr`
    fn parse_prefix_range_expr(&mut self,
                               already_parsed_attrs: Option<ThinAttributes>)
                               -> PResult<'a, P<Expr>> {
        debug_assert!(self.token == token::DotDot || self.token == token::DotDotDot);
        let tok = self.token.clone();
        let attrs = try!(self.parse_or_use_outer_attributes(already_parsed_attrs));
        let lo = self.span.lo;
        let mut hi = self.span.hi;
        self.bump();
        let opt_end = if self.is_at_start_of_range_notation_rhs() {
            // RHS must be parsed with more associativity than the dots.
            let next_prec = AssocOp::from_token(&tok).unwrap().precedence() + 1;
            Some(try!(self.parse_assoc_expr_with(next_prec,
                                            LhsExpr::NotYetParsed)
                .map(|x|{
                    hi = x.span.hi;
                    x
                })))
         } else {
            None
        };
        let limits = if tok == token::DotDot {
            RangeLimits::HalfOpen
        } else {
            RangeLimits::Closed
        };

        let r = try!(self.mk_range(None,
                                   opt_end,
                                   limits));
        Ok(self.mk_expr(lo, hi, r, attrs))
    }

    fn is_at_start_of_range_notation_rhs(&self) -> bool {
        if self.token.can_begin_expr() {
            // parse `for i in 1.. { }` as infinite loop, not as `for i in (1..{})`.
            if self.token == token::OpenDelim(token::Brace) {
                return !self.restrictions.contains(RESTRICTION_NO_STRUCT_LITERAL);
            }
            true
        } else {
            false
        }
    }

    /// Parse an 'if' or 'if let' expression ('if' token already eaten)
    pub fn parse_if_expr(&mut self, attrs: ThinAttributes) -> PResult<'a, P<Expr>> {
        if self.check_keyword(keywords::Let) {
            return self.parse_if_let_expr(attrs);
        }
        let lo = self.last_span.lo;
        let cond = try!(self.parse_expr_res(RESTRICTION_NO_STRUCT_LITERAL, None));
        let thn = try!(self.parse_block());
        let mut els: Option<P<Expr>> = None;
        let mut hi = thn.span.hi;
        if self.eat_keyword(keywords::Else) {
            let elexpr = try!(self.parse_else_expr());
            hi = elexpr.span.hi;
            els = Some(elexpr);
        }
        Ok(self.mk_expr(lo, hi, ExprKind::If(cond, thn, els), attrs))
    }

    /// Parse an 'if let' expression ('if' token already eaten)
    pub fn parse_if_let_expr(&mut self, attrs: ThinAttributes)
                             -> PResult<'a, P<Expr>> {
        let lo = self.last_span.lo;
        try!(self.expect_keyword(keywords::Let));
        let pat = try!(self.parse_pat());
        try!(self.expect(&token::Eq));
        let expr = try!(self.parse_expr_res(RESTRICTION_NO_STRUCT_LITERAL, None));
        let thn = try!(self.parse_block());
        let (hi, els) = if self.eat_keyword(keywords::Else) {
            let expr = try!(self.parse_else_expr());
            (expr.span.hi, Some(expr))
        } else {
            (thn.span.hi, None)
        };
        Ok(self.mk_expr(lo, hi, ExprKind::IfLet(pat, expr, thn, els), attrs))
    }

    // `move |args| expr`
    pub fn parse_lambda_expr(&mut self,
                             lo: BytePos,
                             capture_clause: CaptureBy,
                             attrs: ThinAttributes)
                             -> PResult<'a, P<Expr>>
    {
        let decl = try!(self.parse_fn_block_decl());
        let decl_hi = self.last_span.hi;
        let body = match decl.output {
            FunctionRetTy::Default(_) => {
                // If no explicit return type is given, parse any
                // expr and wrap it up in a dummy block:
                let body_expr = try!(self.parse_expr());
                P(ast::Block {
                    id: ast::DUMMY_NODE_ID,
                    stmts: vec![],
                    span: body_expr.span,
                    expr: Some(body_expr),
                    rules: BlockCheckMode::Default,
                })
            }
            _ => {
                // If an explicit return type is given, require a
                // block to appear (RFC 968).
                try!(self.parse_block())
            }
        };

        Ok(self.mk_expr(
            lo,
            body.span.hi,
            ExprKind::Closure(capture_clause, decl, body, mk_sp(lo, decl_hi)),
            attrs))
    }

    // `else` token already eaten
    pub fn parse_else_expr(&mut self) -> PResult<'a, P<Expr>> {
        if self.eat_keyword(keywords::If) {
            return self.parse_if_expr(None);
        } else {
            let blk = try!(self.parse_block());
            return Ok(self.mk_expr(blk.span.lo, blk.span.hi, ExprKind::Block(blk), None));
        }
    }

    /// Parse a 'for' .. 'in' expression ('for' token already eaten)
    pub fn parse_for_expr(&mut self, opt_ident: Option<ast::SpannedIdent>,
                          span_lo: BytePos,
                          attrs: ThinAttributes) -> PResult<'a, P<Expr>> {
        // Parse: `for <src_pat> in <src_expr> <src_loop_block>`

        let pat = try!(self.parse_pat());
        try!(self.expect_keyword(keywords::In));
        let expr = try!(self.parse_expr_res(RESTRICTION_NO_STRUCT_LITERAL, None));
        let (iattrs, loop_block) = try!(self.parse_inner_attrs_and_block());
        let attrs = attrs.append(iattrs.into_thin_attrs());

        let hi = self.last_span.hi;

        Ok(self.mk_expr(span_lo, hi,
                        ExprKind::ForLoop(pat, expr, loop_block, opt_ident),
                        attrs))
    }

    /// Parse a 'while' or 'while let' expression ('while' token already eaten)
    pub fn parse_while_expr(&mut self, opt_ident: Option<ast::SpannedIdent>,
                            span_lo: BytePos,
                            attrs: ThinAttributes) -> PResult<'a, P<Expr>> {
        if self.token.is_keyword(keywords::Let) {
            return self.parse_while_let_expr(opt_ident, span_lo, attrs);
        }
        let cond = try!(self.parse_expr_res(RESTRICTION_NO_STRUCT_LITERAL, None));
        let (iattrs, body) = try!(self.parse_inner_attrs_and_block());
        let attrs = attrs.append(iattrs.into_thin_attrs());
        let hi = body.span.hi;
        return Ok(self.mk_expr(span_lo, hi, ExprKind::While(cond, body, opt_ident),
                               attrs));
    }

    /// Parse a 'while let' expression ('while' token already eaten)
    pub fn parse_while_let_expr(&mut self, opt_ident: Option<ast::SpannedIdent>,
                                span_lo: BytePos,
                                attrs: ThinAttributes) -> PResult<'a, P<Expr>> {
        try!(self.expect_keyword(keywords::Let));
        let pat = try!(self.parse_pat());
        try!(self.expect(&token::Eq));
        let expr = try!(self.parse_expr_res(RESTRICTION_NO_STRUCT_LITERAL, None));
        let (iattrs, body) = try!(self.parse_inner_attrs_and_block());
        let attrs = attrs.append(iattrs.into_thin_attrs());
        let hi = body.span.hi;
        return Ok(self.mk_expr(span_lo, hi, ExprKind::WhileLet(pat, expr, body, opt_ident), attrs));
    }

    // parse `loop {...}`, `loop` token already eaten
    pub fn parse_loop_expr(&mut self, opt_ident: Option<ast::SpannedIdent>,
                           span_lo: BytePos,
                           attrs: ThinAttributes) -> PResult<'a, P<Expr>> {
        let (iattrs, body) = try!(self.parse_inner_attrs_and_block());
        let attrs = attrs.append(iattrs.into_thin_attrs());
        let hi = body.span.hi;
        Ok(self.mk_expr(span_lo, hi, ExprKind::Loop(body, opt_ident), attrs))
    }

    // `match` token already eaten
    fn parse_match_expr(&mut self, attrs: ThinAttributes) -> PResult<'a, P<Expr>> {
        let match_span = self.last_span;
        let lo = self.last_span.lo;
        let discriminant = try!(self.parse_expr_res(RESTRICTION_NO_STRUCT_LITERAL,
                                                    None));
        if let Err(mut e) = self.commit_expr_expecting(&discriminant,
                                                       token::OpenDelim(token::Brace)) {
            if self.token == token::Token::Semi {
                e.span_note(match_span, "did you mean to remove this `match` keyword)");
            }
            return Err(e)
        }
        let attrs = attrs.append(
            try!(self.parse_inner_attributes()).into_thin_attrs());
        let mut arms: Vec<Arm> = Vec::new();
        while self.token != token::CloseDelim(token::Brace) {
            match self.parse_arm() {
                Ok(arm) => arms.push(arm),
                Err(mut e) => {
                    // Recover by skipping to the end of the block.
                    e.emit();
                    self.recover_stmt();
                    let hi = self.span.hi;
                    if self.token == token::CloseDelim(token::Brace) {
                        self.bump();
                    }
                    return Ok(self.mk_expr(lo, hi, ExprKind::Match(discriminant, arms), attrs));
                }
            }
        }
        let hi = self.span.hi;
        self.bump();
        return Ok(self.mk_expr(lo, hi, ExprKind::Match(discriminant, arms), attrs));
    }

    pub fn parse_arm(&mut self) -> PResult<'a, Arm> {
        maybe_whole!(no_clone self, NtArm);

        let attrs = try!(self.parse_outer_attributes());
        let pats = try!(self.parse_pats());
        let mut guard = None;
        if self.eat_keyword(keywords::If) {
            guard = Some(try!(self.parse_expr()));
        }
        try!(self.expect(&token::FatArrow));
        let expr = try!(self.parse_expr_res(RESTRICTION_STMT_EXPR, None));

        let require_comma =
            !classify::expr_is_simple_block(&expr)
            && self.token != token::CloseDelim(token::Brace);

        if require_comma {
            try!(self.commit_expr(&expr, &[token::Comma], &[token::CloseDelim(token::Brace)]));
        } else {
            self.eat(&token::Comma);
        }

        Ok(ast::Arm {
            attrs: attrs,
            pats: pats,
            guard: guard,
            body: expr,
        })
    }

    /// Parse an expression
    pub fn parse_expr(&mut self) -> PResult<'a, P<Expr>> {
        self.parse_expr_res(Restrictions::empty(), None)
    }

    /// Evaluate the closure with restrictions in place.
    ///
    /// After the closure is evaluated, restrictions are reset.
    pub fn with_res<F, T>(&mut self, r: Restrictions, f: F) -> T
        where F: FnOnce(&mut Self) -> T
    {
        let old = self.restrictions;
        self.restrictions = r;
        let r = f(self);
        self.restrictions = old;
        return r;

    }

    /// Parse an expression, subject to the given restrictions
    pub fn parse_expr_res(&mut self, r: Restrictions,
                          already_parsed_attrs: Option<ThinAttributes>)
                          -> PResult<'a, P<Expr>> {
        self.with_res(r, |this| this.parse_assoc_expr(already_parsed_attrs))
    }

    /// Parse the RHS of a local variable declaration (e.g. '= 14;')
    fn parse_initializer(&mut self) -> PResult<'a, Option<P<Expr>>> {
        if self.check(&token::Eq) {
            self.bump();
            Ok(Some(try!(self.parse_expr())))
        } else {
            Ok(None)
        }
    }

    /// Parse patterns, separated by '|' s
    fn parse_pats(&mut self) -> PResult<'a, Vec<P<Pat>>> {
        let mut pats = Vec::new();
        loop {
            pats.push(try!(self.parse_pat()));
            if self.check(&token::BinOp(token::Or)) { self.bump();}
            else { return Ok(pats); }
        };
    }

    fn parse_pat_tuple_elements(&mut self, unary_needs_comma: bool)
                                -> PResult<'a, (Vec<P<Pat>>, Option<usize>)> {
        let mut fields = vec![];
<<<<<<< HEAD
        if !self.check(&token::CloseDelim(token::Paren)) {
            fields.push(try!(self.parse_pat()));
            if self.look_ahead(1, |t| *t != token::CloseDelim(token::Paren)) {
                while self.eat(&token::Comma) &&
                      !self.check(&token::CloseDelim(token::Paren)) {
                    fields.push(try!(self.parse_pat()));
=======
        let mut ddpos = None;

        while !self.check(&token::CloseDelim(token::Paren)) {
            if ddpos.is_none() && self.eat(&token::DotDot) {
                ddpos = Some(fields.len());
                if self.eat(&token::Comma) {
                    // `..` needs to be followed by `)` or `, pat`, `..,)` is disallowed.
                    fields.push(self.parse_pat()?);
>>>>>>> 26f880df
                }
            } else if ddpos.is_some() && self.eat(&token::DotDot) {
                // Emit a friendly error, ignore `..` and continue parsing
                self.span_err(self.last_span, "`..` can only be used once per \
                                               tuple or tuple struct pattern");
            } else {
                fields.push(self.parse_pat()?);
            }
<<<<<<< HEAD
            if fields.len() == 1 {
                try!(self.expect(&token::Comma));
=======

            if !self.check(&token::CloseDelim(token::Paren)) ||
                    (unary_needs_comma && fields.len() == 1 && ddpos.is_none()) {
                self.expect(&token::Comma)?;
>>>>>>> 26f880df
            }
        }

        Ok((fields, ddpos))
    }

    fn parse_pat_vec_elements(
        &mut self,
    ) -> PResult<'a, (Vec<P<Pat>>, Option<P<Pat>>, Vec<P<Pat>>)> {
        let mut before = Vec::new();
        let mut slice = None;
        let mut after = Vec::new();
        let mut first = true;
        let mut before_slice = true;

        while self.token != token::CloseDelim(token::Bracket) {
            if first {
                first = false;
            } else {
                try!(self.expect(&token::Comma));

                if self.token == token::CloseDelim(token::Bracket)
                        && (before_slice || !after.is_empty()) {
                    break
                }
            }

            if before_slice {
                if self.check(&token::DotDot) {
                    self.bump();

                    if self.check(&token::Comma) ||
                            self.check(&token::CloseDelim(token::Bracket)) {
                        slice = Some(P(ast::Pat {
                            id: ast::DUMMY_NODE_ID,
                            node: PatKind::Wild,
                            span: self.span,
                        }));
                        before_slice = false;
                    }
                    continue
                }
            }

            let subpat = try!(self.parse_pat());
            if before_slice && self.check(&token::DotDot) {
                self.bump();
                slice = Some(subpat);
                before_slice = false;
            } else if before_slice {
                before.push(subpat);
            } else {
                after.push(subpat);
            }
        }

        Ok((before, slice, after))
    }

    /// Parse the fields of a struct-like pattern
    fn parse_pat_fields(&mut self) -> PResult<'a, (Vec<codemap::Spanned<ast::FieldPat>> , bool)> {
        let mut fields = Vec::new();
        let mut etc = false;
        let mut first = true;
        while self.token != token::CloseDelim(token::Brace) {
            if first {
                first = false;
            } else {
                try!(self.expect(&token::Comma));
                // accept trailing commas
                if self.check(&token::CloseDelim(token::Brace)) { break }
            }

            let lo = self.span.lo;
            let hi;

            if self.check(&token::DotDot) {
                self.bump();
                if self.token != token::CloseDelim(token::Brace) {
                    let token_str = self.this_token_to_string();
                    return Err(self.fatal(&format!("expected `{}`, found `{}`", "}",
                                       token_str)))
                }
                etc = true;
                break;
            }

            // Check if a colon exists one ahead. This means we're parsing a fieldname.
            let (subpat, fieldname, is_shorthand) = if self.look_ahead(1, |t| t == &token::Colon) {
                // Parsing a pattern of the form "fieldname: pat"
                let fieldname = try!(self.parse_ident());
                self.bump();
                let pat = try!(self.parse_pat());
                hi = pat.span.hi;
                (pat, fieldname, false)
            } else {
                // Parsing a pattern of the form "(box) (ref) (mut) fieldname"
                let is_box = self.eat_keyword(keywords::Box);
                let boxed_span_lo = self.span.lo;
                let is_ref = self.eat_keyword(keywords::Ref);
                let is_mut = self.eat_keyword(keywords::Mut);
                let fieldname = try!(self.parse_ident());
                hi = self.last_span.hi;

                let bind_type = match (is_ref, is_mut) {
                    (true, true) => BindingMode::ByRef(Mutability::Mutable),
                    (true, false) => BindingMode::ByRef(Mutability::Immutable),
                    (false, true) => BindingMode::ByValue(Mutability::Mutable),
                    (false, false) => BindingMode::ByValue(Mutability::Immutable),
                };
                let fieldpath = codemap::Spanned{span:self.last_span, node:fieldname};
                let fieldpat = P(ast::Pat{
                    id: ast::DUMMY_NODE_ID,
                    node: PatKind::Ident(bind_type, fieldpath, None),
                    span: mk_sp(boxed_span_lo, hi),
                });

                let subpat = if is_box {
                    P(ast::Pat{
                        id: ast::DUMMY_NODE_ID,
                        node: PatKind::Box(fieldpat),
                        span: mk_sp(lo, hi),
                    })
                } else {
                    fieldpat
                };
                (subpat, fieldname, true)
            };

            fields.push(codemap::Spanned { span: mk_sp(lo, hi),
                                           node: ast::FieldPat { ident: fieldname,
                                                                 pat: subpat,
                                                                 is_shorthand: is_shorthand }});
        }
        return Ok((fields, etc));
    }

    fn parse_pat_range_end(&mut self) -> PResult<'a, P<Expr>> {
        if self.token.is_path_start() {
            let lo = self.span.lo;
            let (qself, path) = if self.eat_lt() {
                // Parse a qualified path
                let (qself, path) =
                    try!(self.parse_qualified_path(PathStyle::Expr));
                (Some(qself), path)
            } else {
                // Parse an unqualified path
                (None, try!(self.parse_path(PathStyle::Expr)))
            };
            let hi = self.last_span.hi;
            Ok(self.mk_expr(lo, hi, ExprKind::Path(qself, path), None))
        } else {
            self.parse_pat_literal_maybe_minus()
        }
    }

    /// Parse a pattern.
    pub fn parse_pat(&mut self) -> PResult<'a, P<Pat>> {
        maybe_whole!(self, NtPat);

        let lo = self.span.lo;
        let pat;
        match self.token {
          token::Underscore => {
            // Parse _
            self.bump();
            pat = PatKind::Wild;
          }
          token::BinOp(token::And) | token::AndAnd => {
            // Parse &pat / &mut pat
            try!(self.expect_and());
            let mutbl = try!(self.parse_mutability());
            if let token::Lifetime(ident) = self.token {
                return Err(self.fatal(&format!("unexpected lifetime `{}` in pattern", ident)));
            }

            let subpat = try!(self.parse_pat());
            pat = PatKind::Ref(subpat, mutbl);
          }
          token::OpenDelim(token::Paren) => {
            // Parse (pat,pat,pat,...) as tuple pattern
            self.bump();
<<<<<<< HEAD
            let fields = try!(self.parse_pat_tuple_elements());
            try!(self.expect(&token::CloseDelim(token::Paren)));
            pat = PatKind::Tup(fields);
=======
            let (fields, ddpos) = self.parse_pat_tuple_elements(true)?;
            self.expect(&token::CloseDelim(token::Paren))?;
            pat = PatKind::Tuple(fields, ddpos);
>>>>>>> 26f880df
          }
          token::OpenDelim(token::Bracket) => {
            // Parse [pat,pat,...] as slice pattern
            self.bump();
            let (before, slice, after) = try!(self.parse_pat_vec_elements());
            try!(self.expect(&token::CloseDelim(token::Bracket)));
            pat = PatKind::Vec(before, slice, after);
          }
          _ => {
            // At this point, token != _, &, &&, (, [
            if self.eat_keyword(keywords::Mut) {
                // Parse mut ident @ pat
                pat = try!(self.parse_pat_ident(BindingMode::ByValue(Mutability::Mutable)));
            } else if self.eat_keyword(keywords::Ref) {
                // Parse ref ident @ pat / ref mut ident @ pat
                let mutbl = try!(self.parse_mutability());
                pat = try!(self.parse_pat_ident(BindingMode::ByRef(mutbl)));
            } else if self.eat_keyword(keywords::Box) {
                // Parse box pat
                let subpat = try!(self.parse_pat());
                pat = PatKind::Box(subpat);
            } else if self.token.is_path_start() {
                // Parse pattern starting with a path
                if self.token.is_ident() && self.look_ahead(1, |t| *t != token::DotDotDot &&
                        *t != token::OpenDelim(token::Brace) &&
                        *t != token::OpenDelim(token::Paren) &&
                        *t != token::ModSep) {
                    // Plain idents have some extra abilities here compared to general paths
                    if self.look_ahead(1, |t| *t == token::Not) {
                        // Parse macro invocation
                        let path = try!(self.parse_ident_into_path());
                        self.bump();
                        let delim = try!(self.expect_open_delim());
                        let tts = try!(self.parse_seq_to_end(
                            &token::CloseDelim(delim),
                            SeqSep::none(), |p| p.parse_token_tree()));
                        let mac = Mac_ { path: path, tts: tts, ctxt: EMPTY_CTXT };
                        pat = PatKind::Mac(codemap::Spanned {node: mac,
                                                       span: mk_sp(lo, self.last_span.hi)});
                    } else {
                        // Parse ident @ pat
                        // This can give false positives and parse nullary enums,
                        // they are dealt with later in resolve
                        let binding_mode = BindingMode::ByValue(Mutability::Immutable);
                        pat = try!(self.parse_pat_ident(binding_mode));
                    }
                } else {
                    let (qself, path) = if self.eat_lt() {
                        // Parse a qualified path
                        let (qself, path) =
                            try!(self.parse_qualified_path(PathStyle::Expr));
                        (Some(qself), path)
                    } else {
                        // Parse an unqualified path
                        (None, try!(self.parse_path(PathStyle::Expr)))
                    };
                    match self.token {
                      token::DotDotDot => {
                        // Parse range
                        let hi = self.last_span.hi;
                        let begin = self.mk_expr(lo, hi, ExprKind::Path(qself, path), None);
                        self.bump();
                        let end = try!(self.parse_pat_range_end());
                        pat = PatKind::Range(begin, end);
                      }
                      token::OpenDelim(token::Brace) => {
                         if qself.is_some() {
                            return Err(self.fatal("unexpected `{` after qualified path"));
                        }
                        // Parse struct pattern
                        self.bump();
                        let (fields, etc) = self.parse_pat_fields().unwrap_or_else(|mut e| {
                            e.emit();
                            self.recover_stmt();
                            (vec![], false)
                        });
                        self.bump();
                        pat = PatKind::Struct(path, fields, etc);
                      }
                      token::OpenDelim(token::Paren) => {
                        if qself.is_some() {
                            return Err(self.fatal("unexpected `(` after qualified path"));
                        }
                        // Parse tuple struct or enum pattern
<<<<<<< HEAD
                        if self.look_ahead(1, |t| *t == token::DotDot) {
                            // This is a "top constructor only" pat
                            self.bump();
                            self.bump();
                            try!(self.expect(&token::CloseDelim(token::Paren)));
                            pat = PatKind::TupleStruct(path, None);
                        } else {
                            let args = try!(self.parse_enum_variant_seq(
                                &token::OpenDelim(token::Paren),
                                &token::CloseDelim(token::Paren),
                                SeqSep::trailing_allowed(token::Comma),
                                |p| p.parse_pat()));
                            pat = PatKind::TupleStruct(path, Some(args));
                        }
=======
                        self.bump();
                        let (fields, ddpos) = self.parse_pat_tuple_elements(false)?;
                        self.expect(&token::CloseDelim(token::Paren))?;
                        pat = PatKind::TupleStruct(path, fields, ddpos)
>>>>>>> 26f880df
                      }
                      _ => {
                        pat = match qself {
                            // Parse qualified path
                            Some(qself) => PatKind::QPath(qself, path),
                            // Parse nullary enum
                            None => PatKind::Path(path)
                        };
                      }
                    }
                }
            } else {
                // Try to parse everything else as literal with optional minus
                match self.parse_pat_literal_maybe_minus() {
                    Ok(begin) => {
                        if self.eat(&token::DotDotDot) {
                            let end = try!(self.parse_pat_range_end());
                            pat = PatKind::Range(begin, end);
                        } else {
                            pat = PatKind::Lit(begin);
                        }
                    }
                    Err(mut err) => {
                        err.cancel();
                        let msg = format!("expected pattern, found {}", self.this_token_descr());
                        return Err(self.fatal(&msg));
                    }
                }
            }
          }
        }

        let hi = self.last_span.hi;
        Ok(P(ast::Pat {
            id: ast::DUMMY_NODE_ID,
            node: pat,
            span: mk_sp(lo, hi),
        }))
    }

    /// Parse ident or ident @ pat
    /// used by the copy foo and ref foo patterns to give a good
    /// error message when parsing mistakes like ref foo(a,b)
    fn parse_pat_ident(&mut self,
                       binding_mode: ast::BindingMode)
                       -> PResult<'a, PatKind> {
        let ident = try!(self.parse_ident());
        let last_span = self.last_span;
        let name = codemap::Spanned{span: last_span, node: ident};
        let sub = if self.eat(&token::At) {
            Some(try!(self.parse_pat()))
        } else {
            None
        };

        // just to be friendly, if they write something like
        //   ref Some(i)
        // we end up here try!(with ( as the current token.  This shortly
        // leads to a parse error.  Note that if there is no explicit
        // binding mode then we do not end up here, because the lookahead
        // will direct us over to parse_enum_variant()
        if self.token == token::OpenDelim(token::Paren) {
            let last_span = self.last_span;
            return Err(self.span_fatal(
                last_span,
                "expected identifier, found enum pattern"))
        }

        Ok(PatKind::Ident(binding_mode, name, sub))
    }

    /// Parse a local variable declaration
    fn parse_local(&mut self, attrs: ThinAttributes) -> PResult<'a, P<Local>> {
        let lo = self.span.lo;
        let pat = try!(self.parse_pat());

        let mut ty = None;
        if self.eat(&token::Colon) {
            ty = Some(try!(self.parse_ty_sum()));
        }
        let init = try!(self.parse_initializer());
        Ok(P(ast::Local {
            ty: ty,
            pat: pat,
            init: init,
            id: ast::DUMMY_NODE_ID,
            span: mk_sp(lo, self.last_span.hi),
            attrs: attrs,
        }))
    }

    /// Parse a "let" stmt
    fn parse_let(&mut self, attrs: ThinAttributes) -> PResult<'a, P<Decl>> {
        let lo = self.span.lo;
        let local = try!(self.parse_local(attrs));
        Ok(P(spanned(lo, self.last_span.hi, DeclKind::Local(local))))
    }

    /// Parse a structure field
    fn parse_name_and_ty(&mut self, pr: Visibility,
                         attrs: Vec<Attribute> ) -> PResult<'a, StructField> {
        let lo = match pr {
            Visibility::Inherited => self.span.lo,
            _ => self.last_span.lo,
        };
        let name = try!(self.parse_ident());
        try!(self.expect(&token::Colon));
        let ty = try!(self.parse_ty_sum());
        Ok(StructField {
            span: mk_sp(lo, self.last_span.hi),
            ident: Some(name),
            vis: pr,
            id: ast::DUMMY_NODE_ID,
            ty: ty,
            attrs: attrs,
        })
    }

    /// Emit an expected item after attributes error.
    fn expected_item_err(&self, attrs: &[Attribute]) {
        let message = match attrs.last() {
            Some(&Attribute { node: ast::Attribute_ { is_sugared_doc: true, .. }, .. }) => {
                "expected item after doc comment"
            }
            _ => "expected item after attributes",
        };

        self.span_err(self.last_span, message);
    }

    /// Parse a statement. may include decl.
    pub fn parse_stmt(&mut self) -> PResult<'a, Option<Stmt>> {
        Ok(self.parse_stmt_())
    }

    // Eat tokens until we can be relatively sure we reached the end of the
    // statement. This is something of a best-effort heuristic.
    //
    // We terminate when we find an unmatched `}` (without consuming it).
    fn recover_stmt(&mut self) {
        self.recover_stmt_(SemiColonMode::Ignore)
    }
    // If `break_on_semi` is `Break`, then we will stop consuming tokens after
    // finding (and consuming) a `;` outside of `{}` or `[]` (note that this is
    // approximate - it can mean we break too early due to macros, but that
    // shoud only lead to sub-optimal recovery, not inaccurate parsing).
    fn recover_stmt_(&mut self, break_on_semi: SemiColonMode) {
        let mut brace_depth = 0;
        let mut bracket_depth = 0;
        debug!("recover_stmt_ enter loop");
        loop {
            debug!("recover_stmt_ loop {:?}", self.token);
            match self.token {
                token::OpenDelim(token::DelimToken::Brace) => {
                    brace_depth += 1;
                    self.bump();
                }
                token::OpenDelim(token::DelimToken::Bracket) => {
                    bracket_depth += 1;
                    self.bump();
                }
                token::CloseDelim(token::DelimToken::Brace) => {
                    if brace_depth == 0 {
                        debug!("recover_stmt_ return - close delim {:?}", self.token);
                        return;
                    }
                    brace_depth -= 1;
                    self.bump();
                }
                token::CloseDelim(token::DelimToken::Bracket) => {
                    bracket_depth -= 1;
                    if bracket_depth < 0 {
                        bracket_depth = 0;
                    }
                    self.bump();
                }
                token::Eof => {
                    debug!("recover_stmt_ return - Eof");
                    return;
                }
                token::Semi => {
                    self.bump();
                    if break_on_semi == SemiColonMode::Break &&
                       brace_depth == 0 &&
                       bracket_depth == 0 {
                        debug!("recover_stmt_ return - Semi");
                        return;
                    }
                }
                _ => {
                    self.bump()
                }
            }
        }
    }

    fn parse_stmt_(&mut self) -> Option<Stmt> {
        self.parse_stmt_without_recovery().unwrap_or_else(|mut e| {
            e.emit();
            self.recover_stmt_(SemiColonMode::Break);
            None
        })
    }

    fn parse_stmt_without_recovery(&mut self) -> PResult<'a, Option<Stmt>> {
        maybe_whole!(Some deref self, NtStmt);

        let attrs = try!(self.parse_outer_attributes());
        let lo = self.span.lo;

        Ok(Some(if self.check_keyword(keywords::Let) {
            try!(self.expect_keyword(keywords::Let));
            let decl = try!(self.parse_let(attrs.into_thin_attrs()));
            let hi = decl.span.hi;
            let stmt = StmtKind::Decl(decl, ast::DUMMY_NODE_ID);
            spanned(lo, hi, stmt)
        } else if self.token.is_ident()
            && !self.token.is_any_keyword()
            && self.look_ahead(1, |t| *t == token::Not) {
            // it's a macro invocation:

            // Potential trouble: if we allow macros with paths instead of
            // idents, we'd need to look ahead past the whole path here...
            let pth = try!(self.parse_ident_into_path());
            self.bump();

            let id = match self.token {
                token::OpenDelim(_) => keywords::Invalid.ident(), // no special identifier
                _ => try!(self.parse_ident()),
            };

            // check that we're pointing at delimiters (need to check
            // again after the `if`, because of `parse_ident`
            // consuming more tokens).
            let delim = match self.token {
                token::OpenDelim(delim) => delim,
                _ => {
                    // we only expect an ident if we didn't parse one
                    // above.
                    let ident_str = if id.name == keywords::Invalid.name() {
                        "identifier, "
                    } else {
                        ""
                    };
                    let tok_str = self.this_token_to_string();
                    return Err(self.fatal(&format!("expected {}`(` or `{{`, found `{}`",
                                       ident_str,
                                       tok_str)))
                },
            };

            let tts = try!(self.parse_unspanned_seq(
                &token::OpenDelim(delim),
                &token::CloseDelim(delim),
                SeqSep::none(),
                |p| p.parse_token_tree()
            ));
            let hi = self.last_span.hi;

            let style = if delim == token::Brace {
                MacStmtStyle::Braces
            } else {
                MacStmtStyle::NoBraces
            };

            if id.name == keywords::Invalid.name() {
                let mac = P(spanned(lo, hi, Mac_ { path: pth, tts: tts, ctxt: EMPTY_CTXT }));
                let stmt = StmtKind::Mac(mac, style, attrs.into_thin_attrs());
                spanned(lo, hi, stmt)
            } else {
                // if it has a special ident, it's definitely an item
                //
                // Require a semicolon or braces.
                if style != MacStmtStyle::Braces {
                    if !self.eat(&token::Semi) {
                        let last_span = self.last_span;
                        self.span_err(last_span,
                                      "macros that expand to items must \
                                       either be surrounded with braces or \
                                       followed by a semicolon");
                    }
                }
                spanned(lo, hi, StmtKind::Decl(
                    P(spanned(lo, hi, DeclKind::Item(
                        self.mk_item(
                            lo, hi, id /*id is good here*/,
                            ItemKind::Mac(spanned(lo, hi,
                                            Mac_ { path: pth, tts: tts, ctxt: EMPTY_CTXT })),
                            Visibility::Inherited, attrs)))),
                    ast::DUMMY_NODE_ID))
            }
        } else {
            // FIXME: Bad copy of attrs
            let restrictions = self.restrictions | NO_NONINLINE_MOD;
            match try!(self.with_res(restrictions,
                                     |this| this.parse_item_(attrs.clone(), false, true))) {
                Some(i) => {
                    let hi = i.span.hi;
                    let decl = P(spanned(lo, hi, DeclKind::Item(i)));
                    spanned(lo, hi, StmtKind::Decl(decl, ast::DUMMY_NODE_ID))
                }
                None => {
                    let unused_attrs = |attrs: &[_], s: &mut Self| {
                        if attrs.len() > 0 {
                            s.span_err(s.span,
                                "expected statement after outer attribute");
                        }
                    };

                    // Do not attempt to parse an expression if we're done here.
                    if self.token == token::Semi {
                        unused_attrs(&attrs, self);
                        self.bump();
                        return Ok(None);
                    }

                    if self.token == token::CloseDelim(token::Brace) {
                        unused_attrs(&attrs, self);
                        return Ok(None);
                    }

                    // Remainder are line-expr stmts.
                    let e = try!(self.parse_expr_res(
                        RESTRICTION_STMT_EXPR, Some(attrs.into_thin_attrs())));
                    let hi = e.span.hi;
                    let stmt = StmtKind::Expr(e, ast::DUMMY_NODE_ID);
                    spanned(lo, hi, stmt)
                }
            }
        }))
    }

    /// Is this expression a successfully-parsed statement)
    fn expr_is_complete(&mut self, e: &Expr) -> bool {
        self.restrictions.contains(RESTRICTION_STMT_EXPR) &&
            !classify::expr_requires_semi_to_be_stmt(e)
    }

    /// Parse a block. No inner attrs are allowed.
    pub fn parse_block(&mut self) -> PResult<'a, P<Block>> {
        maybe_whole!(no_clone self, NtBlock);

        let lo = self.span.lo;

        if !self.eat(&token::OpenDelim(token::Brace)) {
            let sp = self.span;
            let tok = self.this_token_to_string();
            return Err(self.span_fatal_help(sp,
                                 &format!("expected `{{`, found `{}`", tok),
                                 "place this code inside a block"));
        }

        self.parse_block_tail(lo, BlockCheckMode::Default)
    }

    /// Parse a block. Inner attrs are allowed.
    fn parse_inner_attrs_and_block(&mut self) -> PResult<'a, (Vec<Attribute>, P<Block>)> {
        maybe_whole!(pair_empty self, NtBlock);

        let lo = self.span.lo;
        try!(self.expect(&token::OpenDelim(token::Brace)));
        Ok((try!(self.parse_inner_attributes()),
            try!(self.parse_block_tail(lo, BlockCheckMode::Default))))
    }

    /// Parse the rest of a block expression or function body
    /// Precondition: already parsed the '{'.
    fn parse_block_tail(&mut self, lo: BytePos, s: BlockCheckMode) -> PResult<'a, P<Block>> {
        let mut stmts = vec![];
        let mut expr = None;

        while !self.eat(&token::CloseDelim(token::Brace)) {
            let Spanned {node, span} = if let Some(s) = self.parse_stmt_() {
                s
            } else if self.token == token::Eof {
                break;
            } else {
                // Found only `;` or `}`.
                continue;
            };
            match node {
                StmtKind::Expr(e, _) => {
                    try!(self.handle_expression_like_statement(e, span, &mut stmts, &mut expr));
                }
                StmtKind::Mac(mac, MacStmtStyle::NoBraces, attrs) => {
                    // statement macro without braces; might be an
                    // expr depending on whether a semicolon follows
                    match self.token {
                        token::Semi => {
                            stmts.push(Spanned {
                                node: StmtKind::Mac(mac, MacStmtStyle::Semicolon, attrs),
                                span: mk_sp(span.lo, self.span.hi),
                            });
                            self.bump();
                        }
                        _ => {
                            let e = self.mk_mac_expr(span.lo, span.hi,
                                                     mac.and_then(|m| m.node),
                                                     None);
                            let lo = e.span.lo;
                            let e = try!(self.parse_dot_or_call_expr_with(e, lo, attrs));
                            let e = try!(self.parse_assoc_expr_with(0, LhsExpr::AlreadyParsed(e)));
                            try!(self.handle_expression_like_statement(
                                e,
                                span,
                                &mut stmts,
                                &mut expr));
                        }
                    }
                }
                StmtKind::Mac(m, style, attrs) => {
                    // statement macro; might be an expr
                    match self.token {
                        token::Semi => {
                            stmts.push(Spanned {
                                node: StmtKind::Mac(m, MacStmtStyle::Semicolon, attrs),
                                span: mk_sp(span.lo, self.span.hi),
                            });
                            self.bump();
                        }
                        token::CloseDelim(token::Brace) => {
                            // if a block ends in `m!(arg)` without
                            // a `;`, it must be an expr
                            expr = Some(self.mk_mac_expr(span.lo, span.hi,
                                                         m.and_then(|x| x.node),
                                                         attrs));
                        }
                        _ => {
                            stmts.push(Spanned {
                                node: StmtKind::Mac(m, style, attrs),
                                span: span
                            });
                        }
                    }
                }
                _ => { // all other kinds of statements:
                    let mut hi = span.hi;
                    if classify::stmt_ends_with_semi(&node) {
                        try!(self.commit_stmt_expecting(token::Semi));
                        hi = self.last_span.hi;
                    }

                    stmts.push(Spanned {
                        node: node,
                        span: mk_sp(span.lo, hi)
                    });
                }
            }
        }

        Ok(P(ast::Block {
            stmts: stmts,
            expr: expr,
            id: ast::DUMMY_NODE_ID,
            rules: s,
            span: mk_sp(lo, self.last_span.hi),
        }))
    }

    fn handle_expression_like_statement(&mut self,
                                        e: P<Expr>,
                                        span: Span,
                                        stmts: &mut Vec<Stmt>,
                                        last_block_expr: &mut Option<P<Expr>>)
                                        -> PResult<'a, ()> {
        // expression without semicolon
        if classify::expr_requires_semi_to_be_stmt(&e) {
            // Just check for errors and recover; do not eat semicolon yet.
            if let Err(mut e) =
                self.commit_stmt(&[], &[token::Semi, token::CloseDelim(token::Brace)])
            {
                e.emit();
                self.recover_stmt();
            }
        }

        match self.token {
            token::Semi => {
                self.bump();
                let span_with_semi = Span {
                    lo: span.lo,
                    hi: self.last_span.hi,
                    expn_id: span.expn_id,
                };
                stmts.push(Spanned {
                    node: StmtKind::Semi(e, ast::DUMMY_NODE_ID),
                    span: span_with_semi,
                });
            }
            token::CloseDelim(token::Brace) => *last_block_expr = Some(e),
            _ => {
                stmts.push(Spanned {
                    node: StmtKind::Expr(e, ast::DUMMY_NODE_ID),
                    span: span
                });
            }
        }
        Ok(())
    }

    // Parses a sequence of bounds if a `:` is found,
    // otherwise returns empty list.
    fn parse_colon_then_ty_param_bounds(&mut self,
                                        mode: BoundParsingMode)
                                        -> PResult<'a, TyParamBounds>
    {
        if !self.eat(&token::Colon) {
            Ok(P::new())
        } else {
            self.parse_ty_param_bounds(mode)
        }
    }

    // matches bounds    try!(= ( boundseq ))
    // where   boundseq  = ( polybound + boundseq ) | polybound
    // and     polybound try!(= ( 'for' '<' 'region '>' )) bound
    // and     bound     = 'region | trait_ref
    fn parse_ty_param_bounds(&mut self,
                             mode: BoundParsingMode)
                             -> PResult<'a, TyParamBounds>
    {
        let mut result = vec!();
        loop {
            let question_span = self.span;
            let ate_question = self.eat(&token::Question);
            match self.token {
                token::Lifetime(lifetime) => {
                    if ate_question {
                        self.span_err(question_span,
                                      "`?` may only modify trait bounds, not lifetime bounds");
                    }
                    result.push(RegionTyParamBound(ast::Lifetime {
                        id: ast::DUMMY_NODE_ID,
                        span: self.span,
                        name: lifetime.name
                    }));
                    self.bump();
                }
                token::ModSep | token::Ident(..) => {
                    let poly_trait_ref = try!(self.parse_poly_trait_ref());
                    let modifier = if ate_question {
                        if mode == BoundParsingMode::Modified {
                            TraitBoundModifier::Maybe
                        } else {
                            self.span_err(question_span,
                                          "unexpected `?`");
                            TraitBoundModifier::None
                        }
                    } else {
                        TraitBoundModifier::None
                    };
                    result.push(TraitTyParamBound(poly_trait_ref, modifier))
                }
                _ => break,
            }

            if !self.eat(&token::BinOp(token::Plus)) {
                break;
            }
        }

        return Ok(P::from_vec(result));
    }

    /// Matches typaram = try!(try!(IDENT (`)` unbound)) try!(optbounds ( EQ ty ))
    fn parse_ty_param(&mut self) -> PResult<'a, TyParam> {
        let span = self.span;
        let ident = try!(self.parse_ident());

        let bounds = try!(self.parse_colon_then_ty_param_bounds(BoundParsingMode::Modified));

        let default = if self.check(&token::Eq) {
            self.bump();
            Some(try!(self.parse_ty_sum()))
        } else {
            None
        };

        Ok(TyParam {
            ident: ident,
            id: ast::DUMMY_NODE_ID,
            bounds: bounds,
            default: default,
            span: span,
        })
    }

    /// Parse a set of optional generic type parameter declarations. Where
    /// clauses are not parsed here, and must be added later via
    /// `parse_where_clause()`.
    ///
    /// matches generics = ( ) | ( < > ) | ( < try!(typaramseq ( , )) > ) | ( < try!(lifetimes ( , )) > )
    ///                  | ( < lifetimes , try!(typaramseq ( , )) > )
    /// where   typaramseq = ( typaram ) | ( typaram , typaramseq )
    pub fn parse_generics(&mut self) -> PResult<'a, ast::Generics> {
        maybe_whole!(self, NtGenerics);

        if self.eat(&token::Lt) {
            let lifetime_defs = try!(self.parse_lifetime_defs());
            let mut seen_default = false;
            let ty_params = try!(self.parse_seq_to_gt(Some(token::Comma), |p| {
                try!(p.forbid_lifetime());
                let ty_param = try!(p.parse_ty_param());
                if ty_param.default.is_some() {
                    seen_default = true;
                } else if seen_default {
                    let last_span = p.last_span;
                    p.span_err(last_span,
                               "type parameters with a default must be trailing");
                }
                Ok(ty_param)
            }));
            Ok(ast::Generics {
                lifetimes: lifetime_defs,
                ty_params: ty_params,
                where_clause: WhereClause {
                    id: ast::DUMMY_NODE_ID,
                    predicates: Vec::new(),
                }
            })
        } else {
            Ok(ast::Generics::default())
        }
    }

    fn parse_generic_values_after_lt(&mut self) -> PResult<'a, (Vec<ast::Lifetime>,
                                                            Vec<P<Ty>>,
                                                            Vec<TypeBinding>)> {
        let span_lo = self.span.lo;
        let lifetimes = try!(self.parse_lifetimes(token::Comma));

        let missing_comma = !lifetimes.is_empty() &&
                            !self.token.is_like_gt() &&
                            self.last_token
                                .as_ref().map_or(true,
                                                 |x| &**x != &token::Comma);

        if missing_comma {

            let msg = format!("expected `,` or `>` after lifetime \
                              name, found `{}`",
                              self.this_token_to_string());
            let mut err = self.diagnostic().struct_span_err(self.span, &msg);

            let span_hi = self.span.hi;
            let span_hi = match self.parse_ty() {
                Ok(..) => self.span.hi,
                Err(ref mut err) => {
                    err.cancel();
                    span_hi
                }
            };

            let msg = format!("did you mean a single argument type &'a Type, \
                              or did you mean the comma-separated arguments \
                              'a, Type?");
            err.span_note(mk_sp(span_lo, span_hi), &msg);
            return Err(err);
        }

        // First parse types.
        let (types, returned) = try!(self.parse_seq_to_gt_or_return(
            Some(token::Comma),
            |p| {
                try!(p.forbid_lifetime());
                if p.look_ahead(1, |t| t == &token::Eq) {
                    Ok(None)
                } else {
                    Ok(Some(try!(p.parse_ty_sum())))
                }
            }
        ));

        // If we found the `>`, don't continue.
        if !returned {
            return Ok((lifetimes, types.into_vec(), Vec::new()));
        }

        // Then parse type bindings.
        let bindings = try!(self.parse_seq_to_gt(
            Some(token::Comma),
            |p| {
                try!(p.forbid_lifetime());
                let lo = p.span.lo;
<<<<<<< HEAD
                let ident = try!(p.parse_ident());
                let found_eq = p.eat(&token::Eq);
                if !found_eq {
                    let span = p.span;
                    p.span_warn(span, "whoops, no =)");
                }
                let ty = try!(p.parse_ty());
=======
                let ident = p.parse_ident()?;
                p.expect(&token::Eq)?;
                let ty = p.parse_ty()?;
>>>>>>> 26f880df
                let hi = ty.span.hi;
                let span = mk_sp(lo, hi);
                return Ok(TypeBinding{id: ast::DUMMY_NODE_ID,
                    ident: ident,
                    ty: ty,
                    span: span,
                });
            }
        ));
        Ok((lifetimes, types.into_vec(), bindings.into_vec()))
    }

    fn forbid_lifetime(&mut self) -> PResult<'a, ()> {
        if self.token.is_lifetime() {
            let span = self.span;
            return Err(self.diagnostic().struct_span_err(span, "lifetime parameters must be \
                                                                declared prior to type parameters"))
        }
        Ok(())
    }

    /// Parses an optional `where` clause and places it in `generics`.
    ///
    /// ```ignore
    /// where T : Trait<U, V> + 'b, 'a : 'b
    /// ```
    pub fn parse_where_clause(&mut self) -> PResult<'a, ast::WhereClause> {
        maybe_whole!(self, NtWhereClause);

        let mut where_clause = WhereClause {
            id: ast::DUMMY_NODE_ID,
            predicates: Vec::new(),
        };

        if !self.eat_keyword(keywords::Where) {
            return Ok(where_clause);
        }

        let mut parsed_something = false;
        loop {
            let lo = self.span.lo;
            match self.token {
                token::OpenDelim(token::Brace) => {
                    break
                }

                token::Lifetime(..) => {
                    let bounded_lifetime =
                        try!(self.parse_lifetime());

                    self.eat(&token::Colon);

                    let bounds =
                        try!(self.parse_lifetimes(token::BinOp(token::Plus)));

                    let hi = self.last_span.hi;
                    let span = mk_sp(lo, hi);

                    where_clause.predicates.push(ast::WherePredicate::RegionPredicate(
                        ast::WhereRegionPredicate {
                            span: span,
                            lifetime: bounded_lifetime,
                            bounds: bounds
                        }
                    ));

                    parsed_something = true;
                }

                _ => {
                    let bound_lifetimes = if self.eat_keyword(keywords::For) {
                        // Higher ranked constraint.
                        try!(self.expect(&token::Lt));
                        let lifetime_defs = try!(self.parse_lifetime_defs());
                        try!(self.expect_gt());
                        lifetime_defs
                    } else {
                        vec![]
                    };

                    let bounded_ty = try!(self.parse_ty());

                    if self.eat(&token::Colon) {
                        let bounds = try!(self.parse_ty_param_bounds(BoundParsingMode::Bare));
                        let hi = self.last_span.hi;
                        let span = mk_sp(lo, hi);

                        if bounds.is_empty() {
                            self.span_err(span,
                                          "each predicate in a `where` clause must have \
                                           at least one bound in it");
                        }

                        where_clause.predicates.push(ast::WherePredicate::BoundPredicate(
                                ast::WhereBoundPredicate {
                                    span: span,
                                    bound_lifetimes: bound_lifetimes,
                                    bounded_ty: bounded_ty,
                                    bounds: bounds,
                        }));

                        parsed_something = true;
                    } else if self.eat(&token::Eq) {
                        // let ty = try!(self.parse_ty());
                        let hi = self.last_span.hi;
                        let span = mk_sp(lo, hi);
                        // where_clause.predicates.push(
                        //     ast::WherePredicate::EqPredicate(ast::WhereEqPredicate {
                        //         id: ast::DUMMY_NODE_ID,
                        //         span: span,
                        //         path: panic!("NYI"), //bounded_ty,
                        //         ty: ty,
                        // }));
                        // parsed_something = true;
                        // // FIXME(#18433)
                        self.span_err(span,
                                     "equality constraints are not yet supported \
                                     in where clauses (#20041)");
                    } else {
                        let last_span = self.last_span;
                        self.span_err(last_span,
                              "unexpected token in `where` clause");
                    }
                }
            };

            if !self.eat(&token::Comma) {
                break
            }
        }

        if !parsed_something {
            let last_span = self.last_span;
            self.span_err(last_span,
                          "a `where` clause must have at least one predicate \
                           in it");
        }

        Ok(where_clause)
    }

    fn parse_fn_args(&mut self, named_args: bool, allow_variadic: bool)
                     -> PResult<'a, (Vec<Arg> , bool)> {
        let sp = self.span;
        let mut variadic = false;
        let args: Vec<Option<Arg>> =
            try!(self.parse_unspanned_seq(
                &token::OpenDelim(token::Paren),
                &token::CloseDelim(token::Paren),
                SeqSep::trailing_allowed(token::Comma),
                |p| {
                    if p.token == token::DotDotDot {
                        p.bump();
                        if allow_variadic {
                            if p.token != token::CloseDelim(token::Paren) {
                                let span = p.span;
                                p.span_err(span,
                                    "`...` must be last in argument list for variadic function");
                            }
                        } else {
                            let span = p.span;
                            p.span_err(span,
                                       "only foreign functions are allowed to be variadic");
                        }
                        variadic = true;
                        Ok(None)
                    } else {
                        match p.parse_arg_general(named_args) {
                            Ok(arg) => Ok(Some(arg)),
                            Err(mut e) => {
                                e.emit();
                                p.eat_to_tokens(&[&token::Comma, &token::CloseDelim(token::Paren)]);
                                Ok(None)
                            }
                        }
                    }
                }
            ));

        let args: Vec<_> = args.into_iter().filter_map(|x| x).collect();

        if variadic && args.is_empty() {
            self.span_err(sp,
                          "variadic function must be declared with at least one named argument");
        }

        Ok((args, variadic))
    }

    /// Parse the argument list and result type of a function declaration
    pub fn parse_fn_decl(&mut self, allow_variadic: bool) -> PResult<'a, P<FnDecl>> {

        let (args, variadic) = try!(self.parse_fn_args(true, allow_variadic));
        let ret_ty = try!(self.parse_ret_ty());

        Ok(P(FnDecl {
            inputs: args,
            output: ret_ty,
            variadic: variadic
        }))
    }

<<<<<<< HEAD
    fn expect_self_ident(&mut self) -> PResult<'a, ast::Ident> {
        match self.token {
            token::Ident(id) if id.name == keywords::SelfValue.name() => {
                self.bump();
                // The hygiene context of `id` needs to be preserved here,
                // so we can't just return `SelfValue.ident()`.
                Ok(id)
            },
            _ => {
                let token_str = self.this_token_to_string();
                return Err(self.fatal(&format!("expected `self`, found `{}`",
                                   token_str)))
            }
        }
    }

    /// Parse the argument list and result type of a function
    /// that may have a self type.
    fn parse_fn_decl_with_self<F>(&mut self,
                                  parse_arg_fn: F) -> PResult<'a, (ExplicitSelf, P<FnDecl>)> where
        F: FnMut(&mut Parser<'a>) -> PResult<'a,  Arg>,
    {
        fn maybe_parse_borrowed_explicit_self<'b>(this: &mut Parser<'b>)
                                                  -> PResult<'b, ast::SelfKind> {
            // The following things are possible to see here:
            //
            //     fn(&mut self)
            //     fn(&mut self)
            //     fn(&'lt self)
            //     fn(&'lt mut self)
            //
            // We already know that the current token is `&`.

            if this.look_ahead(1, |t| t.is_keyword(keywords::SelfValue)) {
                this.bump();
                Ok(SelfKind::Region(None, Mutability::Immutable, try!(this.expect_self_ident())))
            } else if this.look_ahead(1, |t| t.is_mutability()) &&
                      this.look_ahead(2, |t| t.is_keyword(keywords::SelfValue)) {
                this.bump();
                let mutability = try!(this.parse_mutability());
                Ok(SelfKind::Region(None, mutability, try!(this.expect_self_ident())))
            } else if this.look_ahead(1, |t| t.is_lifetime()) &&
                      this.look_ahead(2, |t| t.is_keyword(keywords::SelfValue)) {
                this.bump();
                let lifetime = try!(this.parse_lifetime());
                let ident = try!(this.expect_self_ident());
                Ok(SelfKind::Region(Some(lifetime), Mutability::Immutable, ident))
            } else if this.look_ahead(1, |t| t.is_lifetime()) &&
                      this.look_ahead(2, |t| t.is_mutability()) &&
                      this.look_ahead(3, |t| t.is_keyword(keywords::SelfValue)) {
                this.bump();
                let lifetime = try!(this.parse_lifetime());
                let mutability = try!(this.parse_mutability());
                Ok(SelfKind::Region(Some(lifetime), mutability, try!(this.expect_self_ident())))
            } else {
                Ok(SelfKind::Static)
            }
        }

        try!(self.expect(&token::OpenDelim(token::Paren)));

        // A bit of complexity and lookahead is needed here in order to be
        // backwards compatible.
        let lo = self.span.lo;
        let mut self_ident_lo = self.span.lo;
        let mut self_ident_hi = self.span.hi;
=======
    /// Returns the parsed optional self argument and whether a self shortcut was used.
    fn parse_self_arg(&mut self) -> PResult<'a, Option<Arg>> {
        let expect_ident = |this: &mut Self| match this.token {
            // Preserve hygienic context.
            token::Ident(ident) => { this.bump(); codemap::respan(this.last_span, ident) }
            _ => unreachable!()
        };
>>>>>>> 26f880df

        // Parse optional self parameter of a method.
        // Only a limited set of initial token sequences is considered self parameters, anything
        // else is parsed as a normal function parameter list, so some lookahead is required.
        let eself_lo = self.span.lo;
        let (eself, eself_ident) = match self.token {
            token::BinOp(token::And) => {
<<<<<<< HEAD
                let eself = try!(maybe_parse_borrowed_explicit_self(self));
                self_ident_lo = self.last_span.lo;
                self_ident_hi = self.last_span.hi;
                eself
            }
            token::BinOp(token::Star) => {
                // Possibly "*self" or "*mut self" -- not supported. Try to avoid
                // emitting cryptic "unexpected token" errors.
                self.bump();
                let _mutability = if self.token.is_mutability() {
                    try!(self.parse_mutability())
                } else {
                    Mutability::Immutable
                };
                if self.token.is_keyword(keywords::SelfValue) {
                    let span = self.span;
                    self.span_err(span, "cannot pass self by raw pointer");
=======
                // &self
                // &mut self
                // &'lt self
                // &'lt mut self
                // &not_self
                if self.look_ahead(1, |t| t.is_keyword(keywords::SelfValue)) {
                    self.bump();
                    (SelfKind::Region(None, Mutability::Immutable), expect_ident(self))
                } else if self.look_ahead(1, |t| t.is_keyword(keywords::Mut)) &&
                          self.look_ahead(2, |t| t.is_keyword(keywords::SelfValue)) {
                    self.bump();
                    self.bump();
                    (SelfKind::Region(None, Mutability::Mutable), expect_ident(self))
                } else if self.look_ahead(1, |t| t.is_lifetime()) &&
                          self.look_ahead(2, |t| t.is_keyword(keywords::SelfValue)) {
                    self.bump();
                    let lt = self.parse_lifetime()?;
                    (SelfKind::Region(Some(lt), Mutability::Immutable), expect_ident(self))
                } else if self.look_ahead(1, |t| t.is_lifetime()) &&
                          self.look_ahead(2, |t| t.is_keyword(keywords::Mut)) &&
                          self.look_ahead(3, |t| t.is_keyword(keywords::SelfValue)) {
                    self.bump();
                    let lt = self.parse_lifetime()?;
                    self.bump();
                    (SelfKind::Region(Some(lt), Mutability::Mutable), expect_ident(self))
                } else {
                    return Ok(None);
                }
            }
            token::BinOp(token::Star) => {
                // *self
                // *const self
                // *mut self
                // *not_self
                // Emit special error for `self` cases.
                if self.look_ahead(1, |t| t.is_keyword(keywords::SelfValue)) {
                    self.bump();
                    self.span_err(self.span, "cannot pass `self` by raw pointer");
                    (SelfKind::Value(Mutability::Immutable), expect_ident(self))
                } else if self.look_ahead(1, |t| t.is_mutability()) &&
                          self.look_ahead(2, |t| t.is_keyword(keywords::SelfValue)) {
>>>>>>> 26f880df
                    self.bump();
                    self.bump();
                    self.span_err(self.span, "cannot pass `self` by raw pointer");
                    (SelfKind::Value(Mutability::Immutable), expect_ident(self))
                } else {
                    return Ok(None);
                }
            }
            token::Ident(..) => {
                if self.token.is_keyword(keywords::SelfValue) {
<<<<<<< HEAD
                    let self_ident = try!(self.expect_self_ident());

                    // Determine whether this is the fully explicit form, `self:
                    // TYPE`.
                    if self.eat(&token::Colon) {
                        SelfKind::Explicit(try!(self.parse_ty_sum()), self_ident)
=======
                    // self
                    // self: TYPE
                    let eself_ident = expect_ident(self);
                    if self.eat(&token::Colon) {
                        let ty = self.parse_ty_sum()?;
                        (SelfKind::Explicit(ty, Mutability::Immutable), eself_ident)
>>>>>>> 26f880df
                    } else {
                        (SelfKind::Value(Mutability::Immutable), eself_ident)
                    }
                } else if self.token.is_keyword(keywords::Mut) &&
                        self.look_ahead(1, |t| t.is_keyword(keywords::SelfValue)) {
<<<<<<< HEAD
                    mutbl_self = try!(self.parse_mutability());
                    let self_ident = try!(self.expect_self_ident());

                    // Determine whether this is the fully explicit form,
                    // `self: TYPE`.
                    if self.eat(&token::Colon) {
                        SelfKind::Explicit(try!(self.parse_ty_sum()), self_ident)
=======
                    // mut self
                    // mut self: TYPE
                    self.bump();
                    let eself_ident = expect_ident(self);
                    if self.eat(&token::Colon) {
                        let ty = self.parse_ty_sum()?;
                        (SelfKind::Explicit(ty, Mutability::Mutable), eself_ident)
>>>>>>> 26f880df
                    } else {
                        (SelfKind::Value(Mutability::Mutable), eself_ident)
                    }
                } else {
                    return Ok(None);
                }
            }
            _ => return Ok(None),
        };

        let eself = codemap::respan(mk_sp(eself_lo, self.last_span.hi), eself);
        Ok(Some(Arg::from_self(eself, eself_ident)))
    }

    /// Parse the parameter list and result type of a function that may have a `self` parameter.
    fn parse_fn_decl_with_self<F>(&mut self, parse_arg_fn: F) -> PResult<'a, P<FnDecl>>
        where F: FnMut(&mut Parser<'a>) -> PResult<'a,  Arg>,
    {
        self.expect(&token::OpenDelim(token::Paren))?;

        // Parse optional self argument
        let self_arg = self.parse_self_arg()?;

        // Parse the rest of the function parameter list.
        let sep = SeqSep::trailing_allowed(token::Comma);
        let fn_inputs = if let Some(self_arg) = self_arg {
            if self.check(&token::CloseDelim(token::Paren)) {
                vec![self_arg]
            } else if self.eat(&token::Comma) {
                let mut fn_inputs = vec![self_arg];
                fn_inputs.append(&mut self.parse_seq_to_before_end(
                    &token::CloseDelim(token::Paren), sep, parse_arg_fn)
                );
                fn_inputs
            } else {
                return self.unexpected();
            }
        } else {
            self.parse_seq_to_before_end(&token::CloseDelim(token::Paren), sep, parse_arg_fn)
        };

<<<<<<< HEAD

        try!(self.expect(&token::CloseDelim(token::Paren)));

        let hi = self.span.hi;

        let ret_ty = try!(self.parse_ret_ty());

        let fn_decl = P(FnDecl {
=======
        // Parse closing paren and return type.
        self.expect(&token::CloseDelim(token::Paren))?;
        Ok(P(FnDecl {
>>>>>>> 26f880df
            inputs: fn_inputs,
            output: self.parse_ret_ty()?,
            variadic: false
        }))
    }

    // parse the |arg, arg| header on a lambda
    fn parse_fn_block_decl(&mut self) -> PResult<'a, P<FnDecl>> {
        let inputs_captures = {
            if self.eat(&token::OrOr) {
                Vec::new()
            } else {
                try!(self.expect(&token::BinOp(token::Or)));
                try!(self.parse_obsolete_closure_kind());
                let args = self.parse_seq_to_before_end(
                    &token::BinOp(token::Or),
                    SeqSep::trailing_allowed(token::Comma),
                    |p| p.parse_fn_block_arg()
                );
                self.bump();
                args
            }
        };
        let output = try!(self.parse_ret_ty());

        Ok(P(FnDecl {
            inputs: inputs_captures,
            output: output,
            variadic: false
        }))
    }

    /// Parse the name and optional generic types of a function header.
    fn parse_fn_header(&mut self) -> PResult<'a, (Ident, ast::Generics)> {
        let id = try!(self.parse_ident());
        let generics = try!(self.parse_generics());
        Ok((id, generics))
    }

    fn mk_item(&mut self, lo: BytePos, hi: BytePos, ident: Ident,
               node: ItemKind, vis: Visibility,
               attrs: Vec<Attribute>) -> P<Item> {
        P(Item {
            ident: ident,
            attrs: attrs,
            id: ast::DUMMY_NODE_ID,
            node: node,
            vis: vis,
            span: mk_sp(lo, hi)
        })
    }

    /// Parse an item-position function declaration.
    fn parse_item_fn(&mut self,
                     unsafety: Unsafety,
                     constness: Constness,
                     abi: abi::Abi)
                     -> PResult<'a, ItemInfo> {
        let (ident, mut generics) = try!(self.parse_fn_header());
        let decl = try!(self.parse_fn_decl(false));
        generics.where_clause = try!(self.parse_where_clause());
        let (inner_attrs, body) = try!(self.parse_inner_attrs_and_block());
        Ok((ident, ItemKind::Fn(decl, unsafety, constness, abi, generics, body), Some(inner_attrs)))
    }

    /// true if we are looking at `const ID`, false for things like `const fn` etc
    pub fn is_const_item(&mut self) -> bool {
        self.token.is_keyword(keywords::Const) &&
            !self.look_ahead(1, |t| t.is_keyword(keywords::Fn)) &&
            !self.look_ahead(1, |t| t.is_keyword(keywords::Unsafe))
    }

    /// parses all the "front matter" for a `fn` declaration, up to
    /// and including the `fn` keyword:
    ///
    /// - `const fn`
    /// - `unsafe fn`
    /// - `const unsafe fn`
    /// - `extern fn`
    /// - etc
    pub fn parse_fn_front_matter(&mut self)
                                 -> PResult<'a, (ast::Constness, ast::Unsafety, abi::Abi)> {
        let is_const_fn = self.eat_keyword(keywords::Const);
        let unsafety = try!(self.parse_unsafety());
        let (constness, unsafety, abi) = if is_const_fn {
            (Constness::Const, unsafety, Abi::Rust)
        } else {
            let abi = if self.eat_keyword(keywords::Extern) {
                try!(self.parse_opt_abi()).unwrap_or(Abi::C)
            } else {
                Abi::Rust
            };
            (Constness::NotConst, unsafety, abi)
        };
        try!(self.expect_keyword(keywords::Fn));
        Ok((constness, unsafety, abi))
    }

    /// Parse an impl item.
    pub fn parse_impl_item(&mut self) -> PResult<'a, ImplItem> {
        maybe_whole!(no_clone_from_p self, NtImplItem);

        let mut attrs = try!(self.parse_outer_attributes());
        let lo = self.span.lo;
        let vis = try!(self.parse_visibility(true));
        let defaultness = try!(self.parse_defaultness());
        let (name, node) = if self.eat_keyword(keywords::Type) {
            let name = try!(self.parse_ident());
            try!(self.expect(&token::Eq));
            let typ = try!(self.parse_ty_sum());
            try!(self.expect(&token::Semi));
            (name, ast::ImplItemKind::Type(typ))
        } else if self.is_const_item() {
            try!(self.expect_keyword(keywords::Const));
            let name = try!(self.parse_ident());
            try!(self.expect(&token::Colon));
            let typ = try!(self.parse_ty_sum());
            try!(self.expect(&token::Eq));
            let expr = try!(self.parse_expr());
            try!(self.commit_expr_expecting(&expr, token::Semi));
            (name, ast::ImplItemKind::Const(typ, expr))
        } else {
            let (name, inner_attrs, node) = try!(self.parse_impl_method(&vis));
            attrs.extend(inner_attrs);
            (name, node)
        };

        Ok(ImplItem {
            id: ast::DUMMY_NODE_ID,
            span: mk_sp(lo, self.last_span.hi),
            ident: name,
            vis: vis,
            defaultness: defaultness,
            attrs: attrs,
            node: node
        })
    }

    fn complain_if_pub_macro(&mut self, visa: &Visibility, span: Span) {
        match *visa {
            Visibility::Inherited => (),
            _ => {
                let is_macro_rules: bool = match self.token {
                    token::Ident(sid) => sid.name == intern("macro_rules"),
                    _ => false,
                };
                if is_macro_rules {
                    self.diagnostic().struct_span_err(span, "can't qualify macro_rules \
                                                             invocation with `pub`")
<<<<<<< HEAD
                                     .fileline_help(span, "did you mean try!(#[macro_export])")
=======
                                     .help("did you mean #[macro_export]?")
>>>>>>> 26f880df
                                     .emit();
                } else {
                    self.diagnostic().struct_span_err(span, "can't qualify macro \
                                                             invocation with `pub`")
                                     .help("try adjusting the macro to put `pub` \
                                            inside the invocation")
                                     .emit();
                }
            }
        }
    }

    /// Parse a method or a macro invocation in a trait impl.
    fn parse_impl_method(&mut self, vis: &Visibility)
                         -> PResult<'a, (Ident, Vec<ast::Attribute>, ast::ImplItemKind)> {
        // code copied from parse_macro_use_or_failure... abstraction!
        if !self.token.is_any_keyword()
            && self.look_ahead(1, |t| *t == token::Not)
            && (self.look_ahead(2, |t| *t == token::OpenDelim(token::Paren))
                || self.look_ahead(2, |t| *t == token::OpenDelim(token::Brace))) {
            // method macro.

            let last_span = self.last_span;
            self.complain_if_pub_macro(&vis, last_span);

            let lo = self.span.lo;
            let pth = try!(self.parse_ident_into_path());
            try!(self.expect(&token::Not));

            // eat a matched-delimiter token tree:
            let delim = try!(self.expect_open_delim());
            let tts = try!(self.parse_seq_to_end(&token::CloseDelim(delim),
                                            SeqSep::none(),
                                            |p| p.parse_token_tree()));
            let m_ = Mac_ { path: pth, tts: tts, ctxt: EMPTY_CTXT };
            let m: ast::Mac = codemap::Spanned { node: m_,
                                                span: mk_sp(lo,
                                                            self.last_span.hi) };
            if delim != token::Brace {
                try!(self.expect(&token::Semi))
            }
            Ok((keywords::Invalid.ident(), vec![], ast::ImplItemKind::Macro(m)))
        } else {
<<<<<<< HEAD
            let (constness, unsafety, abi) = try!(self.parse_fn_front_matter());
            let ident = try!(self.parse_ident());
            let mut generics = try!(self.parse_generics());
            let (explicit_self, decl) = try!(self.parse_fn_decl_with_self(|p| {
                    p.parse_arg()
                }));
            generics.where_clause = try!(self.parse_where_clause());
            let (inner_attrs, body) = try!(self.parse_inner_attrs_and_block());
=======
            let (constness, unsafety, abi) = self.parse_fn_front_matter()?;
            let ident = self.parse_ident()?;
            let mut generics = self.parse_generics()?;
            let decl = self.parse_fn_decl_with_self(|p| p.parse_arg())?;
            generics.where_clause = self.parse_where_clause()?;
            let (inner_attrs, body) = self.parse_inner_attrs_and_block()?;
>>>>>>> 26f880df
            Ok((ident, inner_attrs, ast::ImplItemKind::Method(ast::MethodSig {
                generics: generics,
                abi: abi,
                unsafety: unsafety,
                constness: constness,
                decl: decl
             }, body)))
        }
    }

    /// Parse trait Foo { ... }
    fn parse_item_trait(&mut self, unsafety: Unsafety) -> PResult<'a, ItemInfo> {

        let ident = try!(self.parse_ident());
        let mut tps = try!(self.parse_generics());

        // Parse supertrait bounds.
        let bounds = try!(self.parse_colon_then_ty_param_bounds(BoundParsingMode::Bare));

        tps.where_clause = try!(self.parse_where_clause());

        let meths = try!(self.parse_trait_items());
        Ok((ident, ItemKind::Trait(unsafety, tps, bounds, meths), None))
    }

    /// Parses items implementations variants
    ///    impl<T> Foo { ... }
    ///    impl<T> ToString for &'static T { ... }
    ///    impl Send for .. {}
    fn parse_item_impl(&mut self, unsafety: ast::Unsafety) -> PResult<'a, ItemInfo> {
        let impl_span = self.span;

        // First, parse type parameters if necessary.
        let mut generics = try!(self.parse_generics());

        // Special case: if the next identifier that follows is '(', don't
        // allow this to be parsed as a trait.
        let could_be_trait = self.token != token::OpenDelim(token::Paren);

        let neg_span = self.span;
        let polarity = if self.eat(&token::Not) {
            ast::ImplPolarity::Negative
        } else {
            ast::ImplPolarity::Positive
        };

        // Parse the trait.
        let mut ty = try!(self.parse_ty_sum());

        // Parse traits, if necessary.
        let opt_trait = if could_be_trait && self.eat_keyword(keywords::For) {
            // New-style trait. Reinterpret the type as a trait.
            match ty.node {
                TyKind::Path(None, ref path) => {
                    Some(TraitRef {
                        path: (*path).clone(),
                        ref_id: ty.id,
                    })
                }
                _ => {
                    self.span_err(ty.span, "not a trait");
                    None
                }
            }
        } else {
            match polarity {
                ast::ImplPolarity::Negative => {
                    // This is a negated type implementation
                    // `impl !MyType {}`, which is not allowed.
                    self.span_err(neg_span, "inherent implementation can't be negated");
                },
                _ => {}
            }
            None
        };

        if opt_trait.is_some() && self.eat(&token::DotDot) {
            if generics.is_parameterized() {
                self.span_err(impl_span, "default trait implementations are not \
                                          allowed to have generics");
            }

            try!(self.expect(&token::OpenDelim(token::Brace)));
            try!(self.expect(&token::CloseDelim(token::Brace)));
            Ok((keywords::Invalid.ident(),
             ItemKind::DefaultImpl(unsafety, opt_trait.unwrap()), None))
        } else {
            if opt_trait.is_some() {
                ty = try!(self.parse_ty_sum());
            }
            generics.where_clause = try!(self.parse_where_clause());

            try!(self.expect(&token::OpenDelim(token::Brace)));
            let attrs = try!(self.parse_inner_attributes());

            let mut impl_items = vec![];
            while !self.eat(&token::CloseDelim(token::Brace)) {
                impl_items.push(try!(self.parse_impl_item()));
            }

            Ok((keywords::Invalid.ident(),
             ItemKind::Impl(unsafety, polarity, generics, opt_trait, ty, impl_items),
             Some(attrs)))
        }
    }

    /// Parse a::B<String,i32>
    fn parse_trait_ref(&mut self) -> PResult<'a, TraitRef> {
        Ok(ast::TraitRef {
            path: try!(self.parse_path(PathStyle::Type)),
            ref_id: ast::DUMMY_NODE_ID,
        })
    }

    fn parse_late_bound_lifetime_defs(&mut self) -> PResult<'a, Vec<ast::LifetimeDef>> {
        if self.eat_keyword(keywords::For) {
            try!(self.expect(&token::Lt));
            let lifetime_defs = try!(self.parse_lifetime_defs());
            try!(self.expect_gt());
            Ok(lifetime_defs)
        } else {
            Ok(Vec::new())
        }
    }

    /// Parse for<'l> a::B<String,i32>
    fn parse_poly_trait_ref(&mut self) -> PResult<'a, PolyTraitRef> {
        let lo = self.span.lo;
        let lifetime_defs = try!(self.parse_late_bound_lifetime_defs());

        Ok(ast::PolyTraitRef {
            bound_lifetimes: lifetime_defs,
            trait_ref: try!(self.parse_trait_ref()),
            span: mk_sp(lo, self.last_span.hi),
        })
    }

    /// Parse struct Foo { ... }
    fn parse_item_struct(&mut self) -> PResult<'a, ItemInfo> {
        let class_name = try!(self.parse_ident());
        let mut generics = try!(self.parse_generics());

        // There is a special case worth noting here, as reported in issue #17904.
        // If we are parsing a tuple struct it is the case that the where clause
        // should follow the field list. Like so:
        //
        // struct Foo<T>(T) where T: Copy;
        //
        // If we are parsing a normal record-style struct it is the case
        // that the where clause comes before the body, and after the generics.
        // So if we look ahead and see a brace or a where-clause we begin
        // parsing a record style struct.
        //
        // Otherwise if we look ahead and see a paren we parse a tuple-style
        // struct.

        let vdata = if self.token.is_keyword(keywords::Where) {
            generics.where_clause = try!(self.parse_where_clause());
            if self.eat(&token::Semi) {
                // If we see a: `struct Foo<T> where T: Copy;` style decl.
                VariantData::Unit(ast::DUMMY_NODE_ID)
            } else {
                // If we see: `struct Foo<T> where T: Copy { ... }`
                VariantData::Struct(try!(self.parse_record_struct_body()), ast::DUMMY_NODE_ID)
            }
        // No `where` so: `struct Foo<T>;`
        } else if self.eat(&token::Semi) {
            VariantData::Unit(ast::DUMMY_NODE_ID)
        // Record-style struct definition
        } else if self.token == token::OpenDelim(token::Brace) {
            VariantData::Struct(try!(self.parse_record_struct_body()), ast::DUMMY_NODE_ID)
        // Tuple-style struct definition with optional where-clause.
        } else if self.token == token::OpenDelim(token::Paren) {
            let body = VariantData::Tuple(try!(self.parse_tuple_struct_body()), ast::DUMMY_NODE_ID);
            generics.where_clause = try!(self.parse_where_clause());
            try!(self.expect(&token::Semi));
            body
        } else {
            let token_str = self.this_token_to_string();
            return Err(self.fatal(&format!("expected `where`, `{{`, `(`, or `;` after struct \
                                            name, found `{}`", token_str)))
        };

        Ok((class_name, ItemKind::Struct(vdata, generics), None))
    }

    pub fn parse_record_struct_body(&mut self) -> PResult<'a, Vec<StructField>> {
        let mut fields = Vec::new();
        if self.eat(&token::OpenDelim(token::Brace)) {
            while self.token != token::CloseDelim(token::Brace) {
                fields.push(try!(self.parse_struct_decl_field()));
            }

            self.bump();
        } else {
            let token_str = self.this_token_to_string();
            return Err(self.fatal(&format!("expected `where`, or `{{` after struct \
                                name, found `{}`",
                                token_str)));
        }

        Ok(fields)
    }

    pub fn parse_tuple_struct_body(&mut self) -> PResult<'a, Vec<StructField>> {
        // This is the case where we find `struct Foo<T>(T) where T: Copy;`
        // Unit like structs are handled in parse_item_struct function
        let fields = try!(self.parse_unspanned_seq(
            &token::OpenDelim(token::Paren),
            &token::CloseDelim(token::Paren),
            SeqSep::trailing_allowed(token::Comma),
            |p| {
                let attrs = try!(p.parse_outer_attributes());
                let lo = p.span.lo;
                let mut vis = try!(p.parse_visibility(false));
                let ty_is_interpolated =
                    p.token.is_interpolated() || p.look_ahead(1, |t| t.is_interpolated());
                let mut ty = try!(p.parse_ty_sum());

                // Handle `pub(path) type`, in which `vis` will be `pub` and `ty` will be `(path)`.
                if vis == Visibility::Public && !ty_is_interpolated &&
                   p.token != token::Comma && p.token != token::CloseDelim(token::Paren) {
                    ty = if let TyKind::Paren(ref path_ty) = ty.node {
                        if let TyKind::Path(None, ref path) = path_ty.node {
                            vis = Visibility::Restricted { path: P(path.clone()), id: path_ty.id };
                            Some(try!(p.parse_ty_sum()))
                        } else {
                            None
                        }
                    } else {
                        None
                    }.unwrap_or(ty);
                }
                Ok(StructField {
                    span: mk_sp(lo, p.span.hi),
                    vis: vis,
                    ident: None,
                    id: ast::DUMMY_NODE_ID,
                    ty: ty,
                    attrs: attrs,
                })
            }));

        Ok(fields)
    }

    /// Parse a structure field declaration
    pub fn parse_single_struct_field(&mut self,
                                     vis: Visibility,
                                     attrs: Vec<Attribute> )
                                     -> PResult<'a, StructField> {
        let a_var = try!(self.parse_name_and_ty(vis, attrs));
        match self.token {
            token::Comma => {
                self.bump();
            }
            token::CloseDelim(token::Brace) => {}
            _ => {
                let span = self.span;
                let token_str = self.this_token_to_string();
                return Err(self.span_fatal_help(span,
                                     &format!("expected `,`, or `}}`, found `{}`",
                                             token_str),
                                     "struct fields should be separated by commas"))
            }
        }
        Ok(a_var)
    }

    /// Parse an element of a struct definition
    fn parse_struct_decl_field(&mut self) -> PResult<'a, StructField> {
        let attrs = try!(self.parse_outer_attributes());
        let vis = try!(self.parse_visibility(true));
        self.parse_single_struct_field(vis, attrs)
    }

    // If `allow_path` is false, just parse the `pub` in `pub(path)` (but still parse `pub(crate)`)
    fn parse_visibility(&mut self, allow_path: bool) -> PResult<'a, Visibility> {
        let pub_crate = |this: &mut Self| {
            let span = this.last_span;
            try!(this.expect(&token::CloseDelim(token::Paren)));
            Ok(Visibility::Crate(span))
        };

        if !self.eat_keyword(keywords::Pub) {
            Ok(Visibility::Inherited)
        } else if !allow_path {
            // Look ahead to avoid eating the `(` in `pub(path)` while still parsing `pub(crate)`
            if self.token == token::OpenDelim(token::Paren) &&
               self.look_ahead(1, |t| t.is_keyword(keywords::Crate)) {
                self.bump(); self.bump();
                pub_crate(self)
            } else {
                Ok(Visibility::Public)
            }
        } else if !self.eat(&token::OpenDelim(token::Paren)) {
            Ok(Visibility::Public)
        } else if self.eat_keyword(keywords::Crate) {
            pub_crate(self)
        } else {
            let path = try!(self.parse_path(PathStyle::Mod));
            try!(self.expect(&token::CloseDelim(token::Paren)));
            Ok(Visibility::Restricted { path: P(path), id: ast::DUMMY_NODE_ID })
        }
    }

    /// Parse defaultness: DEFAULT or nothing
    fn parse_defaultness(&mut self) -> PResult<'a, Defaultness> {
        if self.eat_contextual_keyword(keywords::Default.ident()) {
            Ok(Defaultness::Default)
        } else {
            Ok(Defaultness::Final)
        }
    }

    /// Given a termination token, parse all of the items in a module
    fn parse_mod_items(&mut self, term: &token::Token, inner_lo: BytePos) -> PResult<'a, Mod> {
        let mut items = vec![];
        while let Some(item) = try!(self.parse_item()) {
            items.push(item);
        }

        if !self.eat(term) {
            let token_str = self.this_token_to_string();
            return Err(self.fatal(&format!("expected item, found `{}`", token_str)));
        }

        let hi = if self.span == codemap::DUMMY_SP {
            inner_lo
        } else {
            self.last_span.hi
        };

        Ok(ast::Mod {
            inner: mk_sp(inner_lo, hi),
            items: items
        })
    }

    fn parse_item_const(&mut self, m: Option<Mutability>) -> PResult<'a, ItemInfo> {
        let id = try!(self.parse_ident());
        try!(self.expect(&token::Colon));
        let ty = try!(self.parse_ty_sum());
        try!(self.expect(&token::Eq));
        let e = try!(self.parse_expr());
        try!(self.commit_expr_expecting(&e, token::Semi));
        let item = match m {
            Some(m) => ItemKind::Static(ty, m, e),
            None => ItemKind::Const(ty, e),
        };
        Ok((id, item, None))
    }

    /// Parse a `mod <foo> { ... }` or `mod <foo>;` item
    fn parse_item_mod(&mut self, outer_attrs: &[Attribute]) -> PResult<'a, ItemInfo> {
        let id_span = self.span;
        let id = try!(self.parse_ident());
        if self.check(&token::Semi) {
            self.bump();
            // This mod is in an external file. Let's go get it!
            let (m, attrs) = try!(self.eval_src_mod(id, outer_attrs, id_span));
            Ok((id, m, Some(attrs)))
        } else {
            self.push_mod_path(id, outer_attrs);
            try!(self.expect(&token::OpenDelim(token::Brace)));
            let mod_inner_lo = self.span.lo;
            let attrs = try!(self.parse_inner_attributes());
            let m = try!(self.parse_mod_items(&token::CloseDelim(token::Brace), mod_inner_lo));
            self.pop_mod_path();
            Ok((id, ItemKind::Mod(m), Some(attrs)))
        }
    }

    fn push_mod_path(&mut self, id: Ident, attrs: &[Attribute]) {
        let default_path = self.id_to_interned_str(id);
        let file_path = match ::attr::first_attr_value_str_by_name(attrs, "path") {
            Some(d) => d,
            None => default_path,
        };
        self.mod_path_stack.push(file_path)
    }

    fn pop_mod_path(&mut self) {
        self.mod_path_stack.pop().unwrap();
    }

    pub fn submod_path_from_attr(attrs: &[ast::Attribute], dir_path: &Path) -> Option<PathBuf> {
        ::attr::first_attr_value_str_by_name(attrs, "path").map(|d| dir_path.join(&*d))
    }

    /// Returns either a path to a module, or .
    pub fn default_submod_path(id: ast::Ident, dir_path: &Path, codemap: &CodeMap) -> ModulePath
    {
        let mod_name = id.to_string();
        let default_path_str = format!("{}.rs", mod_name);
        let secondary_path_str = format!("{}/mod.rs", mod_name);
        let default_path = dir_path.join(&default_path_str);
        let secondary_path = dir_path.join(&secondary_path_str);
        let default_exists = codemap.file_exists(&default_path);
        let secondary_exists = codemap.file_exists(&secondary_path);

        let result = match (default_exists, secondary_exists) {
            (true, false) => Ok(ModulePathSuccess { path: default_path, owns_directory: false }),
            (false, true) => Ok(ModulePathSuccess { path: secondary_path, owns_directory: true }),
            (false, false) => Err(ModulePathError {
                err_msg: format!("file not found for module `{}`", mod_name),
                help_msg: format!("name the file either {} or {} inside the directory {:?}",
                                  default_path_str,
                                  secondary_path_str,
                                  dir_path.display()),
            }),
            (true, true) => Err(ModulePathError {
                err_msg: format!("file for module `{}` found at both {} and {}",
                                 mod_name,
                                 default_path_str,
                                 secondary_path_str),
                help_msg: "delete or rename one of them to remove the ambiguity".to_owned(),
            }),
        };

        ModulePath {
            name: mod_name,
            path_exists: default_exists || secondary_exists,
            result: result,
        }
    }

    fn submod_path(&mut self,
                   id: ast::Ident,
                   outer_attrs: &[ast::Attribute],
                   id_sp: Span) -> PResult<'a, ModulePathSuccess> {
        let mut prefix = PathBuf::from(self.filename.as_ref().unwrap());
        prefix.pop();
        let mut dir_path = prefix;
        for part in &self.mod_path_stack {
            dir_path.push(&**part);
        }

        if let Some(p) = Parser::submod_path_from_attr(outer_attrs, &dir_path) {
            return Ok(ModulePathSuccess { path: p, owns_directory: true });
        }

        let paths = Parser::default_submod_path(id, &dir_path, self.sess.codemap());

        if self.restrictions.contains(NO_NONINLINE_MOD) {
            let msg =
                "Cannot declare a non-inline module inside a block unless it has a path attribute";
            let mut err = self.diagnostic().struct_span_err(id_sp, msg);
            if paths.path_exists {
                let msg = format!("Maybe `use` the module `{}` instead of redeclaring it",
                                  paths.name);
                err.span_note(id_sp, &msg);
            }
            return Err(err);
        } else if !self.owns_directory {
            let mut err = self.diagnostic().struct_span_err(id_sp,
                "cannot declare a new module at this location");
            let this_module = match self.mod_path_stack.last() {
                Some(name) => name.to_string(),
                None => self.root_module_name.as_ref().unwrap().clone(),
            };
            err.span_note(id_sp,
                          &format!("maybe move this module `{0}` to its own directory \
                                     via `{0}/mod.rs`",
                                    this_module));
            if paths.path_exists {
                err.span_note(id_sp,
                              &format!("... or maybe `use` the module `{}` instead \
                                        of possibly redeclaring it",
                                       paths.name));
            }
            return Err(err);
        }

        match paths.result {
            Ok(succ) => Ok(succ),
            Err(err) => Err(self.span_fatal_help(id_sp, &err.err_msg, &err.help_msg)),
        }
    }

    /// Read a module from a source file.
    fn eval_src_mod(&mut self,
                    id: ast::Ident,
                    outer_attrs: &[ast::Attribute],
                    id_sp: Span)
                    -> PResult<'a, (ast::ItemKind, Vec<ast::Attribute> )> {
        let ModulePathSuccess { path, owns_directory } = try!(self.submod_path(id,
                                                                          outer_attrs,
                                                                          id_sp));

        self.eval_src_mod_from_path(path,
                                    owns_directory,
                                    id.to_string(),
                                    id_sp)
    }

    fn eval_src_mod_from_path(&mut self,
                              path: PathBuf,
                              owns_directory: bool,
                              name: String,
                              id_sp: Span) -> PResult<'a, (ast::ItemKind, Vec<ast::Attribute> )> {
        let mut included_mod_stack = self.sess.included_mod_stack.borrow_mut();
        match included_mod_stack.iter().position(|p| *p == path) {
            Some(i) => {
                let mut err = String::from("circular modules: ");
                let len = included_mod_stack.len();
                for p in &included_mod_stack[i.. len] {
                    err.push_str(&p.to_string_lossy());
                    err.push_str(" -> ");
                }
                err.push_str(&path.to_string_lossy());
                return Err(self.span_fatal(id_sp, &err[..]));
            }
            None => ()
        }
        included_mod_stack.push(path.clone());
        drop(included_mod_stack);

        let mut p0 = new_sub_parser_from_file(self.sess,
                                              self.cfg.clone(),
                                              &path,
                                              owns_directory,
                                              Some(name),
                                              id_sp);
        let mod_inner_lo = p0.span.lo;
        let mod_attrs = try!(p0.parse_inner_attributes());
        let m0 = try!(p0.parse_mod_items(&token::Eof, mod_inner_lo));
        self.sess.included_mod_stack.borrow_mut().pop();
        Ok((ast::ItemKind::Mod(m0), mod_attrs))
    }

    /// Parse a function declaration from a foreign module
    fn parse_item_foreign_fn(&mut self, vis: ast::Visibility, lo: BytePos,
                             attrs: Vec<Attribute>) -> PResult<'a, ForeignItem> {
        try!(self.expect_keyword(keywords::Fn));

        let (ident, mut generics) = try!(self.parse_fn_header());
        let decl = try!(self.parse_fn_decl(true));
        generics.where_clause = try!(self.parse_where_clause());
        let hi = self.span.hi;
        try!(self.expect(&token::Semi));
        Ok(ast::ForeignItem {
            ident: ident,
            attrs: attrs,
            node: ForeignItemKind::Fn(decl, generics),
            id: ast::DUMMY_NODE_ID,
            span: mk_sp(lo, hi),
            vis: vis
        })
    }

    /// Parse a static item from a foreign module
    fn parse_item_foreign_static(&mut self, vis: ast::Visibility, lo: BytePos,
                                 attrs: Vec<Attribute>) -> PResult<'a, ForeignItem> {
        try!(self.expect_keyword(keywords::Static));
        let mutbl = self.eat_keyword(keywords::Mut);

        let ident = try!(self.parse_ident());
        try!(self.expect(&token::Colon));
        let ty = try!(self.parse_ty_sum());
        let hi = self.span.hi;
        try!(self.expect(&token::Semi));
        Ok(ForeignItem {
            ident: ident,
            attrs: attrs,
            node: ForeignItemKind::Static(ty, mutbl),
            id: ast::DUMMY_NODE_ID,
            span: mk_sp(lo, hi),
            vis: vis
        })
    }

    /// Parse extern crate links
    ///
    /// # Examples
    ///
    /// extern crate foo;
    /// extern crate bar as foo;
    fn parse_item_extern_crate(&mut self,
                               lo: BytePos,
                               visibility: Visibility,
                               attrs: Vec<Attribute>)
                                -> PResult<'a, P<Item>> {

        let crate_name = try!(self.parse_ident());
        let (maybe_path, ident) = if let Some(ident) = try!(self.parse_rename()) {
            (Some(crate_name.name), ident)
        } else {
            (None, crate_name)
        };
        try!(self.expect(&token::Semi));

        let last_span = self.last_span;
        Ok(self.mk_item(lo,
                        last_span.hi,
                        ident,
                        ItemKind::ExternCrate(maybe_path),
                        visibility,
                        attrs))
    }

    /// Parse `extern` for foreign ABIs
    /// modules.
    ///
    /// `extern` is expected to have been
    /// consumed before calling this method
    ///
    /// # Examples:
    ///
    /// extern "C" {}
    /// extern {}
    fn parse_item_foreign_mod(&mut self,
                              lo: BytePos,
                              opt_abi: Option<abi::Abi>,
                              visibility: Visibility,
                              mut attrs: Vec<Attribute>)
                              -> PResult<'a, P<Item>> {
        try!(self.expect(&token::OpenDelim(token::Brace)));

        let abi = opt_abi.unwrap_or(Abi::C);

        attrs.extend(try!(self.parse_inner_attributes()));

        let mut foreign_items = vec![];
        while let Some(item) = try!(self.parse_foreign_item()) {
            foreign_items.push(item);
        }
        try!(self.expect(&token::CloseDelim(token::Brace)));

        let last_span = self.last_span;
        let m = ast::ForeignMod {
            abi: abi,
            items: foreign_items
        };
        Ok(self.mk_item(lo,
                     last_span.hi,
                     keywords::Invalid.ident(),
                     ItemKind::ForeignMod(m),
                     visibility,
                     attrs))
    }

    /// Parse type Foo = Bar;
    fn parse_item_type(&mut self) -> PResult<'a, ItemInfo> {
        let ident = try!(self.parse_ident());
        let mut tps = try!(self.parse_generics());
        tps.where_clause = try!(self.parse_where_clause());
        try!(self.expect(&token::Eq));
        let ty = try!(self.parse_ty_sum());
        try!(self.expect(&token::Semi));
        Ok((ident, ItemKind::Ty(ty, tps), None))
    }

    /// Parse the part of an "enum" decl following the '{'
    fn parse_enum_def(&mut self, _generics: &ast::Generics) -> PResult<'a, EnumDef> {
        let mut variants = Vec::new();
        let mut all_nullary = true;
        let mut any_disr = None;
        while self.token != token::CloseDelim(token::Brace) {
            let variant_attrs = try!(self.parse_outer_attributes());
            let vlo = self.span.lo;

            let struct_def;
            let mut disr_expr = None;
            let ident = try!(self.parse_ident());
            if self.check(&token::OpenDelim(token::Brace)) {
                // Parse a struct variant.
                all_nullary = false;
                struct_def = VariantData::Struct(try!(self.parse_record_struct_body()),
                                                 ast::DUMMY_NODE_ID);
            } else if self.check(&token::OpenDelim(token::Paren)) {
                all_nullary = false;
                struct_def = VariantData::Tuple(try!(self.parse_tuple_struct_body()),
                                                ast::DUMMY_NODE_ID);
            } else if self.eat(&token::Eq) {
                disr_expr = Some(try!(self.parse_expr()));
                any_disr = disr_expr.as_ref().map(|expr| expr.span);
                struct_def = VariantData::Unit(ast::DUMMY_NODE_ID);
            } else {
                struct_def = VariantData::Unit(ast::DUMMY_NODE_ID);
            }

            let vr = ast::Variant_ {
                name: ident,
                attrs: variant_attrs,
                data: struct_def,
                disr_expr: disr_expr,
            };
            variants.push(spanned(vlo, self.last_span.hi, vr));

            if !self.eat(&token::Comma) { break; }
        }
        try!(self.expect(&token::CloseDelim(token::Brace)));
        match any_disr {
            Some(disr_span) if !all_nullary =>
                self.span_err(disr_span,
                    "discriminator values can only be used with a c-like enum"),
            _ => ()
        }

        Ok(ast::EnumDef { variants: variants })
    }

    /// Parse an "enum" declaration
    fn parse_item_enum(&mut self) -> PResult<'a, ItemInfo> {
        let id = try!(self.parse_ident());
        let mut generics = try!(self.parse_generics());
        generics.where_clause = try!(self.parse_where_clause());
        try!(self.expect(&token::OpenDelim(token::Brace)));

        let enum_definition = try!(self.parse_enum_def(&generics));
        Ok((id, ItemKind::Enum(enum_definition, generics), None))
    }

    /// Parses a string as an ABI spec on an extern type or module. Consumes
    /// the `extern` keyword, if one is found.
    fn parse_opt_abi(&mut self) -> PResult<'a, Option<abi::Abi>> {
        match self.token {
            token::Literal(token::Str_(s), suf) | token::Literal(token::StrRaw(s, _), suf) => {
                let sp = self.span;
                self.expect_no_suffix(sp, "ABI spec", suf);
                self.bump();
                match abi::lookup(&s.as_str()) {
                    Some(abi) => Ok(Some(abi)),
                    None => {
                        let last_span = self.last_span;
                        self.span_err(
                            last_span,
                            &format!("invalid ABI: expected one of [{}], \
                                     found `{}`",
                                    abi::all_names().join(", "),
                                    s));
                        Ok(None)
                    }
                }
            }

            _ => Ok(None),
        }
    }

    /// Parse one of the items allowed by the flags.
    /// NB: this function no longer parses the items inside an
    /// extern crate.
    fn parse_item_(&mut self, attrs: Vec<Attribute>,
                   macros_allowed: bool, attributes_allowed: bool) -> PResult<'a, Option<P<Item>>> {
        let nt_item = match self.token {
            token::Interpolated(token::NtItem(ref item)) => {
                Some((**item).clone())
            }
            _ => None
        };
        match nt_item {
            Some(mut item) => {
                self.bump();
                let mut attrs = attrs;
                mem::swap(&mut item.attrs, &mut attrs);
                item.attrs.extend(attrs);
                return Ok(Some(P(item)));
            }
            None => {}
        }

        let lo = self.span.lo;

        let visibility = try!(self.parse_visibility(true));

        if self.eat_keyword(keywords::Use) {
            // USE ITEM
            let item_ = ItemKind::Use(try!(self.parse_view_path()));
            try!(self.expect(&token::Semi));

            let last_span = self.last_span;
            let item = self.mk_item(lo,
                                    last_span.hi,
                                    keywords::Invalid.ident(),
                                    item_,
                                    visibility,
                                    attrs);
            return Ok(Some(item));
        }

        if self.eat_keyword(keywords::Extern) {
            if self.eat_keyword(keywords::Crate) {
                return Ok(Some(try!(self.parse_item_extern_crate(lo, visibility, attrs))));
            }

            let opt_abi = try!(self.parse_opt_abi());

            if self.eat_keyword(keywords::Fn) {
                // EXTERN FUNCTION ITEM
                let abi = opt_abi.unwrap_or(Abi::C);
                let (ident, item_, extra_attrs) =
                    try!(self.parse_item_fn(Unsafety::Normal, Constness::NotConst, abi));
                let last_span = self.last_span;
                let item = self.mk_item(lo,
                                        last_span.hi,
                                        ident,
                                        item_,
                                        visibility,
                                        maybe_append(attrs, extra_attrs));
                return Ok(Some(item));
            } else if self.check(&token::OpenDelim(token::Brace)) {
                return Ok(Some(try!(self.parse_item_foreign_mod(lo, opt_abi, visibility, attrs))));
            }

            try!(self.unexpected());
        }

        if self.eat_keyword(keywords::Static) {
            // STATIC ITEM
            let m = if self.eat_keyword(keywords::Mut) {
                Mutability::Mutable
            } else {
                Mutability::Immutable
            };
            let (ident, item_, extra_attrs) = try!(self.parse_item_const(Some(m)));
            let last_span = self.last_span;
            let item = self.mk_item(lo,
                                    last_span.hi,
                                    ident,
                                    item_,
                                    visibility,
                                    maybe_append(attrs, extra_attrs));
            return Ok(Some(item));
        }
        if self.eat_keyword(keywords::Const) {
            if self.check_keyword(keywords::Fn)
                || (self.check_keyword(keywords::Unsafe)
                    && self.look_ahead(1, |t| t.is_keyword(keywords::Fn))) {
                // CONST FUNCTION ITEM
                let unsafety = if self.eat_keyword(keywords::Unsafe) {
                    Unsafety::Unsafe
                } else {
                    Unsafety::Normal
                };
                self.bump();
                let (ident, item_, extra_attrs) =
                    try!(self.parse_item_fn(unsafety, Constness::Const, Abi::Rust));
                let last_span = self.last_span;
                let item = self.mk_item(lo,
                                        last_span.hi,
                                        ident,
                                        item_,
                                        visibility,
                                        maybe_append(attrs, extra_attrs));
                return Ok(Some(item));
            }

            // CONST ITEM
            if self.eat_keyword(keywords::Mut) {
                let last_span = self.last_span;
                self.diagnostic().struct_span_err(last_span, "const globals cannot be mutable")
                                 .help("did you mean to declare a static?")
                                 .emit();
            }
            let (ident, item_, extra_attrs) = try!(self.parse_item_const(None));
            let last_span = self.last_span;
            let item = self.mk_item(lo,
                                    last_span.hi,
                                    ident,
                                    item_,
                                    visibility,
                                    maybe_append(attrs, extra_attrs));
            return Ok(Some(item));
        }
        if self.check_keyword(keywords::Unsafe) &&
            self.look_ahead(1, |t| t.is_keyword(keywords::Trait))
        {
            // UNSAFE TRAIT ITEM
            try!(self.expect_keyword(keywords::Unsafe));
            try!(self.expect_keyword(keywords::Trait));
            let (ident, item_, extra_attrs) =
                try!(self.parse_item_trait(ast::Unsafety::Unsafe));
            let last_span = self.last_span;
            let item = self.mk_item(lo,
                                    last_span.hi,
                                    ident,
                                    item_,
                                    visibility,
                                    maybe_append(attrs, extra_attrs));
            return Ok(Some(item));
        }
        if self.check_keyword(keywords::Unsafe) &&
            self.look_ahead(1, |t| t.is_keyword(keywords::Impl))
        {
            // IMPL ITEM
            try!(self.expect_keyword(keywords::Unsafe));
            try!(self.expect_keyword(keywords::Impl));
            let (ident, item_, extra_attrs) = try!(self.parse_item_impl(ast::Unsafety::Unsafe));
            let last_span = self.last_span;
            let item = self.mk_item(lo,
                                    last_span.hi,
                                    ident,
                                    item_,
                                    visibility,
                                    maybe_append(attrs, extra_attrs));
            return Ok(Some(item));
        }
        if self.check_keyword(keywords::Fn) {
            // FUNCTION ITEM
            self.bump();
            let (ident, item_, extra_attrs) =
                try!(self.parse_item_fn(Unsafety::Normal, Constness::NotConst, Abi::Rust));
            let last_span = self.last_span;
            let item = self.mk_item(lo,
                                    last_span.hi,
                                    ident,
                                    item_,
                                    visibility,
                                    maybe_append(attrs, extra_attrs));
            return Ok(Some(item));
        }
        if self.check_keyword(keywords::Unsafe)
            && self.look_ahead(1, |t| *t != token::OpenDelim(token::Brace)) {
            // UNSAFE FUNCTION ITEM
            self.bump();
            let abi = if self.eat_keyword(keywords::Extern) {
                try!(self.parse_opt_abi()).unwrap_or(Abi::C)
            } else {
                Abi::Rust
            };
            try!(self.expect_keyword(keywords::Fn));
            let (ident, item_, extra_attrs) =
                try!(self.parse_item_fn(Unsafety::Unsafe, Constness::NotConst, abi));
            let last_span = self.last_span;
            let item = self.mk_item(lo,
                                    last_span.hi,
                                    ident,
                                    item_,
                                    visibility,
                                    maybe_append(attrs, extra_attrs));
            return Ok(Some(item));
        }
        if self.eat_keyword(keywords::Mod) {
            // MODULE ITEM
            let (ident, item_, extra_attrs) =
                try!(self.parse_item_mod(&attrs[..]));
            let last_span = self.last_span;
            let item = self.mk_item(lo,
                                    last_span.hi,
                                    ident,
                                    item_,
                                    visibility,
                                    maybe_append(attrs, extra_attrs));
            return Ok(Some(item));
        }
        if self.eat_keyword(keywords::Type) {
            // TYPE ITEM
            let (ident, item_, extra_attrs) = try!(self.parse_item_type());
            let last_span = self.last_span;
            let item = self.mk_item(lo,
                                    last_span.hi,
                                    ident,
                                    item_,
                                    visibility,
                                    maybe_append(attrs, extra_attrs));
            return Ok(Some(item));
        }
        if self.eat_keyword(keywords::Enum) {
            // ENUM ITEM
            let (ident, item_, extra_attrs) = try!(self.parse_item_enum());
            let last_span = self.last_span;
            let item = self.mk_item(lo,
                                    last_span.hi,
                                    ident,
                                    item_,
                                    visibility,
                                    maybe_append(attrs, extra_attrs));
            return Ok(Some(item));
        }
        if self.eat_keyword(keywords::Trait) {
            // TRAIT ITEM
            let (ident, item_, extra_attrs) =
                try!(self.parse_item_trait(ast::Unsafety::Normal));
            let last_span = self.last_span;
            let item = self.mk_item(lo,
                                    last_span.hi,
                                    ident,
                                    item_,
                                    visibility,
                                    maybe_append(attrs, extra_attrs));
            return Ok(Some(item));
        }
        if self.eat_keyword(keywords::Impl) {
            // IMPL ITEM
            let (ident, item_, extra_attrs) = try!(self.parse_item_impl(ast::Unsafety::Normal));
            let last_span = self.last_span;
            let item = self.mk_item(lo,
                                    last_span.hi,
                                    ident,
                                    item_,
                                    visibility,
                                    maybe_append(attrs, extra_attrs));
            return Ok(Some(item));
        }
        if self.eat_keyword(keywords::Struct) {
            // STRUCT ITEM
            let (ident, item_, extra_attrs) = try!(self.parse_item_struct());
            let last_span = self.last_span;
            let item = self.mk_item(lo,
                                    last_span.hi,
                                    ident,
                                    item_,
                                    visibility,
                                    maybe_append(attrs, extra_attrs));
            return Ok(Some(item));
        }
        self.parse_macro_use_or_failure(attrs,macros_allowed,attributes_allowed,lo,visibility)
    }

    /// Parse a foreign item.
    fn parse_foreign_item(&mut self) -> PResult<'a, Option<ForeignItem>> {
        let attrs = try!(self.parse_outer_attributes());
        let lo = self.span.lo;
        let visibility = try!(self.parse_visibility(true));

        if self.check_keyword(keywords::Static) {
            // FOREIGN STATIC ITEM
            return Ok(Some(try!(self.parse_item_foreign_static(visibility, lo, attrs))));
        }
        if self.check_keyword(keywords::Fn) {
            // FOREIGN FUNCTION ITEM
            return Ok(Some(try!(self.parse_item_foreign_fn(visibility, lo, attrs))));
        }

        // FIXME #5668: this will occur for a macro invocation:
        match try!(self.parse_macro_use_or_failure(attrs, true, false, lo, visibility)) {
            Some(item) => {
                return Err(self.span_fatal(item.span, "macros cannot expand to foreign items"));
            }
            None => Ok(None)
        }
    }

    /// This is the fall-through for parsing items.
    fn parse_macro_use_or_failure(
        &mut self,
        attrs: Vec<Attribute> ,
        macros_allowed: bool,
        attributes_allowed: bool,
        lo: BytePos,
        visibility: Visibility
    ) -> PResult<'a, Option<P<Item>>> {
        if macros_allowed && !self.token.is_any_keyword()
                && self.look_ahead(1, |t| *t == token::Not)
                && (self.look_ahead(2, |t| t.is_ident())
                    || self.look_ahead(2, |t| *t == token::OpenDelim(token::Paren))
                    || self.look_ahead(2, |t| *t == token::OpenDelim(token::Brace))) {
            // MACRO INVOCATION ITEM

            let last_span = self.last_span;
            self.complain_if_pub_macro(&visibility, last_span);

            let mac_lo = self.span.lo;

            // item macro.
            let pth = try!(self.parse_ident_into_path());
            try!(self.expect(&token::Not));

            // a 'special' identifier (like what `macro_rules!` uses)
            // is optional. We should eventually unify invoc syntax
            // and remove this.
            let id = if self.token.is_ident() {
                try!(self.parse_ident())
            } else {
                keywords::Invalid.ident() // no special identifier
            };
            // eat a matched-delimiter token tree:
            let delim = try!(self.expect_open_delim());
            let tts = try!(self.parse_seq_to_end(&token::CloseDelim(delim),
                                            SeqSep::none(),
                                            |p| p.parse_token_tree()));
            // single-variant-enum... :
            let m = Mac_ { path: pth, tts: tts, ctxt: EMPTY_CTXT };
            let m: ast::Mac = codemap::Spanned { node: m,
                                             span: mk_sp(mac_lo,
                                                         self.last_span.hi) };

            if delim != token::Brace {
                if !self.eat(&token::Semi) {
                    let last_span = self.last_span;
                    self.span_err(last_span,
                                  "macros that expand to items must either \
                                   be surrounded with braces or followed by \
                                   a semicolon");
                }
            }

            let item_ = ItemKind::Mac(m);
            let last_span = self.last_span;
            let item = self.mk_item(lo,
                                    last_span.hi,
                                    id,
                                    item_,
                                    visibility,
                                    attrs);
            return Ok(Some(item));
        }

        // FAILURE TO PARSE ITEM
        match visibility {
            Visibility::Inherited => {}
            _ => {
                let last_span = self.last_span;
                return Err(self.span_fatal(last_span, "unmatched visibility `pub`"));
            }
        }

        if !attributes_allowed && !attrs.is_empty() {
            self.expected_item_err(&attrs);
        }
        Ok(None)
    }

    pub fn parse_item(&mut self) -> PResult<'a, Option<P<Item>>> {
        let attrs = try!(self.parse_outer_attributes());
        self.parse_item_(attrs, true, false)
    }

    fn parse_path_list_items(&mut self) -> PResult<'a, Vec<ast::PathListItem>> {
        self.parse_unspanned_seq(&token::OpenDelim(token::Brace),
                                 &token::CloseDelim(token::Brace),
                                 SeqSep::trailing_allowed(token::Comma), |this| {
            let lo = this.span.lo;
            let node = if this.eat_keyword(keywords::SelfValue) {
                let rename = try!(this.parse_rename());
                ast::PathListItemKind::Mod { id: ast::DUMMY_NODE_ID, rename: rename }
            } else {
                let ident = try!(this.parse_ident());
                let rename = try!(this.parse_rename());
                ast::PathListItemKind::Ident { name: ident, rename: rename, id: ast::DUMMY_NODE_ID }
            };
            let hi = this.last_span.hi;
            Ok(spanned(lo, hi, node))
        })
    }

    /// `::{` or `::*`
    fn is_import_coupler(&mut self) -> bool {
        self.check(&token::ModSep) &&
            self.look_ahead(1, |t| *t == token::OpenDelim(token::Brace) ||
                                   *t == token::BinOp(token::Star))
    }

    /// Matches ViewPath:
    /// MOD_SEP? non_global_path
    /// MOD_SEP? non_global_path as IDENT
    /// MOD_SEP? non_global_path MOD_SEP STAR
    /// MOD_SEP? non_global_path MOD_SEP LBRACE item_seq RBRACE
    /// MOD_SEP? LBRACE item_seq RBRACE
    fn parse_view_path(&mut self) -> PResult<'a, P<ViewPath>> {
        let lo = self.span.lo;
        if self.check(&token::OpenDelim(token::Brace)) || self.is_import_coupler() {
            // `{foo, bar}` or `::{foo, bar}`
            let prefix = ast::Path {
                global: self.eat(&token::ModSep),
                segments: Vec::new(),
                span: mk_sp(lo, self.span.hi),
            };
            let items = try!(self.parse_path_list_items());
            Ok(P(spanned(lo, self.span.hi, ViewPathList(prefix, items))))
        } else {
            let prefix = try!(self.parse_path(PathStyle::Mod));
            if self.is_import_coupler() {
                // `foo::bar::{a, b}` or `foo::bar::*`
                self.bump();
                if self.check(&token::BinOp(token::Star)) {
                    self.bump();
                    Ok(P(spanned(lo, self.span.hi, ViewPathGlob(prefix))))
                } else {
                    let items = try!(self.parse_path_list_items());
                    Ok(P(spanned(lo, self.span.hi, ViewPathList(prefix, items))))
                }
            } else {
                // `foo::bar` or `foo::bar as baz`
                let rename = try!(self.parse_rename()).
                                  unwrap_or(prefix.segments.last().unwrap().identifier);
                Ok(P(spanned(lo, self.last_span.hi, ViewPathSimple(rename, prefix))))
            }
        }
    }

    fn parse_rename(&mut self) -> PResult<'a, Option<Ident>> {
        if self.eat_keyword(keywords::As) {
            self.parse_ident().map(Some)
        } else {
            Ok(None)
        }
    }

    /// Parses a source module as a crate. This is the main
    /// entry point for the parser.
    pub fn parse_crate_mod(&mut self) -> PResult<'a, Crate> {
        let lo = self.span.lo;
        Ok(ast::Crate {
            attrs: try!(self.parse_inner_attributes()),
            module: try!(self.parse_mod_items(&token::Eof, lo)),
            config: self.cfg.clone(),
            span: mk_sp(lo, self.span.lo),
            exported_macros: Vec::new(),
        })
    }

    pub fn parse_optional_str(&mut self)
                              -> Option<(InternedString,
                                         ast::StrStyle,
                                         Option<ast::Name>)> {
        let ret = match self.token {
            token::Literal(token::Str_(s), suf) => {
                let s = self.id_to_interned_str(ast::Ident::with_empty_ctxt(s));
                (s, ast::StrStyle::Cooked, suf)
            }
            token::Literal(token::StrRaw(s, n), suf) => {
                let s = self.id_to_interned_str(ast::Ident::with_empty_ctxt(s));
                (s, ast::StrStyle::Raw(n), suf)
            }
            _ => return None
        };
        self.bump();
        Some(ret)
    }

    pub fn parse_str(&mut self) -> PResult<'a, (InternedString, StrStyle)> {
        match self.parse_optional_str() {
            Some((s, style, suf)) => {
                let sp = self.last_span;
                self.expect_no_suffix(sp, "string literal", suf);
                Ok((s, style))
            }
            _ =>  Err(self.fatal("expected string literal"))
        }
    }
}<|MERGE_RESOLUTION|>--- conflicted
+++ resolved
@@ -961,28 +961,6 @@
         Ok(result)
     }
 
-<<<<<<< HEAD
-    /// Parse a sequence parameter of enum variant. For consistency purposes,
-    /// these should not be empty.
-    pub fn parse_enum_variant_seq<T, F>(&mut self,
-                                        bra: &token::Token,
-                                        ket: &token::Token,
-                                        sep: SeqSep,
-                                        f: F)
-                                        -> PResult<'a, Vec<T>> where
-        F: FnMut(&mut Parser<'a>) -> PResult<'a,  T>,
-    {
-        let result = try!(self.parse_unspanned_seq(bra, ket, sep, f));
-        if result.is_empty() {
-            let last_span = self.last_span;
-            self.span_err(last_span,
-            "nullary enum variants are written with no trailing `( )`");
-        }
-        Ok(result)
-    }
-
-=======
->>>>>>> 26f880df
     // NB: Do not use this function unless you actually plan to place the
     // spanned list in the AST.
     pub fn parse_seq<T, F>(&mut self,
@@ -1320,11 +1298,7 @@
                 let ident = try!(p.parse_ident());
                 let mut generics = try!(p.parse_generics());
 
-<<<<<<< HEAD
-                let (explicit_self, d) = try!(p.parse_fn_decl_with_self(|p: &mut Parser<'a>|{
-=======
-                let d = p.parse_fn_decl_with_self(|p: &mut Parser<'a>|{
->>>>>>> 26f880df
+                let d = try!(p.parse_fn_decl_with_self(|p: &mut Parser<'a>|{
                     // This is somewhat dubious; We don't want to allow
                     // argument names to be left off if there is a
                     // definition...
@@ -2716,14 +2690,10 @@
                     return Ok(TokenTree::Token(sp, SpecialVarNt(SpecialMacroVar::CrateMacroVar)));
                 } else {
                     sp = mk_sp(sp.lo, self.span.hi);
-<<<<<<< HEAD
-                    try!(self.parse_ident())
-=======
                     self.parse_ident().unwrap_or_else(|mut e| {
                         e.emit();
                         keywords::Invalid.ident()
                     })
->>>>>>> 26f880df
                 }
             }
             token::SubstNt(name) => {
@@ -3049,8 +3019,8 @@
                 // We have 2 alternatives here: `x..y`/`x...y` and `x..`/`x...` The other
                 // two variants are handled with `parse_prefix_range_expr` call above.
                 let rhs = if self.is_at_start_of_range_notation_rhs() {
-                    Some(self.parse_assoc_expr_with(op.precedence() + 1,
-                                                    LhsExpr::NotYetParsed)?)
+                    Some(try!(self.parse_assoc_expr_with(op.precedence() + 1,
+                                                    LhsExpr::NotYetParsed)))
                 } else {
                     None
                 };
@@ -3457,14 +3427,6 @@
     fn parse_pat_tuple_elements(&mut self, unary_needs_comma: bool)
                                 -> PResult<'a, (Vec<P<Pat>>, Option<usize>)> {
         let mut fields = vec![];
-<<<<<<< HEAD
-        if !self.check(&token::CloseDelim(token::Paren)) {
-            fields.push(try!(self.parse_pat()));
-            if self.look_ahead(1, |t| *t != token::CloseDelim(token::Paren)) {
-                while self.eat(&token::Comma) &&
-                      !self.check(&token::CloseDelim(token::Paren)) {
-                    fields.push(try!(self.parse_pat()));
-=======
         let mut ddpos = None;
 
         while !self.check(&token::CloseDelim(token::Paren)) {
@@ -3472,25 +3434,19 @@
                 ddpos = Some(fields.len());
                 if self.eat(&token::Comma) {
                     // `..` needs to be followed by `)` or `, pat`, `..,)` is disallowed.
-                    fields.push(self.parse_pat()?);
->>>>>>> 26f880df
+                    fields.push(try!(self.parse_pat()));
                 }
             } else if ddpos.is_some() && self.eat(&token::DotDot) {
                 // Emit a friendly error, ignore `..` and continue parsing
                 self.span_err(self.last_span, "`..` can only be used once per \
                                                tuple or tuple struct pattern");
             } else {
-                fields.push(self.parse_pat()?);
-            }
-<<<<<<< HEAD
-            if fields.len() == 1 {
-                try!(self.expect(&token::Comma));
-=======
+                fields.push(try!(self.parse_pat()));
+            }
 
             if !self.check(&token::CloseDelim(token::Paren)) ||
                     (unary_needs_comma && fields.len() == 1 && ddpos.is_none()) {
-                self.expect(&token::Comma)?;
->>>>>>> 26f880df
+                try!(self.expect(&token::Comma));
             }
         }
 
@@ -3673,15 +3629,9 @@
           token::OpenDelim(token::Paren) => {
             // Parse (pat,pat,pat,...) as tuple pattern
             self.bump();
-<<<<<<< HEAD
-            let fields = try!(self.parse_pat_tuple_elements());
+            let (fields, ddpos) = try!(self.parse_pat_tuple_elements(true));
             try!(self.expect(&token::CloseDelim(token::Paren)));
-            pat = PatKind::Tup(fields);
-=======
-            let (fields, ddpos) = self.parse_pat_tuple_elements(true)?;
-            self.expect(&token::CloseDelim(token::Paren))?;
             pat = PatKind::Tuple(fields, ddpos);
->>>>>>> 26f880df
           }
           token::OpenDelim(token::Bracket) => {
             // Parse [pat,pat,...] as slice pattern
@@ -3766,27 +3716,10 @@
                             return Err(self.fatal("unexpected `(` after qualified path"));
                         }
                         // Parse tuple struct or enum pattern
-<<<<<<< HEAD
-                        if self.look_ahead(1, |t| *t == token::DotDot) {
-                            // This is a "top constructor only" pat
-                            self.bump();
-                            self.bump();
-                            try!(self.expect(&token::CloseDelim(token::Paren)));
-                            pat = PatKind::TupleStruct(path, None);
-                        } else {
-                            let args = try!(self.parse_enum_variant_seq(
-                                &token::OpenDelim(token::Paren),
-                                &token::CloseDelim(token::Paren),
-                                SeqSep::trailing_allowed(token::Comma),
-                                |p| p.parse_pat()));
-                            pat = PatKind::TupleStruct(path, Some(args));
-                        }
-=======
                         self.bump();
-                        let (fields, ddpos) = self.parse_pat_tuple_elements(false)?;
-                        self.expect(&token::CloseDelim(token::Paren))?;
+                        let (fields, ddpos) = try!(self.parse_pat_tuple_elements(false));
+                        try!(self.expect(&token::CloseDelim(token::Paren)));
                         pat = PatKind::TupleStruct(path, fields, ddpos)
->>>>>>> 26f880df
                       }
                       _ => {
                         pat = match qself {
@@ -4471,19 +4404,9 @@
             |p| {
                 try!(p.forbid_lifetime());
                 let lo = p.span.lo;
-<<<<<<< HEAD
                 let ident = try!(p.parse_ident());
-                let found_eq = p.eat(&token::Eq);
-                if !found_eq {
-                    let span = p.span;
-                    p.span_warn(span, "whoops, no =)");
-                }
+                try!(p.expect(&token::Eq));
                 let ty = try!(p.parse_ty());
-=======
-                let ident = p.parse_ident()?;
-                p.expect(&token::Eq)?;
-                let ty = p.parse_ty()?;
->>>>>>> 26f880df
                 let hi = ty.span.hi;
                 let span = mk_sp(lo, hi);
                 return Ok(TypeBinding{id: ast::DUMMY_NODE_ID,
@@ -4686,74 +4609,6 @@
         }))
     }
 
-<<<<<<< HEAD
-    fn expect_self_ident(&mut self) -> PResult<'a, ast::Ident> {
-        match self.token {
-            token::Ident(id) if id.name == keywords::SelfValue.name() => {
-                self.bump();
-                // The hygiene context of `id` needs to be preserved here,
-                // so we can't just return `SelfValue.ident()`.
-                Ok(id)
-            },
-            _ => {
-                let token_str = self.this_token_to_string();
-                return Err(self.fatal(&format!("expected `self`, found `{}`",
-                                   token_str)))
-            }
-        }
-    }
-
-    /// Parse the argument list and result type of a function
-    /// that may have a self type.
-    fn parse_fn_decl_with_self<F>(&mut self,
-                                  parse_arg_fn: F) -> PResult<'a, (ExplicitSelf, P<FnDecl>)> where
-        F: FnMut(&mut Parser<'a>) -> PResult<'a,  Arg>,
-    {
-        fn maybe_parse_borrowed_explicit_self<'b>(this: &mut Parser<'b>)
-                                                  -> PResult<'b, ast::SelfKind> {
-            // The following things are possible to see here:
-            //
-            //     fn(&mut self)
-            //     fn(&mut self)
-            //     fn(&'lt self)
-            //     fn(&'lt mut self)
-            //
-            // We already know that the current token is `&`.
-
-            if this.look_ahead(1, |t| t.is_keyword(keywords::SelfValue)) {
-                this.bump();
-                Ok(SelfKind::Region(None, Mutability::Immutable, try!(this.expect_self_ident())))
-            } else if this.look_ahead(1, |t| t.is_mutability()) &&
-                      this.look_ahead(2, |t| t.is_keyword(keywords::SelfValue)) {
-                this.bump();
-                let mutability = try!(this.parse_mutability());
-                Ok(SelfKind::Region(None, mutability, try!(this.expect_self_ident())))
-            } else if this.look_ahead(1, |t| t.is_lifetime()) &&
-                      this.look_ahead(2, |t| t.is_keyword(keywords::SelfValue)) {
-                this.bump();
-                let lifetime = try!(this.parse_lifetime());
-                let ident = try!(this.expect_self_ident());
-                Ok(SelfKind::Region(Some(lifetime), Mutability::Immutable, ident))
-            } else if this.look_ahead(1, |t| t.is_lifetime()) &&
-                      this.look_ahead(2, |t| t.is_mutability()) &&
-                      this.look_ahead(3, |t| t.is_keyword(keywords::SelfValue)) {
-                this.bump();
-                let lifetime = try!(this.parse_lifetime());
-                let mutability = try!(this.parse_mutability());
-                Ok(SelfKind::Region(Some(lifetime), mutability, try!(this.expect_self_ident())))
-            } else {
-                Ok(SelfKind::Static)
-            }
-        }
-
-        try!(self.expect(&token::OpenDelim(token::Paren)));
-
-        // A bit of complexity and lookahead is needed here in order to be
-        // backwards compatible.
-        let lo = self.span.lo;
-        let mut self_ident_lo = self.span.lo;
-        let mut self_ident_hi = self.span.hi;
-=======
     /// Returns the parsed optional self argument and whether a self shortcut was used.
     fn parse_self_arg(&mut self) -> PResult<'a, Option<Arg>> {
         let expect_ident = |this: &mut Self| match this.token {
@@ -4761,7 +4616,6 @@
             token::Ident(ident) => { this.bump(); codemap::respan(this.last_span, ident) }
             _ => unreachable!()
         };
->>>>>>> 26f880df
 
         // Parse optional self parameter of a method.
         // Only a limited set of initial token sequences is considered self parameters, anything
@@ -4769,25 +4623,6 @@
         let eself_lo = self.span.lo;
         let (eself, eself_ident) = match self.token {
             token::BinOp(token::And) => {
-<<<<<<< HEAD
-                let eself = try!(maybe_parse_borrowed_explicit_self(self));
-                self_ident_lo = self.last_span.lo;
-                self_ident_hi = self.last_span.hi;
-                eself
-            }
-            token::BinOp(token::Star) => {
-                // Possibly "*self" or "*mut self" -- not supported. Try to avoid
-                // emitting cryptic "unexpected token" errors.
-                self.bump();
-                let _mutability = if self.token.is_mutability() {
-                    try!(self.parse_mutability())
-                } else {
-                    Mutability::Immutable
-                };
-                if self.token.is_keyword(keywords::SelfValue) {
-                    let span = self.span;
-                    self.span_err(span, "cannot pass self by raw pointer");
-=======
                 // &self
                 // &mut self
                 // &'lt self
@@ -4804,13 +4639,13 @@
                 } else if self.look_ahead(1, |t| t.is_lifetime()) &&
                           self.look_ahead(2, |t| t.is_keyword(keywords::SelfValue)) {
                     self.bump();
-                    let lt = self.parse_lifetime()?;
+                    let lt = try!(self.parse_lifetime());
                     (SelfKind::Region(Some(lt), Mutability::Immutable), expect_ident(self))
                 } else if self.look_ahead(1, |t| t.is_lifetime()) &&
                           self.look_ahead(2, |t| t.is_keyword(keywords::Mut)) &&
                           self.look_ahead(3, |t| t.is_keyword(keywords::SelfValue)) {
                     self.bump();
-                    let lt = self.parse_lifetime()?;
+                    let lt = try!(self.parse_lifetime());
                     self.bump();
                     (SelfKind::Region(Some(lt), Mutability::Mutable), expect_ident(self))
                 } else {
@@ -4829,7 +4664,6 @@
                     (SelfKind::Value(Mutability::Immutable), expect_ident(self))
                 } else if self.look_ahead(1, |t| t.is_mutability()) &&
                           self.look_ahead(2, |t| t.is_keyword(keywords::SelfValue)) {
->>>>>>> 26f880df
                     self.bump();
                     self.bump();
                     self.span_err(self.span, "cannot pass `self` by raw pointer");
@@ -4840,43 +4674,24 @@
             }
             token::Ident(..) => {
                 if self.token.is_keyword(keywords::SelfValue) {
-<<<<<<< HEAD
-                    let self_ident = try!(self.expect_self_ident());
-
-                    // Determine whether this is the fully explicit form, `self:
-                    // TYPE`.
-                    if self.eat(&token::Colon) {
-                        SelfKind::Explicit(try!(self.parse_ty_sum()), self_ident)
-=======
                     // self
                     // self: TYPE
                     let eself_ident = expect_ident(self);
                     if self.eat(&token::Colon) {
-                        let ty = self.parse_ty_sum()?;
+                        let ty = try!(self.parse_ty_sum());
                         (SelfKind::Explicit(ty, Mutability::Immutable), eself_ident)
->>>>>>> 26f880df
                     } else {
                         (SelfKind::Value(Mutability::Immutable), eself_ident)
                     }
                 } else if self.token.is_keyword(keywords::Mut) &&
                         self.look_ahead(1, |t| t.is_keyword(keywords::SelfValue)) {
-<<<<<<< HEAD
-                    mutbl_self = try!(self.parse_mutability());
-                    let self_ident = try!(self.expect_self_ident());
-
-                    // Determine whether this is the fully explicit form,
-                    // `self: TYPE`.
-                    if self.eat(&token::Colon) {
-                        SelfKind::Explicit(try!(self.parse_ty_sum()), self_ident)
-=======
                     // mut self
                     // mut self: TYPE
                     self.bump();
                     let eself_ident = expect_ident(self);
                     if self.eat(&token::Colon) {
-                        let ty = self.parse_ty_sum()?;
+                        let ty = try!(self.parse_ty_sum());
                         (SelfKind::Explicit(ty, Mutability::Mutable), eself_ident)
->>>>>>> 26f880df
                     } else {
                         (SelfKind::Value(Mutability::Mutable), eself_ident)
                     }
@@ -4895,10 +4710,10 @@
     fn parse_fn_decl_with_self<F>(&mut self, parse_arg_fn: F) -> PResult<'a, P<FnDecl>>
         where F: FnMut(&mut Parser<'a>) -> PResult<'a,  Arg>,
     {
-        self.expect(&token::OpenDelim(token::Paren))?;
+        try!(self.expect(&token::OpenDelim(token::Paren)));
 
         // Parse optional self argument
-        let self_arg = self.parse_self_arg()?;
+        let self_arg = try!(self.parse_self_arg());
 
         // Parse the rest of the function parameter list.
         let sep = SeqSep::trailing_allowed(token::Comma);
@@ -4918,22 +4733,11 @@
             self.parse_seq_to_before_end(&token::CloseDelim(token::Paren), sep, parse_arg_fn)
         };
 
-<<<<<<< HEAD
-
+        // Parse closing paren and return type.
         try!(self.expect(&token::CloseDelim(token::Paren)));
-
-        let hi = self.span.hi;
-
-        let ret_ty = try!(self.parse_ret_ty());
-
-        let fn_decl = P(FnDecl {
-=======
-        // Parse closing paren and return type.
-        self.expect(&token::CloseDelim(token::Paren))?;
         Ok(P(FnDecl {
->>>>>>> 26f880df
             inputs: fn_inputs,
-            output: self.parse_ret_ty()?,
+            output: try!(self.parse_ret_ty()),
             variadic: false
         }))
     }
@@ -5081,11 +4885,7 @@
                 if is_macro_rules {
                     self.diagnostic().struct_span_err(span, "can't qualify macro_rules \
                                                              invocation with `pub`")
-<<<<<<< HEAD
-                                     .fileline_help(span, "did you mean try!(#[macro_export])")
-=======
                                      .help("did you mean #[macro_export]?")
->>>>>>> 26f880df
                                      .emit();
                 } else {
                     self.diagnostic().struct_span_err(span, "can't qualify macro \
@@ -5129,23 +4929,12 @@
             }
             Ok((keywords::Invalid.ident(), vec![], ast::ImplItemKind::Macro(m)))
         } else {
-<<<<<<< HEAD
             let (constness, unsafety, abi) = try!(self.parse_fn_front_matter());
             let ident = try!(self.parse_ident());
             let mut generics = try!(self.parse_generics());
-            let (explicit_self, decl) = try!(self.parse_fn_decl_with_self(|p| {
-                    p.parse_arg()
-                }));
+            let decl = try!(self.parse_fn_decl_with_self(|p| p.parse_arg()));
             generics.where_clause = try!(self.parse_where_clause());
             let (inner_attrs, body) = try!(self.parse_inner_attrs_and_block());
-=======
-            let (constness, unsafety, abi) = self.parse_fn_front_matter()?;
-            let ident = self.parse_ident()?;
-            let mut generics = self.parse_generics()?;
-            let decl = self.parse_fn_decl_with_self(|p| p.parse_arg())?;
-            generics.where_clause = self.parse_where_clause()?;
-            let (inner_attrs, body) = self.parse_inner_attrs_and_block()?;
->>>>>>> 26f880df
             Ok((ident, inner_attrs, ast::ImplItemKind::Method(ast::MethodSig {
                 generics: generics,
                 abi: abi,
