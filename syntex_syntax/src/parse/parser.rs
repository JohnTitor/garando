// Copyright 2012-2014 The Rust Project Developers. See the COPYRIGHT
// file at the top-level directory of this distribution and at
// http://rust-lang.org/COPYRIGHT.
//
// Licensed under the Apache License, Version 2.0 <LICENSE-APACHE or
// http://www.apache.org/licenses/LICENSE-2.0> or the MIT license
// <LICENSE-MIT or http://opensource.org/licenses/MIT>, at your
// option. This file may not be copied, modified, or distributed
// except according to those terms.

pub use self::PathParsingMode::*;

use abi;
use ast::BareFnTy;
use ast::{RegionTyParamBound, TraitTyParamBound, TraitBoundModifier};
use ast::{Public, Unsafety};
use ast::{Mod, BiAdd, Arg, Arm, Attribute, BindingMode};
use ast::{BiBitAnd, BiBitOr, BiBitXor, BiRem, BiLt, Block};
use ast::{BlockCheckMode, CaptureByRef, CaptureByValue, CaptureClause};
use ast::{Constness, ConstTraitItem, Crate, CrateConfig};
use ast::{Decl, DeclItem, DeclLocal, DefaultBlock, DefaultReturn};
use ast::{UnDeref, BiDiv, EMPTY_CTXT, EnumDef, ExplicitSelf};
use ast::{Expr, Expr_, ExprAddrOf, ExprMatch, ExprAgain};
use ast::{ExprAssign, ExprAssignOp, ExprBinary, ExprBlock, ExprBox};
use ast::{ExprBreak, ExprCall, ExprCast, ExprInPlace};
use ast::{ExprField, ExprTupField, ExprClosure, ExprIf, ExprIfLet, ExprIndex};
use ast::{ExprLit, ExprLoop, ExprMac, ExprRange};
use ast::{ExprMethodCall, ExprParen, ExprPath};
use ast::{ExprRepeat, ExprRet, ExprStruct, ExprTup, ExprType, ExprUnary};
use ast::{ExprVec, ExprWhile, ExprWhileLet, ExprForLoop, Field, FnDecl};
use ast::{ForeignItem, ForeignItemStatic, ForeignItemFn, FunctionRetTy};
use ast::{Ident, Inherited, ImplItem, Item, Item_, ItemStatic};
use ast::{ItemEnum, ItemFn, ItemForeignMod, ItemImpl, ItemConst};
use ast::{ItemMac, ItemMod, ItemStruct, ItemTrait, ItemTy, ItemDefaultImpl};
use ast::{ItemExternCrate, ItemUse};
use ast::{Lit, Lit_};
use ast::{LitBool, LitChar, LitByte, LitByteStr};
use ast::{LitStr, LitInt, Local};
use ast::{MacStmtWithBraces, MacStmtWithSemicolon, MacStmtWithoutBraces};
use ast::{MutImmutable, MutMutable, Mac_};
use ast::{MutTy, BiMul, Mutability};
use ast::{NamedField, UnNeg, NoReturn, UnNot};
use ast::{Pat, PatBox, PatEnum, PatIdent, PatLit, PatQPath, PatMac, PatRange};
use ast::{PatRegion, PatStruct, PatTup, PatVec, PatWild};
use ast::{PolyTraitRef, QSelf};
use ast::{Return, BiShl, BiShr, Stmt, StmtDecl};
use ast::{StmtExpr, StmtSemi, StmtMac, VariantData, StructField};
use ast::{BiSub, StrStyle};
use ast::{SelfExplicit, SelfRegion, SelfStatic, SelfValue};
use ast::{Delimited, SequenceRepetition, TokenTree, TraitItem, TraitRef};
use ast::{Ty, Ty_, TypeBinding, TyMac};
use ast::{TyFixedLengthVec, TyBareFn, TyTypeof, TyInfer};
use ast::{TyParam, TyParamBounds, TyParen, TyPath, TyPtr};
use ast::{TyRptr, TyTup, TyU32, TyVec};
use ast::TypeTraitItem;
use ast::{UnnamedField, UnsafeBlock};
use ast::{ViewPath, ViewPathGlob, ViewPathList, ViewPathSimple};
use ast::{Visibility, WhereClause};
use attr::{ThinAttributes, ThinAttributesExt, AttributesExt};
use ast;
use ast_util::{self, ident_to_path};
use codemap::{self, Span, BytePos, Spanned, spanned, mk_sp, CodeMap};
use errors::{self, DiagnosticBuilder};
use ext::tt::macro_parser;
use parse;
use parse::classify;
use parse::common::{SeqSep, seq_sep_none, seq_sep_trailing_allowed};
use parse::lexer::{Reader, TokenAndSpan};
use parse::obsolete::{ParserObsoleteMethods, ObsoleteSyntax};
use parse::token::{self, intern, MatchNt, SubstNt, SpecialVarNt, InternedString};
use parse::token::{keywords, special_idents, SpecialMacroVar};
use parse::{new_sub_parser_from_file, ParseSess};
use util::parser::{AssocOp, Fixity};
use print::pprust;
use ptr::P;
use parse::PResult;

use std::collections::HashSet;
use std::io::prelude::*;
use std::mem;
use std::path::{Path, PathBuf};
use std::rc::Rc;
use std::slice;

bitflags! {
    flags Restrictions: u8 {
        const RESTRICTION_STMT_EXPR         = 1 << 0,
        const RESTRICTION_NO_STRUCT_LITERAL = 1 << 1,
    }
}

type ItemInfo = (Ident, Item_, Option<Vec<Attribute> >);

/// How to parse a path. There are four different kinds of paths, all of which
/// are parsed somewhat differently.
#[derive(Copy, Clone, PartialEq)]
pub enum PathParsingMode {
    /// A path with no type parameters; e.g. `foo::bar::Baz`
    NoTypesAllowed,
    /// A path with a lifetime and type parameters, with no double colons
    /// before the type parameters; e.g. `foo::bar<'a>::Baz<T>`
    LifetimeAndTypesWithoutColons,
    /// A path with a lifetime and type parameters with double colons before
    /// the type parameters; e.g. `foo::bar::<'a>::Baz::<T>`
    LifetimeAndTypesWithColons,
}

/// How to parse a bound, whether to allow bound modifiers such as `?`.
#[derive(Copy, Clone, PartialEq)]
pub enum BoundParsingMode {
    Bare,
    Modified,
}

/// `pub` should be parsed in struct fields and not parsed in variant fields
#[derive(Clone, Copy, PartialEq)]
pub enum ParsePub {
    Yes,
    No,
}

/// Possibly accept an `token::Interpolated` expression (a pre-parsed expression
/// dropped into the token stream, which happens while parsing the result of
/// macro expansion). Placement of these is not as complex as I feared it would
/// be. The important thing is to make sure that lookahead doesn't balk at
/// `token::Interpolated` tokens.
macro_rules! maybe_whole_expr {
    ($p:expr) => (
        {
            let found = match $p.token {
                token::Interpolated(token::NtExpr(ref e)) => {
                    Some((*e).clone())
                }
                token::Interpolated(token::NtPath(_)) => {
                    // FIXME: The following avoids an issue with lexical borrowck scopes,
                    // but the clone is unfortunate.
                    let pt = match $p.token {
                        token::Interpolated(token::NtPath(ref pt)) => (**pt).clone(),
                        _ => unreachable!()
                    };
                    let span = $p.span;
                    Some($p.mk_expr(span.lo, span.hi, ExprPath(None, pt), None))
                }
                token::Interpolated(token::NtBlock(_)) => {
                    // FIXME: The following avoids an issue with lexical borrowck scopes,
                    // but the clone is unfortunate.
                    let b = match $p.token {
                        token::Interpolated(token::NtBlock(ref b)) => (*b).clone(),
                        _ => unreachable!()
                    };
                    let span = $p.span;
                    Some($p.mk_expr(span.lo, span.hi, ExprBlock(b), None))
                }
                _ => None
            };
            match found {
                Some(e) => {
                    try!($p.bump());
                    return Ok(e);
                }
                None => ()
            }
        }
    )
}

/// As maybe_whole_expr, but for things other than expressions
macro_rules! maybe_whole {
    ($p:expr, $constructor:ident) => (
        {
            let found = match ($p).token {
                token::Interpolated(token::$constructor(_)) => {
                    Some(try!(($p).bump_and_get()))
                }
                _ => None
            };
            if let Some(token::Interpolated(token::$constructor(x))) = found {
                return Ok(x.clone());
            }
        }
    );
    (no_clone $p:expr, $constructor:ident) => (
        {
            let found = match ($p).token {
                token::Interpolated(token::$constructor(_)) => {
                    Some(try!(($p).bump_and_get()))
                }
                _ => None
            };
            if let Some(token::Interpolated(token::$constructor(x))) = found {
                return Ok(x);
            }
        }
    );
    (deref $p:expr, $constructor:ident) => (
        {
            let found = match ($p).token {
                token::Interpolated(token::$constructor(_)) => {
                    Some(try!(($p).bump_and_get()))
                }
                _ => None
            };
            if let Some(token::Interpolated(token::$constructor(x))) = found {
                return Ok((*x).clone());
            }
        }
    );
    (Some deref $p:expr, $constructor:ident) => (
        {
            let found = match ($p).token {
                token::Interpolated(token::$constructor(_)) => {
                    Some(try!(($p).bump_and_get()))
                }
                _ => None
            };
            if let Some(token::Interpolated(token::$constructor(x))) = found {
                return Ok(Some((*x).clone()));
            }
        }
    );
    (pair_empty $p:expr, $constructor:ident) => (
        {
            let found = match ($p).token {
                token::Interpolated(token::$constructor(_)) => {
                    Some(try!(($p).bump_and_get()))
                }
                _ => None
            };
            if let Some(token::Interpolated(token::$constructor(x))) = found {
                return Ok((Vec::new(), x));
            }
        }
    )
}


fn maybe_append(mut lhs: Vec<Attribute>, rhs: Option<Vec<Attribute>>)
                -> Vec<Attribute> {
    if let Some(ref attrs) = rhs {
        lhs.extend(attrs.iter().cloned())
    }
    lhs
}

/* ident is handled by common.rs */

pub struct Parser<'a> {
    pub sess: &'a ParseSess,
    /// the current token:
    pub token: token::Token,
    /// the span of the current token:
    pub span: Span,
    /// the span of the prior token:
    pub last_span: Span,
    pub cfg: CrateConfig,
    /// the previous token or None (only stashed sometimes).
    pub last_token: Option<Box<token::Token>>,
    pub buffer: [TokenAndSpan; 4],
    pub buffer_start: isize,
    pub buffer_end: isize,
    pub tokens_consumed: usize,
    pub restrictions: Restrictions,
    pub quote_depth: usize, // not (yet) related to the quasiquoter
    pub reader: Box<Reader+'a>,
    pub interner: Rc<token::IdentInterner>,
    /// The set of seen errors about obsolete syntax. Used to suppress
    /// extra detail when the same error is seen twice
    pub obsolete_set: HashSet<ObsoleteSyntax>,
    /// Used to determine the path to externally loaded source files
    pub mod_path_stack: Vec<InternedString>,
    /// Stack of spans of open delimiters. Used for error message.
    pub open_braces: Vec<Span>,
    /// Flag if this parser "owns" the directory that it is currently parsing
    /// in. This will affect how nested files are looked up.
    pub owns_directory: bool,
    /// Name of the root module this parser originated from. If `None`, then the
    /// name is not known. This does not change while the parser is descending
    /// into modules, and sub-parsers have new values for this name.
    pub root_module_name: Option<String>,
    pub expected_tokens: Vec<TokenType>,
}

#[derive(PartialEq, Eq, Clone)]
pub enum TokenType {
    Token(token::Token),
    Keyword(keywords::Keyword),
    Operator,
}

impl TokenType {
    fn to_string(&self) -> String {
        match *self {
            TokenType::Token(ref t) => format!("`{}`", Parser::token_to_string(t)),
            TokenType::Operator => "an operator".to_string(),
            TokenType::Keyword(kw) => format!("`{}`", kw.to_name()),
        }
    }
}

fn is_plain_ident_or_underscore(t: &token::Token) -> bool {
    t.is_plain_ident() || *t == token::Underscore
}

/// Information about the path to a module.
pub struct ModulePath {
    pub name: String,
    pub path_exists: bool,
    pub result: Result<ModulePathSuccess, ModulePathError>,
}

pub struct ModulePathSuccess {
    pub path: ::std::path::PathBuf,
    pub owns_directory: bool,
}

pub struct ModulePathError {
    pub err_msg: String,
    pub help_msg: String,
}

pub enum LhsExpr {
    NotYetParsed,
    AttributesParsed(ThinAttributes),
    AlreadyParsed(P<Expr>),
}

impl From<Option<ThinAttributes>> for LhsExpr {
    fn from(o: Option<ThinAttributes>) -> Self {
        if let Some(attrs) = o {
            LhsExpr::AttributesParsed(attrs)
        } else {
            LhsExpr::NotYetParsed
        }
    }
}

impl From<P<Expr>> for LhsExpr {
    fn from(expr: P<Expr>) -> Self {
        LhsExpr::AlreadyParsed(expr)
    }
}

impl<'a> Parser<'a> {
    pub fn new(sess: &'a ParseSess,
               cfg: ast::CrateConfig,
               mut rdr: Box<Reader+'a>)
               -> Parser<'a>
    {
        let tok0 = rdr.real_token();
        let span = tok0.sp;
        let placeholder = TokenAndSpan {
            tok: token::Underscore,
            sp: span,
        };

        Parser {
            reader: rdr,
            interner: token::get_ident_interner(),
            sess: sess,
            cfg: cfg,
            token: tok0.tok,
            span: span,
            last_span: span,
            last_token: None,
            buffer: [
                placeholder.clone(),
                placeholder.clone(),
                placeholder.clone(),
                placeholder.clone(),
            ],
            buffer_start: 0,
            buffer_end: 0,
            tokens_consumed: 0,
            restrictions: Restrictions::empty(),
            quote_depth: 0,
            obsolete_set: HashSet::new(),
            mod_path_stack: Vec::new(),
            open_braces: Vec::new(),
            owns_directory: true,
            root_module_name: None,
            expected_tokens: Vec::new(),
        }
    }

    /// Convert a token to a string using self's reader
    pub fn token_to_string(token: &token::Token) -> String {
        pprust::token_to_string(token)
    }

    /// Convert the current token to a string using self's reader
    pub fn this_token_to_string(&self) -> String {
        Parser::token_to_string(&self.token)
    }

    pub fn unexpected_last(&self, t: &token::Token) -> DiagnosticBuilder<'a> {
        let token_str = Parser::token_to_string(t);
        let last_span = self.last_span;
        self.span_fatal(last_span, &format!("unexpected token: `{}`",
                                                token_str))
    }

    pub fn unexpected(&mut self) -> DiagnosticBuilder<'a> {
        match self.expect_one_of(&[], &[]) {
            Err(e) => e,
            Ok(_) => unreachable!()
        }
    }

    /// Expect and consume the token t. Signal an error if
    /// the next token is not t.
    pub fn expect(&mut self, t: &token::Token) -> PResult<'a,  ()> {
        if self.expected_tokens.is_empty() {
            if self.token == *t {
                self.bump()
            } else {
                let token_str = Parser::token_to_string(t);
                let this_token_str = self.this_token_to_string();
                Err(self.fatal(&format!("expected `{}`, found `{}`",
                                   token_str,
                                   this_token_str)))
            }
        } else {
            self.expect_one_of(unsafe { slice::from_raw_parts(t, 1) }, &[])
        }
    }

    /// Expect next token to be edible or inedible token.  If edible,
    /// then consume it; if inedible, then return without consuming
    /// anything.  Signal a fatal error if next token is unexpected.
    pub fn expect_one_of(&mut self,
                         edible: &[token::Token],
                         inedible: &[token::Token]) -> PResult<'a,  ()>{
        fn tokens_to_string(tokens: &[TokenType]) -> String {
            let mut i = tokens.iter();
            // This might be a sign we need a connect method on Iterator.
            let b = i.next()
                     .map_or("".to_string(), |t| t.to_string());
            i.enumerate().fold(b, |mut b, (i, ref a)| {
                if tokens.len() > 2 && i == tokens.len() - 2 {
                    b.push_str(", or ");
                } else if tokens.len() == 2 && i == tokens.len() - 2 {
                    b.push_str(" or ");
                } else {
                    b.push_str(", ");
                }
                b.push_str(&*a.to_string());
                b
            })
        }
        if edible.contains(&self.token) {
            self.bump()
        } else if inedible.contains(&self.token) {
            // leave it in the input
            Ok(())
        } else {
            let mut expected = edible.iter()
                .map(|x| TokenType::Token(x.clone()))
                .chain(inedible.iter().map(|x| TokenType::Token(x.clone())))
                .chain(self.expected_tokens.iter().cloned())
                .collect::<Vec<_>>();
            expected.sort_by(|a, b| a.to_string().cmp(&b.to_string()));
            expected.dedup();
            let expect = tokens_to_string(&expected[..]);
            let actual = self.this_token_to_string();
            Err(self.fatal(
                &(if expected.len() > 1 {
                    (format!("expected one of {}, found `{}`",
                             expect,
                             actual))
                } else if expected.is_empty() {
                    (format!("unexpected token: `{}`",
                             actual))
                } else {
                    (format!("expected {}, found `{}`",
                             expect,
                             actual))
                })[..]
            ))
        }
    }

    /// Check for erroneous `ident { }`; if matches, signal error and
    /// recover (without consuming any expected input token).  Returns
    /// true if and only if input was consumed for recovery.
    pub fn check_for_erroneous_unit_struct_expecting(&mut self,
                                                     expected: &[token::Token])
                                                     -> PResult<'a, bool> {
        if self.token == token::OpenDelim(token::Brace)
            && expected.iter().all(|t| *t != token::OpenDelim(token::Brace))
            && self.look_ahead(1, |t| *t == token::CloseDelim(token::Brace)) {
            // matched; signal non-fatal error and recover.
            let span = self.span;
            self.span_err(span,
                          "unit-like struct construction is written with no trailing `{ }`");
            try!(self.eat(&token::OpenDelim(token::Brace)));
            try!(self.eat(&token::CloseDelim(token::Brace)));
            Ok(true)
        } else {
            Ok(false)
        }
    }

    /// Commit to parsing a complete expression `e` expected to be
    /// followed by some token from the set edible + inedible.  Recover
    /// from anticipated input errors, discarding erroneous characters.
    pub fn commit_expr(&mut self, e: &Expr, edible: &[token::Token],
                       inedible: &[token::Token]) -> PResult<'a, ()> {
        debug!("commit_expr {:?}", e);
        if let ExprPath(..) = e.node {
            // might be unit-struct construction; check for recoverableinput error.
            let expected = edible.iter()
                .cloned()
                .chain(inedible.iter().cloned())
                .collect::<Vec<_>>();
            try!(self.check_for_erroneous_unit_struct_expecting(&expected[..]));
        }
        self.expect_one_of(edible, inedible)
    }

    pub fn commit_expr_expecting(&mut self, e: &Expr, edible: token::Token) -> PResult<'a, ()> {
        self.commit_expr(e, &[edible], &[])
    }

    /// Commit to parsing a complete statement `s`, which expects to be
    /// followed by some token from the set edible + inedible.  Check
    /// for recoverable input errors, discarding erroneous characters.
    pub fn commit_stmt(&mut self, edible: &[token::Token],
                       inedible: &[token::Token]) -> PResult<'a, ()> {
        if self.last_token
               .as_ref()
               .map_or(false, |t| t.is_ident() || t.is_path()) {
            let expected = edible.iter()
                .cloned()
                .chain(inedible.iter().cloned())
                .collect::<Vec<_>>();
            try!(self.check_for_erroneous_unit_struct_expecting(&expected));
        }
        self.expect_one_of(edible, inedible)
    }

    pub fn commit_stmt_expecting(&mut self, edible: token::Token) -> PResult<'a, ()> {
        self.commit_stmt(&[edible], &[])
    }

    pub fn parse_ident(&mut self) -> PResult<'a, ast::Ident> {
        self.check_strict_keywords();
        try!(self.check_reserved_keywords());
        match self.token {
            token::Ident(i, _) => {
                try!(self.bump());
                Ok(i)
            }
            token::Interpolated(token::NtIdent(..)) => {
                self.bug("ident interpolation not converted to real token");
            }
            _ => {
                let token_str = self.this_token_to_string();
                Err(self.fatal(&format!("expected ident, found `{}`",
                                    token_str)))
            }
        }
    }

    pub fn parse_ident_or_self_type(&mut self) -> PResult<'a, ast::Ident> {
        if self.is_self_type_ident() {
            self.expect_self_type_ident()
        } else {
            self.parse_ident()
        }
    }

    pub fn parse_path_list_item(&mut self) -> PResult<'a, ast::PathListItem> {
        let lo = self.span.lo;
        let node = if try!(self.eat_keyword(keywords::SelfValue)) {
            let rename = try!(self.parse_rename());
            ast::PathListMod { id: ast::DUMMY_NODE_ID, rename: rename }
        } else {
            let ident = try!(self.parse_ident());
            let rename = try!(self.parse_rename());
            ast::PathListIdent { name: ident, rename: rename, id: ast::DUMMY_NODE_ID }
        };
        let hi = self.last_span.hi;
        Ok(spanned(lo, hi, node))
    }

    /// Check if the next token is `tok`, and return `true` if so.
    ///
    /// This method is will automatically add `tok` to `expected_tokens` if `tok` is not
    /// encountered.
    pub fn check(&mut self, tok: &token::Token) -> bool {
        let is_present = self.token == *tok;
        if !is_present { self.expected_tokens.push(TokenType::Token(tok.clone())); }
        is_present
    }

    /// Consume token 'tok' if it exists. Returns true if the given
    /// token was present, false otherwise.
    pub fn eat(&mut self, tok: &token::Token) -> PResult<'a, bool> {
        let is_present = self.check(tok);
        if is_present { try!(self.bump())}
        Ok(is_present)
    }

    pub fn check_keyword(&mut self, kw: keywords::Keyword) -> bool {
        self.expected_tokens.push(TokenType::Keyword(kw));
        self.token.is_keyword(kw)
    }

    /// If the next token is the given keyword, eat it and return
    /// true. Otherwise, return false.
    pub fn eat_keyword(&mut self, kw: keywords::Keyword) -> PResult<'a, bool> {
        if self.check_keyword(kw) {
            try!(self.bump());
            Ok(true)
        } else {
            Ok(false)
        }
    }

    pub fn eat_keyword_noexpect(&mut self, kw: keywords::Keyword) -> PResult<'a, bool> {
        if self.token.is_keyword(kw) {
            try!(self.bump());
            Ok(true)
        } else {
            Ok(false)
        }
    }

    /// If the given word is not a keyword, signal an error.
    /// If the next token is not the given word, signal an error.
    /// Otherwise, eat it.
    pub fn expect_keyword(&mut self, kw: keywords::Keyword) -> PResult<'a, ()> {
        if !try!(self.eat_keyword(kw) ){
            self.expect_one_of(&[], &[])
        } else {
            Ok(())
        }
    }

    /// Signal an error if the given string is a strict keyword
    pub fn check_strict_keywords(&mut self) {
        if self.token.is_strict_keyword() {
            let token_str = self.this_token_to_string();
            let span = self.span;
            self.span_err(span,
                          &format!("expected identifier, found keyword `{}`",
                                  token_str));
        }
    }

    /// Signal an error if the current token is a reserved keyword
    pub fn check_reserved_keywords(&mut self) -> PResult<'a, ()>{
        if self.token.is_reserved_keyword() {
            let token_str = self.this_token_to_string();
            Err(self.fatal(&format!("`{}` is a reserved keyword", token_str)))
        } else {
            Ok(())
        }
    }

    /// Expect and consume an `&`. If `&&` is seen, replace it with a single
    /// `&` and continue. If an `&` is not seen, signal an error.
    fn expect_and(&mut self) -> PResult<'a, ()> {
        self.expected_tokens.push(TokenType::Token(token::BinOp(token::And)));
        match self.token {
            token::BinOp(token::And) => self.bump(),
            token::AndAnd => {
                let span = self.span;
                let lo = span.lo + BytePos(1);
                Ok(self.replace_token(token::BinOp(token::And), lo, span.hi))
            }
            _ => self.expect_one_of(&[], &[])
        }
    }

    pub fn expect_no_suffix(&self, sp: Span, kind: &str, suffix: Option<ast::Name>) {
        match suffix {
            None => {/* everything ok */}
            Some(suf) => {
                let text = suf.as_str();
                if text.is_empty() {
                    self.span_bug(sp, "found empty literal suffix in Some")
                }
                self.span_err(sp, &*format!("{} with a suffix is invalid", kind));
            }
        }
    }


    /// Attempt to consume a `<`. If `<<` is seen, replace it with a single
    /// `<` and continue. If a `<` is not seen, return false.
    ///
    /// This is meant to be used when parsing generics on a path to get the
    /// starting token.
    fn eat_lt(&mut self) -> PResult<'a, bool> {
        self.expected_tokens.push(TokenType::Token(token::Lt));
        match self.token {
            token::Lt => { try!(self.bump()); Ok(true)}
            token::BinOp(token::Shl) => {
                let span = self.span;
                let lo = span.lo + BytePos(1);
                self.replace_token(token::Lt, lo, span.hi);
                Ok(true)
            }
            _ => Ok(false),
        }
    }

    fn expect_lt(&mut self) -> PResult<'a, ()> {
        if !try!(self.eat_lt()) {
            self.expect_one_of(&[], &[])
        } else {
            Ok(())
        }
    }

    /// Expect and consume a GT. if a >> is seen, replace it
    /// with a single > and continue. If a GT is not seen,
    /// signal an error.
    pub fn expect_gt(&mut self) -> PResult<'a, ()> {
        self.expected_tokens.push(TokenType::Token(token::Gt));
        match self.token {
            token::Gt => self.bump(),
            token::BinOp(token::Shr) => {
                let span = self.span;
                let lo = span.lo + BytePos(1);
                Ok(self.replace_token(token::Gt, lo, span.hi))
            }
            token::BinOpEq(token::Shr) => {
                let span = self.span;
                let lo = span.lo + BytePos(1);
                Ok(self.replace_token(token::Ge, lo, span.hi))
            }
            token::Ge => {
                let span = self.span;
                let lo = span.lo + BytePos(1);
                Ok(self.replace_token(token::Eq, lo, span.hi))
            }
            _ => {
                let gt_str = Parser::token_to_string(&token::Gt);
                let this_token_str = self.this_token_to_string();
                Err(self.fatal(&format!("expected `{}`, found `{}`",
                                   gt_str,
                                   this_token_str)))
            }
        }
    }

    pub fn parse_seq_to_before_gt_or_return<T, F>(&mut self,
                                                  sep: Option<token::Token>,
                                                  mut f: F)
                                                  -> PResult<'a, (P<[T]>, bool)>
        where F: FnMut(&mut Parser<'a>) -> PResult<'a, Option<T>>,
    {
        let mut v = Vec::new();
        // This loop works by alternating back and forth between parsing types
        // and commas.  For example, given a string `A, B,>`, the parser would
        // first parse `A`, then a comma, then `B`, then a comma. After that it
        // would encounter a `>` and stop. This lets the parser handle trailing
        // commas in generic parameters, because it can stop either after
        // parsing a type or after parsing a comma.
        for i in 0.. {
            if self.check(&token::Gt)
                || self.token == token::BinOp(token::Shr)
                || self.token == token::Ge
                || self.token == token::BinOpEq(token::Shr) {
                break;
            }

            if i % 2 == 0 {
                match try!(f(self)) {
                    Some(result) => v.push(result),
                    None => return Ok((P::from_vec(v), true))
                }
            } else {
                if let Some(t) = sep.as_ref() {
                    try!(self.expect(t));
                }

            }
        }
        return Ok((P::from_vec(v), false));
    }

    /// Parse a sequence bracketed by '<' and '>', stopping
    /// before the '>'.
    pub fn parse_seq_to_before_gt<T, F>(&mut self,
                                        sep: Option<token::Token>,
                                        mut f: F)
                                        -> PResult<'a, P<[T]>> where
        F: FnMut(&mut Parser<'a>) -> PResult<'a, T>,
    {
        let (result, returned) = try!(self.parse_seq_to_before_gt_or_return(sep,
                                                    |p| Ok(Some(try!(f(p))))));
        assert!(!returned);
        return Ok(result);
    }

    pub fn parse_seq_to_gt<T, F>(&mut self,
                                 sep: Option<token::Token>,
                                 f: F)
                                 -> PResult<'a, P<[T]>> where
        F: FnMut(&mut Parser<'a>) -> PResult<'a, T>,
    {
        let v = try!(self.parse_seq_to_before_gt(sep, f));
        try!(self.expect_gt());
        return Ok(v);
    }

    pub fn parse_seq_to_gt_or_return<T, F>(&mut self,
                                           sep: Option<token::Token>,
                                           f: F)
                                           -> PResult<'a, (P<[T]>, bool)> where
        F: FnMut(&mut Parser<'a>) -> PResult<'a, Option<T>>,
    {
        let (v, returned) = try!(self.parse_seq_to_before_gt_or_return(sep, f));
        if !returned {
            try!(self.expect_gt());
        }
        return Ok((v, returned));
    }

    /// Parse a sequence, including the closing delimiter. The function
    /// f must consume tokens until reaching the next separator or
    /// closing bracket.
    pub fn parse_seq_to_end<T, F>(&mut self,
                                  ket: &token::Token,
                                  sep: SeqSep,
                                  f: F)
                                  -> PResult<'a, Vec<T>> where
        F: FnMut(&mut Parser<'a>) -> PResult<'a,  T>,
    {
        let val = try!(self.parse_seq_to_before_end(ket, sep, f));
        try!(self.bump());
        Ok(val)
    }

    /// Parse a sequence, not including the closing delimiter. The function
    /// f must consume tokens until reaching the next separator or
    /// closing bracket.
    pub fn parse_seq_to_before_end<T, F>(&mut self,
                                         ket: &token::Token,
                                         sep: SeqSep,
                                         mut f: F)
                                         -> PResult<'a, Vec<T>> where
        F: FnMut(&mut Parser<'a>) -> PResult<'a,  T>,
    {
        let mut first: bool = true;
        let mut v = vec!();
        while self.token != *ket {
            match sep.sep {
              Some(ref t) => {
                if first { first = false; }
                else { try!(self.expect(t)); }
              }
              _ => ()
            }
            if sep.trailing_sep_allowed && self.check(ket) { break; }
            v.push(try!(f(self)));
        }
        return Ok(v);
    }

    /// Parse a sequence, including the closing delimiter. The function
    /// f must consume tokens until reaching the next separator or
    /// closing bracket.
    pub fn parse_unspanned_seq<T, F>(&mut self,
                                     bra: &token::Token,
                                     ket: &token::Token,
                                     sep: SeqSep,
                                     f: F)
                                     -> PResult<'a, Vec<T>> where
        F: FnMut(&mut Parser<'a>) -> PResult<'a,  T>,
    {
        try!(self.expect(bra));
        let result = try!(self.parse_seq_to_before_end(ket, sep, f));
        try!(self.bump());
        Ok(result)
    }

    /// Parse a sequence parameter of enum variant. For consistency purposes,
    /// these should not be empty.
    pub fn parse_enum_variant_seq<T, F>(&mut self,
                                        bra: &token::Token,
                                        ket: &token::Token,
                                        sep: SeqSep,
                                        f: F)
                                        -> PResult<'a, Vec<T>> where
        F: FnMut(&mut Parser<'a>) -> PResult<'a,  T>,
    {
        let result = try!(self.parse_unspanned_seq(bra, ket, sep, f));
        if result.is_empty() {
            let last_span = self.last_span;
            self.span_err(last_span,
            "nullary enum variants are written with no trailing `( )`");
        }
        Ok(result)
    }

    // NB: Do not use this function unless you actually plan to place the
    // spanned list in the AST.
    pub fn parse_seq<T, F>(&mut self,
                           bra: &token::Token,
                           ket: &token::Token,
                           sep: SeqSep,
                           f: F)
                           -> PResult<'a, Spanned<Vec<T>>> where
        F: FnMut(&mut Parser<'a>) -> PResult<'a,  T>,
    {
        let lo = self.span.lo;
        try!(self.expect(bra));
        let result = try!(self.parse_seq_to_before_end(ket, sep, f));
        let hi = self.span.hi;
        try!(self.bump());
        Ok(spanned(lo, hi, result))
    }

    /// Advance the parser by one token
    pub fn bump(&mut self) -> PResult<'a,  ()> {
        self.last_span = self.span;
        // Stash token for error recovery (sometimes; clone is not necessarily cheap).
        self.last_token = if self.token.is_ident() ||
                          self.token.is_path() ||
                          self.token == token::Comma {
            Some(Box::new(self.token.clone()))
        } else {
            None
        };
        let next = if self.buffer_start == self.buffer_end {
            self.reader.real_token()
        } else {
            // Avoid token copies with `replace`.
            let buffer_start = self.buffer_start as usize;
            let next_index = (buffer_start + 1) & 3;
            self.buffer_start = next_index as isize;

            let placeholder = TokenAndSpan {
                tok: token::Underscore,
                sp: self.span,
            };
            mem::replace(&mut self.buffer[buffer_start], placeholder)
        };
        self.span = next.sp;
        self.token = next.tok;
        self.tokens_consumed += 1;
        self.expected_tokens.clear();
        // check after each token
        self.check_unknown_macro_variable()
    }

    /// Advance the parser by one token and return the bumped token.
    pub fn bump_and_get(&mut self) -> PResult<'a, token::Token> {
        let old_token = mem::replace(&mut self.token, token::Underscore);
        try!(self.bump());
        Ok(old_token)
    }

    /// EFFECT: replace the current token and span with the given one
    pub fn replace_token(&mut self,
                         next: token::Token,
                         lo: BytePos,
                         hi: BytePos) {
        self.last_span = mk_sp(self.span.lo, lo);
        self.token = next;
        self.span = mk_sp(lo, hi);
    }
    pub fn buffer_length(&mut self) -> isize {
        if self.buffer_start <= self.buffer_end {
            return self.buffer_end - self.buffer_start;
        }
        return (4 - self.buffer_start) + self.buffer_end;
    }
    pub fn look_ahead<R, F>(&mut self, distance: usize, f: F) -> R where
        F: FnOnce(&token::Token) -> R,
    {
        let dist = distance as isize;
        while self.buffer_length() < dist {
            self.buffer[self.buffer_end as usize] = self.reader.real_token();
            self.buffer_end = (self.buffer_end + 1) & 3;
        }
        f(&self.buffer[((self.buffer_start + dist - 1) & 3) as usize].tok)
    }
    pub fn fatal(&self, m: &str) -> DiagnosticBuilder<'a> {
        self.sess.span_diagnostic.struct_span_fatal(self.span, m)
    }
    pub fn span_fatal(&self, sp: Span, m: &str) -> DiagnosticBuilder<'a> {
        self.sess.span_diagnostic.struct_span_fatal(sp, m)
    }
    pub fn span_fatal_help(&self, sp: Span, m: &str, help: &str) -> DiagnosticBuilder<'a> {
        let mut err = self.sess.span_diagnostic.struct_span_fatal(sp, m);
        err.fileline_help(sp, help);
        err
    }
    pub fn bug(&self, m: &str) -> ! {
        self.sess.span_diagnostic.span_bug(self.span, m)
    }
    pub fn warn(&self, m: &str) {
        self.sess.span_diagnostic.span_warn(self.span, m)
    }
    pub fn span_warn(&self, sp: Span, m: &str) {
        self.sess.span_diagnostic.span_warn(sp, m)
    }
    pub fn span_err(&self, sp: Span, m: &str) {
        self.sess.span_diagnostic.span_err(sp, m)
    }
    pub fn span_bug(&self, sp: Span, m: &str) -> ! {
        self.sess.span_diagnostic.span_bug(sp, m)
    }
    pub fn abort_if_errors(&self) {
        self.sess.span_diagnostic.abort_if_errors();
    }

    pub fn diagnostic(&self) -> &'a errors::Handler {
        &self.sess.span_diagnostic
    }

    pub fn id_to_interned_str(&mut self, id: Ident) -> InternedString {
        id.name.as_str()
    }

    /// Is the current token one of the keywords that signals a bare function
    /// type?
    pub fn token_is_bare_fn_keyword(&mut self) -> bool {
        self.check_keyword(keywords::Fn) ||
            self.check_keyword(keywords::Unsafe) ||
            self.check_keyword(keywords::Extern)
    }

    pub fn get_lifetime(&mut self) -> ast::Ident {
        match self.token {
            token::Lifetime(ref ident) => *ident,
            _ => self.bug("not a lifetime"),
        }
    }

    pub fn parse_for_in_type(&mut self) -> PResult<'a, Ty_> {
        /*
        Parses whatever can come after a `for` keyword in a type.
        The `for` has already been consumed.

        Deprecated:

        - for <'lt> |S| -> T

        Eventually:

        - for <'lt> [unsafe] [extern "ABI"] fn (S) -> T
        - for <'lt> path::foo(a, b)

        */

        // parse <'lt>
        let lo = self.span.lo;

        let lifetime_defs = try!(self.parse_late_bound_lifetime_defs());

        // examine next token to decide to do
        if self.token_is_bare_fn_keyword() {
            self.parse_ty_bare_fn(lifetime_defs)
        } else {
            let hi = self.span.hi;
            let trait_ref = try!(self.parse_trait_ref());
            let poly_trait_ref = ast::PolyTraitRef { bound_lifetimes: lifetime_defs,
                                                     trait_ref: trait_ref,
                                                     span: mk_sp(lo, hi)};
            let other_bounds = if try!(self.eat(&token::BinOp(token::Plus)) ){
                try!(self.parse_ty_param_bounds(BoundParsingMode::Bare))
            } else {
                P::empty()
            };
            let all_bounds =
                Some(TraitTyParamBound(poly_trait_ref, TraitBoundModifier::None)).into_iter()
                .chain(other_bounds.into_vec())
                .collect();
            Ok(ast::TyPolyTraitRef(all_bounds))
        }
    }

    pub fn parse_ty_path(&mut self) -> PResult<'a, Ty_> {
        Ok(TyPath(None, try!(self.parse_path(LifetimeAndTypesWithoutColons))))
    }

    /// parse a TyBareFn type:
    pub fn parse_ty_bare_fn(&mut self, lifetime_defs: Vec<ast::LifetimeDef>) -> PResult<'a, Ty_> {
        /*

        [unsafe] [extern "ABI"] fn <'lt> (S) -> T
         ^~~~^           ^~~~^     ^~~~^ ^~^    ^
           |               |         |    |     |
           |               |         |    |   Return type
           |               |         |  Argument types
           |               |     Lifetimes
           |              ABI
        Function Style
        */

        let unsafety = try!(self.parse_unsafety());
        let abi = if try!(self.eat_keyword(keywords::Extern) ){
            try!(self.parse_opt_abi()).unwrap_or(abi::C)
        } else {
            abi::Rust
        };

        try!(self.expect_keyword(keywords::Fn));
        let (inputs, variadic) = try!(self.parse_fn_args(false, true));
        let ret_ty = try!(self.parse_ret_ty());
        let decl = P(FnDecl {
            inputs: inputs,
            output: ret_ty,
            variadic: variadic
        });
        Ok(TyBareFn(P(BareFnTy {
            abi: abi,
            unsafety: unsafety,
            lifetimes: lifetime_defs,
            decl: decl
        })))
    }

    /// Parses an obsolete closure kind (`&:`, `&mut:`, or `:`).
    pub fn parse_obsolete_closure_kind(&mut self) -> PResult<'a, ()> {
         let lo = self.span.lo;
        if
            self.check(&token::BinOp(token::And)) &&
            self.look_ahead(1, |t| t.is_keyword(keywords::Mut)) &&
            self.look_ahead(2, |t| *t == token::Colon)
        {
            try!(self.bump());
            try!(self.bump());
            try!(self.bump());
        } else if
            self.token == token::BinOp(token::And) &&
            self.look_ahead(1, |t| *t == token::Colon)
        {
            try!(self.bump());
            try!(self.bump());
        } else if
            try!(self.eat(&token::Colon))
        {
            /* nothing */
        } else {
            return Ok(());
        }

        let span = mk_sp(lo, self.span.hi);
        self.obsolete(span, ObsoleteSyntax::ClosureKind);
        Ok(())
    }

    pub fn parse_unsafety(&mut self) -> PResult<'a, Unsafety> {
        if try!(self.eat_keyword(keywords::Unsafe)) {
            return Ok(Unsafety::Unsafe);
        } else {
            return Ok(Unsafety::Normal);
        }
    }

    /// Parse the items in a trait declaration
    pub fn parse_trait_items(&mut self) -> PResult<'a,  Vec<P<TraitItem>>> {
        self.parse_unspanned_seq(
            &token::OpenDelim(token::Brace),
            &token::CloseDelim(token::Brace),
            seq_sep_none(),
            |p| -> PResult<'a, P<TraitItem>> {
            maybe_whole!(no_clone p, NtTraitItem);
            let mut attrs = try!(p.parse_outer_attributes());
            let lo = p.span.lo;

            let (name, node) = if try!(p.eat_keyword(keywords::Type)) {
                let TyParam {ident, bounds, default, ..} = try!(p.parse_ty_param());
                try!(p.expect(&token::Semi));
                (ident, TypeTraitItem(bounds, default))
            } else if p.is_const_item() {
                try!(p.expect_keyword(keywords::Const));
                let ident = try!(p.parse_ident());
                try!(p.expect(&token::Colon));
                let ty = try!(p.parse_ty_sum());
                let default = if p.check(&token::Eq) {
                    try!(p.bump());
                    let expr = try!(p.parse_expr());
                    try!(p.commit_expr_expecting(&expr, token::Semi));
                    Some(expr)
                } else {
                    try!(p.expect(&token::Semi));
                    None
                };
                (ident, ConstTraitItem(ty, default))
            } else {
                let (constness, unsafety, abi) = try!(p.parse_fn_front_matter());

                let ident = try!(p.parse_ident());
                let mut generics = try!(p.parse_generics());

                let (explicit_self, d) = try!(p.parse_fn_decl_with_self(|p: &mut Parser<'a>|{
                    // This is somewhat dubious; We don't want to allow
                    // argument names to be left off if there is a
                    // definition...
                    p.parse_arg_general(false)
                }));

                generics.where_clause = try!(p.parse_where_clause());
                let sig = ast::MethodSig {
                    unsafety: unsafety,
                    constness: constness,
                    decl: d,
                    generics: generics,
                    abi: abi,
                    explicit_self: explicit_self,
                };

                let body = match p.token {
                  token::Semi => {
                    try!(p.bump());
                    debug!("parse_trait_methods(): parsing required method");
                    None
                  }
                  token::OpenDelim(token::Brace) => {
                    debug!("parse_trait_methods(): parsing provided method");
                    let (inner_attrs, body) =
                        try!(p.parse_inner_attrs_and_block());
                    attrs.extend(inner_attrs.iter().cloned());
                    Some(body)
                  }

                  _ => {
                      let token_str = p.this_token_to_string();
                      return Err(p.fatal(&format!("expected `;` or `{{`, found `{}`",
                                       token_str)[..]))
                  }
                };
                (ident, ast::MethodTraitItem(sig, body))
            };

            Ok(P(TraitItem {
                id: ast::DUMMY_NODE_ID,
                ident: name,
                attrs: attrs,
                node: node,
                span: mk_sp(lo, p.last_span.hi),
            }))
        })
    }

    /// Parse a possibly mutable type
    pub fn parse_mt(&mut self) -> PResult<'a, MutTy> {
        let mutbl = try!(self.parse_mutability());
        let t = try!(self.parse_ty());
        Ok(MutTy { ty: t, mutbl: mutbl })
    }

    /// Parse optional return type [ -> TY ] in function decl
    pub fn parse_ret_ty(&mut self) -> PResult<'a, FunctionRetTy> {
        if try!(self.eat(&token::RArrow) ){
            if try!(self.eat(&token::Not) ){
                Ok(NoReturn(self.last_span))
            } else {
                Ok(Return(try!(self.parse_ty())))
            }
        } else {
            let pos = self.span.lo;
            Ok(DefaultReturn(mk_sp(pos, pos)))
        }
    }

    /// Parse a type in a context where `T1+T2` is allowed.
    pub fn parse_ty_sum(&mut self) -> PResult<'a, P<Ty>> {
        let lo = self.span.lo;
        let lhs = try!(self.parse_ty());

        if !try!(self.eat(&token::BinOp(token::Plus)) ){
            return Ok(lhs);
        }

        let bounds = try!(self.parse_ty_param_bounds(BoundParsingMode::Bare));

        // In type grammar, `+` is treated like a binary operator,
        // and hence both L and R side are required.
        if bounds.is_empty() {
            let last_span = self.last_span;
            self.span_err(last_span,
                          "at least one type parameter bound \
                          must be specified");
        }

        let sp = mk_sp(lo, self.last_span.hi);
        let sum = ast::TyObjectSum(lhs, bounds);
        Ok(P(Ty {id: ast::DUMMY_NODE_ID, node: sum, span: sp}))
    }

    /// Parse a type.
    pub fn parse_ty(&mut self) -> PResult<'a, P<Ty>> {
        maybe_whole!(no_clone self, NtTy);

        let lo = self.span.lo;

        let t = if self.check(&token::OpenDelim(token::Paren)) {
            try!(self.bump());

            // (t) is a parenthesized ty
            // (t,) is the type of a tuple with only one field,
            // of type t
            let mut ts = vec![];
            let mut last_comma = false;
            while self.token != token::CloseDelim(token::Paren) {
                ts.push(try!(self.parse_ty_sum()));
                if self.check(&token::Comma) {
                    last_comma = true;
                    try!(self.bump());
                } else {
                    last_comma = false;
                    break;
                }
            }

            try!(self.expect(&token::CloseDelim(token::Paren)));
            if ts.len() == 1 && !last_comma {
                TyParen(ts.into_iter().nth(0).unwrap())
            } else {
                TyTup(ts)
            }
        } else if self.check(&token::BinOp(token::Star)) {
            // STAR POINTER (bare pointer?)
            try!(self.bump());
            TyPtr(try!(self.parse_ptr()))
        } else if self.check(&token::OpenDelim(token::Bracket)) {
            // VECTOR
            try!(self.expect(&token::OpenDelim(token::Bracket)));
            let t = try!(self.parse_ty_sum());

            // Parse the `; e` in `[ i32; e ]`
            // where `e` is a const expression
            let t = match try!(self.maybe_parse_fixed_length_of_vec()) {
                None => TyVec(t),
                Some(suffix) => TyFixedLengthVec(t, suffix)
            };
            try!(self.expect(&token::CloseDelim(token::Bracket)));
            t
        } else if self.check(&token::BinOp(token::And)) ||
                  self.token == token::AndAnd {
            // BORROWED POINTER
            try!(self.expect_and());
            try!(self.parse_borrowed_pointee())
        } else if self.check_keyword(keywords::For) {
            try!(self.parse_for_in_type())
        } else if self.token_is_bare_fn_keyword() {
            // BARE FUNCTION
            try!(self.parse_ty_bare_fn(Vec::new()))
        } else if try!(self.eat_keyword_noexpect(keywords::Typeof)) {
            // TYPEOF
            // In order to not be ambiguous, the type must be surrounded by parens.
            try!(self.expect(&token::OpenDelim(token::Paren)));
            let e = try!(self.parse_expr());
            try!(self.expect(&token::CloseDelim(token::Paren)));
            TyTypeof(e)
        } else if try!(self.eat_lt()) {

            let (qself, path) =
                 try!(self.parse_qualified_path(NoTypesAllowed));

            TyPath(Some(qself), path)
        } else if self.check(&token::ModSep) ||
                  self.token.is_ident() ||
                  self.token.is_path() {
            let path = try!(self.parse_path(LifetimeAndTypesWithoutColons));
            if self.check(&token::Not) {
                // MACRO INVOCATION
                try!(self.bump());
                let delim = try!(self.expect_open_delim());
                let tts = try!(self.parse_seq_to_end(&token::CloseDelim(delim),
                                                     seq_sep_none(),
                                                     |p| p.parse_token_tree()));
                let hi = self.span.hi;
                TyMac(spanned(lo, hi, Mac_ { path: path, tts: tts, ctxt: EMPTY_CTXT }))
            } else {
                // NAMED TYPE
                TyPath(None, path)
            }
        } else if try!(self.eat(&token::Underscore) ){
            // TYPE TO BE INFERRED
            TyInfer
        } else {
            let this_token_str = self.this_token_to_string();
            let msg = format!("expected type, found `{}`", this_token_str);
            return Err(self.fatal(&msg[..]));
        };

        let sp = mk_sp(lo, self.last_span.hi);
        Ok(P(Ty {id: ast::DUMMY_NODE_ID, node: t, span: sp}))
    }

    pub fn parse_borrowed_pointee(&mut self) -> PResult<'a, Ty_> {
        // look for `&'lt` or `&'foo ` and interpret `foo` as the region name:
        let opt_lifetime = try!(self.parse_opt_lifetime());

        let mt = try!(self.parse_mt());
        return Ok(TyRptr(opt_lifetime, mt));
    }

    pub fn parse_ptr(&mut self) -> PResult<'a, MutTy> {
        let mutbl = if try!(self.eat_keyword(keywords::Mut) ){
            MutMutable
        } else if try!(self.eat_keyword(keywords::Const) ){
            MutImmutable
        } else {
            let span = self.last_span;
            self.span_err(span,
                          "bare raw pointers are no longer allowed, you should \
                           likely use `*mut T`, but otherwise `*T` is now \
                           known as `*const T`");
            MutImmutable
        };
        let t = try!(self.parse_ty());
        Ok(MutTy { ty: t, mutbl: mutbl })
    }

    pub fn is_named_argument(&mut self) -> bool {
        let offset = match self.token {
            token::BinOp(token::And) => 1,
            token::AndAnd => 1,
            _ if self.token.is_keyword(keywords::Mut) => 1,
            _ => 0
        };

        debug!("parser is_named_argument offset:{}", offset);

        if offset == 0 {
            is_plain_ident_or_underscore(&self.token)
                && self.look_ahead(1, |t| *t == token::Colon)
        } else {
            self.look_ahead(offset, |t| is_plain_ident_or_underscore(t))
                && self.look_ahead(offset + 1, |t| *t == token::Colon)
        }
    }

    /// This version of parse arg doesn't necessarily require
    /// identifier names.
    pub fn parse_arg_general(&mut self, require_name: bool) -> PResult<'a, Arg> {
        maybe_whole!(no_clone self, NtArg);

        let pat = if require_name || self.is_named_argument() {
            debug!("parse_arg_general parse_pat (require_name:{})",
                   require_name);
            let pat = try!(self.parse_pat());

            try!(self.expect(&token::Colon));
            pat
        } else {
            debug!("parse_arg_general ident_to_pat");
            ast_util::ident_to_pat(ast::DUMMY_NODE_ID,
                                   self.last_span,
                                   special_idents::invalid)
        };

        let t = try!(self.parse_ty_sum());

        Ok(Arg {
            ty: t,
            pat: pat,
            id: ast::DUMMY_NODE_ID,
        })
    }

    /// Parse a single function argument
    pub fn parse_arg(&mut self) -> PResult<'a, Arg> {
        self.parse_arg_general(true)
    }

    /// Parse an argument in a lambda header e.g. |arg, arg|
    pub fn parse_fn_block_arg(&mut self) -> PResult<'a, Arg> {
        let pat = try!(self.parse_pat());
        let t = if try!(self.eat(&token::Colon) ){
            try!(self.parse_ty_sum())
        } else {
            P(Ty {
                id: ast::DUMMY_NODE_ID,
                node: TyInfer,
                span: mk_sp(self.span.lo, self.span.hi),
            })
        };
        Ok(Arg {
            ty: t,
            pat: pat,
            id: ast::DUMMY_NODE_ID
        })
    }

    pub fn maybe_parse_fixed_length_of_vec(&mut self) -> PResult<'a, Option<P<ast::Expr>>> {
        if self.check(&token::Semi) {
            try!(self.bump());
            Ok(Some(try!(self.parse_expr())))
        } else {
            Ok(None)
        }
    }

    /// Matches token_lit = LIT_INTEGER | ...
    pub fn lit_from_token(&self, tok: &token::Token) -> PResult<'a, Lit_> {
        match *tok {
            token::Interpolated(token::NtExpr(ref v)) => {
                match v.node {
                    ExprLit(ref lit) => { Ok(lit.node.clone()) }
                    _ => { return Err(self.unexpected_last(tok)); }
                }
            }
            token::Literal(lit, suf) => {
                let (suffix_illegal, out) = match lit {
                    token::Byte(i) => (true, LitByte(parse::byte_lit(&i.as_str()).0)),
                    token::Char(i) => (true, LitChar(parse::char_lit(&i.as_str()).0)),

                    // there are some valid suffixes for integer and
                    // float literals, so all the handling is done
                    // internally.
                    token::Integer(s) => {
                        (false, parse::integer_lit(&s.as_str(),
                                                   suf.as_ref().map(|s| s.as_str()),
                                                   &self.sess.span_diagnostic,
                                                   self.last_span))
                    }
                    token::Float(s) => {
                        (false, parse::float_lit(&s.as_str(),
                                                 suf.as_ref().map(|s| s.as_str()),
                                                  &self.sess.span_diagnostic,
                                                 self.last_span))
                    }

                    token::Str_(s) => {
                        (true,
                         LitStr(token::intern_and_get_ident(&parse::str_lit(&s.as_str())),
                                ast::CookedStr))
                    }
                    token::StrRaw(s, n) => {
                        (true,
                         LitStr(
                            token::intern_and_get_ident(&parse::raw_str_lit(&s.as_str())),
                            ast::RawStr(n)))
                    }
                    token::ByteStr(i) =>
                        (true, LitByteStr(parse::byte_str_lit(&i.as_str()))),
                    token::ByteStrRaw(i, _) =>
                        (true,
                         LitByteStr(Rc::new(i.to_string().into_bytes()))),
                };

                if suffix_illegal {
                    let sp = self.last_span;
                    self.expect_no_suffix(sp, &*format!("{} literal", lit.short_name()), suf)
                }

                Ok(out)
            }
            _ => { return Err(self.unexpected_last(tok)); }
        }
    }

    /// Matches lit = true | false | token_lit
    pub fn parse_lit(&mut self) -> PResult<'a, Lit> {
        let lo = self.span.lo;
        let lit = if try!(self.eat_keyword(keywords::True) ){
            LitBool(true)
        } else if try!(self.eat_keyword(keywords::False) ){
            LitBool(false)
        } else {
            let token = try!(self.bump_and_get());
            let lit = try!(self.lit_from_token(&token));
            lit
        };
        Ok(codemap::Spanned { node: lit, span: mk_sp(lo, self.last_span.hi) })
    }

    /// matches '-' lit | lit
    pub fn parse_pat_literal_maybe_minus(&mut self) -> PResult<'a, P<Expr>> {
        let minus_lo = self.span.lo;
        let minus_present = try!(self.eat(&token::BinOp(token::Minus)));
        let lo = self.span.lo;
        let literal = P(try!(self.parse_lit()));
        let hi = self.last_span.hi;
        let expr = self.mk_expr(lo, hi, ExprLit(literal), None);

        if minus_present {
            let minus_hi = self.last_span.hi;
            let unary = self.mk_unary(UnNeg, expr);
            Ok(self.mk_expr(minus_lo, minus_hi, unary, None))
        } else {
            Ok(expr)
        }
    }

    /// Parses qualified path.
    ///
    /// Assumes that the leading `<` has been parsed already.
    ///
    /// Qualifed paths are a part of the universal function call
    /// syntax (UFCS).
    ///
    /// `qualified_path = <type [as trait_ref]>::path`
    ///
    /// See `parse_path` for `mode` meaning.
    ///
    /// # Examples:
    ///
    /// `<T as U>::a`
    /// `<T as U>::F::a::<S>`
    pub fn parse_qualified_path(&mut self, mode: PathParsingMode)
                                -> PResult<'a, (QSelf, ast::Path)> {
        let span = self.last_span;
        let self_type = try!(self.parse_ty_sum());
        let mut path = if try!(self.eat_keyword(keywords::As)) {
            try!(self.parse_path(LifetimeAndTypesWithoutColons))
        } else {
            ast::Path {
                span: span,
                global: false,
                segments: vec![]
            }
        };

        let qself = QSelf {
            ty: self_type,
            position: path.segments.len()
        };

        try!(self.expect(&token::Gt));
        try!(self.expect(&token::ModSep));

        let segments = match mode {
            LifetimeAndTypesWithoutColons => {
                try!(self.parse_path_segments_without_colons())
            }
            LifetimeAndTypesWithColons => {
                try!(self.parse_path_segments_with_colons())
            }
            NoTypesAllowed => {
                try!(self.parse_path_segments_without_types())
            }
        };
        path.segments.extend(segments);

        path.span.hi = self.last_span.hi;

        Ok((qself, path))
    }

    /// Parses a path and optional type parameter bounds, depending on the
    /// mode. The `mode` parameter determines whether lifetimes, types, and/or
    /// bounds are permitted and whether `::` must precede type parameter
    /// groups.
    pub fn parse_path(&mut self, mode: PathParsingMode) -> PResult<'a, ast::Path> {
        // Check for a whole path...
        let found = match self.token {
            token::Interpolated(token::NtPath(_)) => Some(try!(self.bump_and_get())),
            _ => None,
        };
        if let Some(token::Interpolated(token::NtPath(path))) = found {
            return Ok(*path);
        }

        let lo = self.span.lo;
        let is_global = try!(self.eat(&token::ModSep));

        // Parse any number of segments and bound sets. A segment is an
        // identifier followed by an optional lifetime and a set of types.
        // A bound set is a set of type parameter bounds.
        let segments = match mode {
            LifetimeAndTypesWithoutColons => {
                try!(self.parse_path_segments_without_colons())
            }
            LifetimeAndTypesWithColons => {
                try!(self.parse_path_segments_with_colons())
            }
            NoTypesAllowed => {
                try!(self.parse_path_segments_without_types())
            }
        };

        // Assemble the span.
        let span = mk_sp(lo, self.last_span.hi);

        // Assemble the result.
        Ok(ast::Path {
            span: span,
            global: is_global,
            segments: segments,
        })
    }

    /// Examples:
    /// - `a::b<T,U>::c<V,W>`
    /// - `a::b<T,U>::c(V) -> W`
    /// - `a::b<T,U>::c(V)`
    pub fn parse_path_segments_without_colons(&mut self) -> PResult<'a, Vec<ast::PathSegment>> {
        let mut segments = Vec::new();
        loop {
            // First, parse an identifier.
            let identifier = try!(self.parse_ident_or_self_type());

            // Parse types, optionally.
            let parameters = if try!(self.eat_lt() ){
                let (lifetimes, types, bindings) = try!(self.parse_generic_values_after_lt());

                ast::PathParameters::AngleBracketed(ast::AngleBracketedParameterData {
                    lifetimes: lifetimes,
                    types: P::from_vec(types),
                    bindings: P::from_vec(bindings),
                })
            } else if try!(self.eat(&token::OpenDelim(token::Paren)) ){
                let lo = self.last_span.lo;

                let inputs = try!(self.parse_seq_to_end(
                    &token::CloseDelim(token::Paren),
                    seq_sep_trailing_allowed(token::Comma),
                    |p| p.parse_ty_sum()));

                let output_ty = if try!(self.eat(&token::RArrow) ){
                    Some(try!(self.parse_ty()))
                } else {
                    None
                };

                let hi = self.last_span.hi;

                ast::PathParameters::Parenthesized(ast::ParenthesizedParameterData {
                    span: mk_sp(lo, hi),
                    inputs: inputs,
                    output: output_ty,
                })
            } else {
                ast::PathParameters::none()
            };

            // Assemble and push the result.
            segments.push(ast::PathSegment { identifier: identifier,
                                             parameters: parameters });

            // Continue only if we see a `::`
            if !try!(self.eat(&token::ModSep) ){
                return Ok(segments);
            }
        }
    }

    /// Examples:
    /// - `a::b::<T,U>::c`
    pub fn parse_path_segments_with_colons(&mut self) -> PResult<'a, Vec<ast::PathSegment>> {
        let mut segments = Vec::new();
        loop {
            // First, parse an identifier.
            let identifier = try!(self.parse_ident_or_self_type());

            // If we do not see a `::`, stop.
            if !try!(self.eat(&token::ModSep) ){
                segments.push(ast::PathSegment {
                    identifier: identifier,
                    parameters: ast::PathParameters::none()
                });
                return Ok(segments);
            }

            // Check for a type segment.
            if try!(self.eat_lt() ){
                // Consumed `a::b::<`, go look for types
                let (lifetimes, types, bindings) = try!(self.parse_generic_values_after_lt());
                let parameters = ast::AngleBracketedParameterData {
                    lifetimes: lifetimes,
                    types: P::from_vec(types),
                    bindings: P::from_vec(bindings),
                };
                segments.push(ast::PathSegment {
                    identifier: identifier,
                    parameters: ast::PathParameters::AngleBracketed(parameters),
                });

                // Consumed `a::b::<T,U>`, check for `::` before proceeding
                if !try!(self.eat(&token::ModSep) ){
                    return Ok(segments);
                }
            } else {
                // Consumed `a::`, go look for `b`
                segments.push(ast::PathSegment {
                    identifier: identifier,
                    parameters: ast::PathParameters::none(),
                });
            }
        }
    }


    /// Examples:
    /// - `a::b::c`
    pub fn parse_path_segments_without_types(&mut self) -> PResult<'a, Vec<ast::PathSegment>> {
        let mut segments = Vec::new();
        loop {
            // First, parse an identifier.
            let identifier = try!(self.parse_ident_or_self_type());

            // Assemble and push the result.
            segments.push(ast::PathSegment {
                identifier: identifier,
                parameters: ast::PathParameters::none()
            });

            // If we do not see a `::`, stop.
            if !try!(self.eat(&token::ModSep) ){
                return Ok(segments);
            }
        }
    }

    /// parses 0 or 1 lifetime
    pub fn parse_opt_lifetime(&mut self) -> PResult<'a, Option<ast::Lifetime>> {
        match self.token {
            token::Lifetime(..) => {
                Ok(Some(try!(self.parse_lifetime())))
            }
            _ => {
                Ok(None)
            }
        }
    }

    /// Parses a single lifetime
    /// Matches lifetime = LIFETIME
    pub fn parse_lifetime(&mut self) -> PResult<'a, ast::Lifetime> {
        match self.token {
            token::Lifetime(i) => {
                let span = self.span;
                try!(self.bump());
                return Ok(ast::Lifetime {
                    id: ast::DUMMY_NODE_ID,
                    span: span,
                    name: i.name
                });
            }
            _ => {
                return Err(self.fatal("expected a lifetime name"));
            }
        }
    }

    /// Parses `lifetime_defs = [ lifetime_defs { ',' lifetime_defs } ]` where `lifetime_def  =
    /// lifetime [':' lifetimes]`
    pub fn parse_lifetime_defs(&mut self) -> PResult<'a, Vec<ast::LifetimeDef>> {

        let mut res = Vec::new();
        loop {
            match self.token {
                token::Lifetime(_) => {
                    let lifetime = try!(self.parse_lifetime());
                    let bounds =
                        if try!(self.eat(&token::Colon) ){
                            try!(self.parse_lifetimes(token::BinOp(token::Plus)))
                        } else {
                            Vec::new()
                        };
                    res.push(ast::LifetimeDef { lifetime: lifetime,
                                                bounds: bounds });
                }

                _ => {
                    return Ok(res);
                }
            }

            match self.token {
                token::Comma => { try!(self.bump());}
                token::Gt => { return Ok(res); }
                token::BinOp(token::Shr) => { return Ok(res); }
                _ => {
                    let this_token_str = self.this_token_to_string();
                    let msg = format!("expected `,` or `>` after lifetime \
                                      name, found `{}`",
                                      this_token_str);
                    return Err(self.fatal(&msg[..]));
                }
            }
        }
    }

    /// matches lifetimes = ( lifetime ) | ( lifetime , lifetimes ) actually, it matches the empty
    /// one too, but putting that in there messes up the grammar....
    ///
    /// Parses zero or more comma separated lifetimes. Expects each lifetime to be followed by
    /// either a comma or `>`.  Used when parsing type parameter lists, where we expect something
    /// like `<'a, 'b, T>`.
    pub fn parse_lifetimes(&mut self, sep: token::Token) -> PResult<'a, Vec<ast::Lifetime>> {

        let mut res = Vec::new();
        loop {
            match self.token {
                token::Lifetime(_) => {
                    res.push(try!(self.parse_lifetime()));
                }
                _ => {
                    return Ok(res);
                }
            }

            if self.token != sep {
                return Ok(res);
            }

            try!(self.bump());
        }
    }

    /// Parse mutability declaration (mut/const/imm)
    pub fn parse_mutability(&mut self) -> PResult<'a, Mutability> {
        if try!(self.eat_keyword(keywords::Mut) ){
            Ok(MutMutable)
        } else {
            Ok(MutImmutable)
        }
    }

    /// Parse ident COLON expr
    pub fn parse_field(&mut self) -> PResult<'a, Field> {
        let lo = self.span.lo;
        let i = try!(self.parse_ident());
        let hi = self.last_span.hi;
        try!(self.expect(&token::Colon));
        let e = try!(self.parse_expr());
        Ok(ast::Field {
            ident: spanned(lo, hi, i),
            span: mk_sp(lo, e.span.hi),
            expr: e,
        })
    }

    pub fn mk_expr(&mut self, lo: BytePos, hi: BytePos,
                   node: Expr_, attrs: ThinAttributes) -> P<Expr> {
        P(Expr {
            id: ast::DUMMY_NODE_ID,
            node: node,
            span: mk_sp(lo, hi),
            attrs: attrs,
        })
    }

    pub fn mk_unary(&mut self, unop: ast::UnOp, expr: P<Expr>) -> ast::Expr_ {
        ExprUnary(unop, expr)
    }

    pub fn mk_binary(&mut self, binop: ast::BinOp, lhs: P<Expr>, rhs: P<Expr>) -> ast::Expr_ {
        ExprBinary(binop, lhs, rhs)
    }

    pub fn mk_call(&mut self, f: P<Expr>, args: Vec<P<Expr>>) -> ast::Expr_ {
        ExprCall(f, args)
    }

    fn mk_method_call(&mut self,
                      ident: ast::SpannedIdent,
                      tps: Vec<P<Ty>>,
                      args: Vec<P<Expr>>)
                      -> ast::Expr_ {
        ExprMethodCall(ident, tps, args)
    }

    pub fn mk_index(&mut self, expr: P<Expr>, idx: P<Expr>) -> ast::Expr_ {
        ExprIndex(expr, idx)
    }

    pub fn mk_range(&mut self,
                    start: Option<P<Expr>>,
                    end: Option<P<Expr>>)
                    -> ast::Expr_ {
        ExprRange(start, end)
    }

    pub fn mk_field(&mut self, expr: P<Expr>, ident: ast::SpannedIdent) -> ast::Expr_ {
        ExprField(expr, ident)
    }

    pub fn mk_tup_field(&mut self, expr: P<Expr>, idx: codemap::Spanned<usize>) -> ast::Expr_ {
        ExprTupField(expr, idx)
    }

    pub fn mk_assign_op(&mut self, binop: ast::BinOp,
                        lhs: P<Expr>, rhs: P<Expr>) -> ast::Expr_ {
        ExprAssignOp(binop, lhs, rhs)
    }

    pub fn mk_mac_expr(&mut self, lo: BytePos, hi: BytePos,
                       m: Mac_, attrs: ThinAttributes) -> P<Expr> {
        P(Expr {
            id: ast::DUMMY_NODE_ID,
            node: ExprMac(codemap::Spanned {node: m, span: mk_sp(lo, hi)}),
            span: mk_sp(lo, hi),
            attrs: attrs,
        })
    }

    pub fn mk_lit_u32(&mut self, i: u32, attrs: ThinAttributes) -> P<Expr> {
        let span = &self.span;
        let lv_lit = P(codemap::Spanned {
            node: LitInt(i as u64, ast::UnsignedIntLit(TyU32)),
            span: *span
        });

        P(Expr {
            id: ast::DUMMY_NODE_ID,
            node: ExprLit(lv_lit),
            span: *span,
            attrs: attrs,
        })
    }

    fn expect_open_delim(&mut self) -> PResult<'a, token::DelimToken> {
        self.expected_tokens.push(TokenType::Token(token::Gt));
        match self.token {
            token::OpenDelim(delim) => {
                try!(self.bump());
                Ok(delim)
            },
            _ => Err(self.fatal("expected open delimiter")),
        }
    }

    /// At the bottom (top?) of the precedence hierarchy,
    /// parse things like parenthesized exprs,
    /// macros, return, etc.
    ///
    /// NB: This does not parse outer attributes,
    ///     and is private because it only works
    ///     correctly if called from parse_dot_or_call_expr().
    fn parse_bottom_expr(&mut self) -> PResult<'a, P<Expr>> {
        maybe_whole_expr!(self);

        // Outer attributes are already parsed and will be
        // added to the return value after the fact.
        //
        // Therefore, prevent sub-parser from parsing
        // attributes by giving them a empty "already parsed" list.
        let mut attrs = None;

        let lo = self.span.lo;
        let mut hi = self.span.hi;

        let ex: Expr_;

        // Note: when adding new syntax here, don't forget to adjust Token::can_begin_expr().
        match self.token {
            token::OpenDelim(token::Paren) => {
                try!(self.bump());

                let attrs = try!(self.parse_inner_attributes())
                    .into_thin_attrs()
                    .prepend(attrs);

                // (e) is parenthesized e
                // (e,) is a tuple with only one field, e
                let mut es = vec![];
                let mut trailing_comma = false;
                while self.token != token::CloseDelim(token::Paren) {
                    es.push(try!(self.parse_expr()));
                    try!(self.commit_expr(&**es.last().unwrap(), &[],
                                     &[token::Comma, token::CloseDelim(token::Paren)]));
                    if self.check(&token::Comma) {
                        trailing_comma = true;

                        try!(self.bump());
                    } else {
                        trailing_comma = false;
                        break;
                    }
                }
                try!(self.bump());

                hi = self.last_span.hi;
                return if es.len() == 1 && !trailing_comma {
                    Ok(self.mk_expr(lo, hi, ExprParen(es.into_iter().nth(0).unwrap()), attrs))
                } else {
                    Ok(self.mk_expr(lo, hi, ExprTup(es), attrs))
                }
            },
            token::OpenDelim(token::Brace) => {
                return self.parse_block_expr(lo, DefaultBlock, attrs);
            },
            token::BinOp(token::Or) |  token::OrOr => {
                let lo = self.span.lo;
                return self.parse_lambda_expr(lo, CaptureByRef, attrs);
            },
            token::Ident(id @ ast::Ident {
                            name: token::SELF_KEYWORD_NAME,
                            ctxt: _
                         }, token::Plain) => {
                try!(self.bump());
                let path = ast_util::ident_to_path(mk_sp(lo, hi), id);
                ex = ExprPath(None, path);
                hi = self.last_span.hi;
            }
            token::OpenDelim(token::Bracket) => {
                try!(self.bump());

                let inner_attrs = try!(self.parse_inner_attributes())
                    .into_thin_attrs();
                attrs.update(|attrs| attrs.append(inner_attrs));

                if self.check(&token::CloseDelim(token::Bracket)) {
                    // Empty vector.
                    try!(self.bump());
                    ex = ExprVec(Vec::new());
                } else {
                    // Nonempty vector.
                    let first_expr = try!(self.parse_expr());
                    if self.check(&token::Semi) {
                        // Repeating array syntax: [ 0; 512 ]
                        try!(self.bump());
                        let count = try!(self.parse_expr());
                        try!(self.expect(&token::CloseDelim(token::Bracket)));
                        ex = ExprRepeat(first_expr, count);
                    } else if self.check(&token::Comma) {
                        // Vector with two or more elements.
                        try!(self.bump());
                        let remaining_exprs = try!(self.parse_seq_to_end(
                            &token::CloseDelim(token::Bracket),
                            seq_sep_trailing_allowed(token::Comma),
                            |p| Ok(try!(p.parse_expr()))
                                ));
                        let mut exprs = vec!(first_expr);
                        exprs.extend(remaining_exprs);
                        ex = ExprVec(exprs);
                    } else {
                        // Vector with one element.
                        try!(self.expect(&token::CloseDelim(token::Bracket)));
                        ex = ExprVec(vec!(first_expr));
                    }
                }
                hi = self.last_span.hi;
            }
            _ => {
                if try!(self.eat_lt()){
                    let (qself, path) =
                        try!(self.parse_qualified_path(LifetimeAndTypesWithColons));
                    hi = path.span.hi;
                    return Ok(self.mk_expr(lo, hi, ExprPath(Some(qself), path), attrs));
                }
                if try!(self.eat_keyword(keywords::Move) ){
                    let lo = self.last_span.lo;
                    return self.parse_lambda_expr(lo, CaptureByValue, attrs);
                }
                if try!(self.eat_keyword(keywords::If)) {
                    return self.parse_if_expr(attrs);
                }
                if try!(self.eat_keyword(keywords::For) ){
                    let lo = self.last_span.lo;
                    return self.parse_for_expr(None, lo, attrs);
                }
                if try!(self.eat_keyword(keywords::While) ){
                    let lo = self.last_span.lo;
                    return self.parse_while_expr(None, lo, attrs);
                }
                if self.token.is_lifetime() {
                    let lifetime = self.get_lifetime();
                    let lo = self.span.lo;
                    try!(self.bump());
                    try!(self.expect(&token::Colon));
                    if try!(self.eat_keyword(keywords::While) ){
                        return self.parse_while_expr(Some(lifetime), lo, attrs)
                    }
                    if try!(self.eat_keyword(keywords::For) ){
                        return self.parse_for_expr(Some(lifetime), lo, attrs)
                    }
                    if try!(self.eat_keyword(keywords::Loop) ){
                        return self.parse_loop_expr(Some(lifetime), lo, attrs)
                    }
                    return Err(self.fatal("expected `while`, `for`, or `loop` after a label"))
                }
                if try!(self.eat_keyword(keywords::Loop) ){
                    let lo = self.last_span.lo;
                    return self.parse_loop_expr(None, lo, attrs);
                }
                if try!(self.eat_keyword(keywords::Continue) ){
                    let ex = if self.token.is_lifetime() {
                        let ex = ExprAgain(Some(Spanned{
                            node: self.get_lifetime(),
                            span: self.span
                        }));
                        try!(self.bump());
                        ex
                    } else {
                        ExprAgain(None)
                    };
                    let hi = self.last_span.hi;
                    return Ok(self.mk_expr(lo, hi, ex, attrs));
                }
                if try!(self.eat_keyword(keywords::Match) ){
                    return self.parse_match_expr(attrs);
                }
                if try!(self.eat_keyword(keywords::Unsafe) ){
                    return self.parse_block_expr(
                        lo,
                        UnsafeBlock(ast::UserProvided),
                        attrs);
                }
                if try!(self.eat_keyword(keywords::Return) ){
                    if self.token.can_begin_expr() {
                        let e = try!(self.parse_expr());
                        hi = e.span.hi;
                        ex = ExprRet(Some(e));
                    } else {
                        ex = ExprRet(None);
                    }
                } else if try!(self.eat_keyword(keywords::Break) ){
                    if self.token.is_lifetime() {
                        ex = ExprBreak(Some(Spanned {
                            node: self.get_lifetime(),
                            span: self.span
                        }));
                        try!(self.bump());
                    } else {
                        ex = ExprBreak(None);
                    }
                    hi = self.last_span.hi;
                } else if self.check(&token::ModSep) ||
                        self.token.is_ident() &&
                        !self.check_keyword(keywords::True) &&
                        !self.check_keyword(keywords::False) {
                    let pth =
                        try!(self.parse_path(LifetimeAndTypesWithColons));

                    // `!`, as an operator, is prefix, so we know this isn't that
                    if self.check(&token::Not) {
                        // MACRO INVOCATION expression
                        try!(self.bump());

                        let delim = try!(self.expect_open_delim());
                        let tts = try!(self.parse_seq_to_end(
                            &token::CloseDelim(delim),
                            seq_sep_none(),
                            |p| p.parse_token_tree()));
                        let hi = self.last_span.hi;

                        return Ok(self.mk_mac_expr(lo,
                                                   hi,
                                                   Mac_ { path: pth, tts: tts, ctxt: EMPTY_CTXT },
                                                   attrs));
                    }
                    if self.check(&token::OpenDelim(token::Brace)) {
                        // This is a struct literal, unless we're prohibited
                        // from parsing struct literals here.
                        let prohibited = self.restrictions.contains(
                            RESTRICTION_NO_STRUCT_LITERAL
                        );
                        if !prohibited {
                            // It's a struct literal.
                            try!(self.bump());
                            let mut fields = Vec::new();
                            let mut base = None;

                            let attrs = attrs.append(
                                try!(self.parse_inner_attributes())
                                    .into_thin_attrs());

                            while self.token != token::CloseDelim(token::Brace) {
                                if try!(self.eat(&token::DotDot) ){
                                    base = Some(try!(self.parse_expr()));
                                    break;
                                }

                                fields.push(try!(self.parse_field()));
                                try!(self.commit_expr(&*fields.last().unwrap().expr,
                                                 &[token::Comma],
                                                 &[token::CloseDelim(token::Brace)]));
                            }

                            hi = self.span.hi;
                            try!(self.expect(&token::CloseDelim(token::Brace)));
                            ex = ExprStruct(pth, fields, base);
                            return Ok(self.mk_expr(lo, hi, ex, attrs));
                        }
                    }

                    hi = pth.span.hi;
                    ex = ExprPath(None, pth);
                } else {
                    // other literal expression
                    let lit = try!(self.parse_lit());
                    hi = lit.span.hi;
                    ex = ExprLit(P(lit));
                }
            }
        }

        return Ok(self.mk_expr(lo, hi, ex, attrs));
    }

    fn parse_or_use_outer_attributes(&mut self,
                                     already_parsed_attrs: Option<ThinAttributes>)
                                     -> PResult<'a, ThinAttributes> {
        if let Some(attrs) = already_parsed_attrs {
            Ok(attrs)
        } else {
            self.parse_outer_attributes().map(|a| a.into_thin_attrs())
        }
    }

    /// Parse a block or unsafe block
    pub fn parse_block_expr(&mut self, lo: BytePos, blk_mode: BlockCheckMode,
                            attrs: ThinAttributes)
                            -> PResult<'a, P<Expr>> {

        let outer_attrs = attrs;
        try!(self.expect(&token::OpenDelim(token::Brace)));

        let inner_attrs = try!(self.parse_inner_attributes()).into_thin_attrs();
        let attrs = outer_attrs.append(inner_attrs);

        let blk = try!(self.parse_block_tail(lo, blk_mode));
        return Ok(self.mk_expr(blk.span.lo, blk.span.hi, ExprBlock(blk), attrs));
    }

    /// parse a.b or a(13) or a[4] or just a
    pub fn parse_dot_or_call_expr(&mut self,
                                  already_parsed_attrs: Option<ThinAttributes>)
                                  -> PResult<'a, P<Expr>> {
        let attrs = try!(self.parse_or_use_outer_attributes(already_parsed_attrs));

        let b = try!(self.parse_bottom_expr());
        self.parse_dot_or_call_expr_with(b, attrs)
    }

    pub fn parse_dot_or_call_expr_with(&mut self,
                                       e0: P<Expr>,
                                       attrs: ThinAttributes)
                                       -> PResult<'a, P<Expr>> {
        // Stitch the list of outer attributes onto the return value.
        // A little bit ugly, but the best way given the current code
        // structure
        self.parse_dot_or_call_expr_with_(e0)
        .map(|expr|
            expr.map(|mut expr| {
                expr.attrs.update(|a| a.prepend(attrs));
                match expr.node {
                    ExprIf(..) | ExprIfLet(..) => {
                        if !expr.attrs.as_attr_slice().is_empty() {
                            // Just point to the first attribute in there...
                            let span = expr.attrs.as_attr_slice()[0].span;

                            self.span_err(span,
                                "attributes are not yet allowed on `if` \
                                expressions");
                        }
                    }
                    _ => {}
                }
                expr
            })
        )
    }

    fn parse_dot_or_call_expr_with_(&mut self, e0: P<Expr>) -> PResult<'a, P<Expr>> {
        let mut e = e0;
        let lo = e.span.lo;
        let mut hi;
        loop {
            // expr.f
            if try!(self.eat(&token::Dot) ){
                match self.token {
                  token::Ident(i, _) => {
                    let dot = self.last_span.hi;
                    hi = self.span.hi;
                    try!(self.bump());
                    let (_, tys, bindings) = if try!(self.eat(&token::ModSep) ){
                        try!(self.expect_lt());
                        try!(self.parse_generic_values_after_lt())
                    } else {
                        (Vec::new(), Vec::new(), Vec::new())
                    };

                    if !bindings.is_empty() {
                        let last_span = self.last_span;
                        self.span_err(last_span, "type bindings are only permitted on trait paths");
                    }

                    // expr.f() method call
                    match self.token {
                        token::OpenDelim(token::Paren) => {
                            let mut es = try!(self.parse_unspanned_seq(
                                &token::OpenDelim(token::Paren),
                                &token::CloseDelim(token::Paren),
                                seq_sep_trailing_allowed(token::Comma),
                                |p| Ok(try!(p.parse_expr()))
                            ));
                            hi = self.last_span.hi;

                            es.insert(0, e);
                            let id = spanned(dot, hi, i);
                            let nd = self.mk_method_call(id, tys, es);
                            e = self.mk_expr(lo, hi, nd, None);
                        }
                        _ => {
                            if !tys.is_empty() {
                                let last_span = self.last_span;
                                self.span_err(last_span,
                                              "field expressions may not \
                                               have type parameters");
                            }

                            let id = spanned(dot, hi, i);
                            let field = self.mk_field(e, id);
                            e = self.mk_expr(lo, hi, field, None);
                        }
                    }
                  }
                  token::Literal(token::Integer(n), suf) => {
                    let sp = self.span;

                    // A tuple index may not have a suffix
                    self.expect_no_suffix(sp, "tuple index", suf);

                    let dot = self.last_span.hi;
                    hi = self.span.hi;
                    try!(self.bump());

                    let index = n.as_str().parse::<usize>().ok();
                    match index {
                        Some(n) => {
                            let id = spanned(dot, hi, n);
                            let field = self.mk_tup_field(e, id);
                            e = self.mk_expr(lo, hi, field, None);
                        }
                        None => {
                            let last_span = self.last_span;
                            self.span_err(last_span, "invalid tuple or tuple struct index");
                        }
                    }
                  }
                  token::Literal(token::Float(n), _suf) => {
                    try!(self.bump());
                    let last_span = self.last_span;
                    let fstr = n.as_str();
                    let mut err = self.diagnostic().struct_span_err(last_span,
                        &format!("unexpected token: `{}`", n.as_str()));
                    if fstr.chars().all(|x| "0123456789.".contains(x)) {
                        let float = match fstr.parse::<f64>().ok() {
                            Some(f) => f,
                            None => continue,
                        };
                        err.fileline_help(last_span,
                            &format!("try parenthesizing the first index; e.g., `(foo.{}){}`",
                                    float.trunc() as usize,
                                    format!(".{}", fstr.splitn(2, ".").last().unwrap())));
                    }
                    err.emit();
                    self.abort_if_errors();

                  }
                  _ => return Err(self.unexpected())
                }
                continue;
            }
            if self.expr_is_complete(&*e) { break; }
            match self.token {
              // expr(...)
              token::OpenDelim(token::Paren) => {
                let es = try!(self.parse_unspanned_seq(
                    &token::OpenDelim(token::Paren),
                    &token::CloseDelim(token::Paren),
                    seq_sep_trailing_allowed(token::Comma),
                    |p| Ok(try!(p.parse_expr()))
                ));
                hi = self.last_span.hi;

                let nd = self.mk_call(e, es);
                e = self.mk_expr(lo, hi, nd, None);
              }

              // expr[...]
              // Could be either an index expression or a slicing expression.
              token::OpenDelim(token::Bracket) => {
                try!(self.bump());
                let ix = try!(self.parse_expr());
                hi = self.span.hi;
                try!(self.commit_expr_expecting(&*ix, token::CloseDelim(token::Bracket)));
                let index = self.mk_index(e, ix);
                e = self.mk_expr(lo, hi, index, None)
              }
              _ => return Ok(e)
            }
        }
        return Ok(e);
    }

    // Parse unquoted tokens after a `$` in a token tree
    fn parse_unquoted(&mut self) -> PResult<'a, TokenTree> {
        let mut sp = self.span;
        let (name, namep) = match self.token {
            token::Dollar => {
                try!(self.bump());

                if self.token == token::OpenDelim(token::Paren) {
                    let Spanned { node: seq, span: seq_span } = try!(self.parse_seq(
                        &token::OpenDelim(token::Paren),
                        &token::CloseDelim(token::Paren),
                        seq_sep_none(),
                        |p| p.parse_token_tree()
                    ));
                    let (sep, repeat) = try!(self.parse_sep_and_kleene_op());
                    let name_num = macro_parser::count_names(&seq);
                    return Ok(TokenTree::Sequence(mk_sp(sp.lo, seq_span.hi),
                                      Rc::new(SequenceRepetition {
                                          tts: seq,
                                          separator: sep,
                                          op: repeat,
                                          num_captures: name_num
                                      })));
                } else if self.token.is_keyword_allow_following_colon(keywords::Crate) {
                    try!(self.bump());
                    return Ok(TokenTree::Token(sp, SpecialVarNt(SpecialMacroVar::CrateMacroVar)));
                } else {
                    sp = mk_sp(sp.lo, self.span.hi);
                    let namep = match self.token { token::Ident(_, p) => p, _ => token::Plain };
                    let name = try!(self.parse_ident());
                    (name, namep)
                }
            }
            token::SubstNt(name, namep) => {
                try!(self.bump());
                (name, namep)
            }
            _ => unreachable!()
        };
        // continue by trying to parse the `:ident` after `$name`
        if self.token == token::Colon && self.look_ahead(1, |t| t.is_ident() &&
                                                                !t.is_strict_keyword() &&
                                                                !t.is_reserved_keyword()) {
            try!(self.bump());
            sp = mk_sp(sp.lo, self.span.hi);
            let kindp = match self.token { token::Ident(_, p) => p, _ => token::Plain };
            let nt_kind = try!(self.parse_ident());
            Ok(TokenTree::Token(sp, MatchNt(name, nt_kind, namep, kindp)))
        } else {
            Ok(TokenTree::Token(sp, SubstNt(name, namep)))
        }
    }

    pub fn check_unknown_macro_variable(&mut self) -> PResult<'a, ()> {
        if self.quote_depth == 0 {
            match self.token {
                token::SubstNt(name, _) =>
                    return Err(self.fatal(&format!("unknown macro variable `{}`",
                                       name))),
                _ => {}
            }
        }
        Ok(())
    }

    /// Parse an optional separator followed by a Kleene-style
    /// repetition token (+ or *).
    pub fn parse_sep_and_kleene_op(&mut self)
                                   -> PResult<'a, (Option<token::Token>, ast::KleeneOp)> {
        fn parse_kleene_op<'a>(parser: &mut Parser<'a>) -> PResult<'a,  Option<ast::KleeneOp>> {
            match parser.token {
                token::BinOp(token::Star) => {
                    try!(parser.bump());
                    Ok(Some(ast::ZeroOrMore))
                },
                token::BinOp(token::Plus) => {
                    try!(parser.bump());
                    Ok(Some(ast::OneOrMore))
                },
                _ => Ok(None)
            }
        };

        match try!(parse_kleene_op(self)) {
            Some(kleene_op) => return Ok((None, kleene_op)),
            None => {}
        }

        let separator = try!(self.bump_and_get());
        match try!(parse_kleene_op(self)) {
            Some(zerok) => Ok((Some(separator), zerok)),
            None => return Err(self.fatal("expected `*` or `+`"))
        }
    }

    /// parse a single token tree from the input.
    pub fn parse_token_tree(&mut self) -> PResult<'a, TokenTree> {
        // FIXME #6994: currently, this is too eager. It
        // parses token trees but also identifies TokenType::Sequence's
        // and token::SubstNt's; it's too early to know yet
        // whether something will be a nonterminal or a seq
        // yet.
        maybe_whole!(deref self, NtTT);

        // this is the fall-through for the 'match' below.
        // invariants: the current token is not a left-delimiter,
        // not an EOF, and not the desired right-delimiter (if
        // it were, parse_seq_to_before_end would have prevented
        // reaching this point.
        fn parse_non_delim_tt_tok<'b>(p: &mut Parser<'b>) -> PResult<'b,  TokenTree> {
            maybe_whole!(deref p, NtTT);
            match p.token {
                token::CloseDelim(_) => {
                    let token_str = p.this_token_to_string();
                    let mut err = p.fatal(
                        &format!("incorrect close delimiter: `{}`", token_str));
                    // This is a conservative error: only report the last unclosed delimiter. The
                    // previous unclosed delimiters could actually be closed! The parser just hasn't
                    // gotten to them yet.
                    if let Some(&sp) = p.open_braces.last() {
                        err.span_note(sp, "unclosed delimiter");
                    };
                    Err(err)
                },
                /* we ought to allow different depths of unquotation */
                token::Dollar | token::SubstNt(..) if p.quote_depth > 0 => {
                    p.parse_unquoted()
                }
                _ => {
                    Ok(TokenTree::Token(p.span, try!(p.bump_and_get())))
                }
            }
        }

        match self.token {
            token::Eof => {
                let open_braces = self.open_braces.clone();
                let mut err: DiagnosticBuilder<'a> =
                    self.fatal("this file contains an un-closed delimiter");
                for sp in &open_braces {
                    err.span_help(*sp, "did you mean to close this delimiter?");
                }
                return Err(err);
            },
            token::OpenDelim(delim) => {
                // The span for beginning of the delimited section
                let pre_span = self.span;

                // Parse the open delimiter.
                self.open_braces.push(self.span);
                let open_span = self.span;
                try!(self.bump());

                // Parse the token trees within the delimiters
                let tts = try!(self.parse_seq_to_before_end(
                    &token::CloseDelim(delim),
                    seq_sep_none(),
                    |p| p.parse_token_tree()
                ));

                // Parse the close delimiter.
                let close_span = self.span;
                try!(self.bump());
                self.open_braces.pop().unwrap();

                // Expand to cover the entire delimited token tree
                let span = Span { hi: close_span.hi, ..pre_span };

                Ok(TokenTree::Delimited(span, Rc::new(Delimited {
                    delim: delim,
                    open_span: open_span,
                    tts: tts,
                    close_span: close_span,
                })))
            },
            _ => parse_non_delim_tt_tok(self),
        }
    }

    // parse a stream of tokens into a list of TokenTree's,
    // up to EOF.
    pub fn parse_all_token_trees(&mut self) -> PResult<'a, Vec<TokenTree>> {
        let mut tts = Vec::new();
        while self.token != token::Eof {
            tts.push(try!(self.parse_token_tree()));
        }
        Ok(tts)
    }

    /// Parse a prefix-unary-operator expr
    pub fn parse_prefix_expr(&mut self,
                             already_parsed_attrs: Option<ThinAttributes>)
                             -> PResult<'a, P<Expr>> {
        let attrs = try!(self.parse_or_use_outer_attributes(already_parsed_attrs));
        let lo = self.span.lo;
        let hi;
        // Note: when adding new unary operators, don't forget to adjust Token::can_begin_expr()
        let ex = match self.token {
            token::Not => {
                try!(self.bump());
                let e = try!(self.parse_prefix_expr(None));
                hi = e.span.hi;
                self.mk_unary(UnNot, e)
            }
            token::BinOp(token::Minus) => {
                try!(self.bump());
                let e = try!(self.parse_prefix_expr(None));
                hi = e.span.hi;
                self.mk_unary(UnNeg, e)
            }
            token::BinOp(token::Star) => {
                try!(self.bump());
                let e = try!(self.parse_prefix_expr(None));
                hi = e.span.hi;
                self.mk_unary(UnDeref, e)
            }
            token::BinOp(token::And) | token::AndAnd => {
                try!(self.expect_and());
                let m = try!(self.parse_mutability());
                let e = try!(self.parse_prefix_expr(None));
                hi = e.span.hi;
                ExprAddrOf(m, e)
            }
            token::Ident(..) if self.token.is_keyword(keywords::In) => {
                try!(self.bump());
                let place = try!(self.parse_expr_res(
                    RESTRICTION_NO_STRUCT_LITERAL,
                    None,
                ));
                let blk = try!(self.parse_block());
                let span = blk.span;
                hi = span.hi;
                let blk_expr = self.mk_expr(span.lo, span.hi, ExprBlock(blk),
                                            None);
                ExprInPlace(place, blk_expr)
            }
            token::Ident(..) if self.token.is_keyword(keywords::Box) => {
                try!(self.bump());
                let subexpression = try!(self.parse_prefix_expr(None));
                hi = subexpression.span.hi;
                ExprBox(subexpression)
            }
            _ => return self.parse_dot_or_call_expr(Some(attrs))
        };
        return Ok(self.mk_expr(lo, hi, ex, attrs));
    }

    /// Parse an associative expression
    ///
    /// This parses an expression accounting for associativity and precedence of the operators in
    /// the expression.
    pub fn parse_assoc_expr(&mut self,
                            already_parsed_attrs: Option<ThinAttributes>)
                            -> PResult<'a, P<Expr>> {
        self.parse_assoc_expr_with(0, already_parsed_attrs.into())
    }

    /// Parse an associative expression with operators of at least `min_prec` precedence
    pub fn parse_assoc_expr_with(&mut self,
                                 min_prec: usize,
                                 lhs: LhsExpr)
                                 -> PResult<'a, P<Expr>> {
        let mut lhs = if let LhsExpr::AlreadyParsed(expr) = lhs {
            expr
        } else {
            let attrs = match lhs {
                LhsExpr::AttributesParsed(attrs) => Some(attrs),
                _ => None,
            };
            if self.token == token::DotDot {
                return self.parse_prefix_range_expr(attrs);
            } else {
                try!(self.parse_prefix_expr(attrs))
            }
        };
        if self.expr_is_complete(&*lhs) {
            // Semi-statement forms are odd. See https://github.com/rust-lang/rust/issues/29071
            return Ok(lhs);
        }
        self.expected_tokens.push(TokenType::Operator);
        while let Some(op) = AssocOp::from_token(&self.token) {
            let cur_op_span = self.span;
            let restrictions = if op.is_assign_like() {
                self.restrictions & RESTRICTION_NO_STRUCT_LITERAL
            } else {
                self.restrictions
            };
            if op.precedence() < min_prec {
                break;
            }
            try!(self.bump());
            if op.is_comparison() {
                self.check_no_chained_comparison(&*lhs, &op);
            }
            // Special cases:
            if op == AssocOp::As {
                let rhs = try!(self.parse_ty());
                lhs = self.mk_expr(lhs.span.lo, rhs.span.hi,
                                   ExprCast(lhs, rhs), None);
                continue
            } else if op == AssocOp::Colon {
                let rhs = try!(self.parse_ty());
                lhs = self.mk_expr(lhs.span.lo, rhs.span.hi,
                                   ExprType(lhs, rhs), None);
                continue
            } else if op == AssocOp::DotDot {
                    // If we didn’t have to handle `x..`, it would be pretty easy to generalise
                    // it to the Fixity::None code.
                    //
                    // We have 2 alternatives here: `x..y` and `x..` The other two variants are
                    // handled with `parse_prefix_range_expr` call above.
                    let rhs = if self.is_at_start_of_range_notation_rhs() {
                        self.parse_assoc_expr_with(op.precedence() + 1,
                                                   LhsExpr::NotYetParsed).ok()
                    } else {
                        None
                    };
                    let (lhs_span, rhs_span) = (lhs.span, if let Some(ref x) = rhs {
                        x.span
                    } else {
                        cur_op_span
                    });
                    let r = self.mk_range(Some(lhs), rhs);
                    lhs = self.mk_expr(lhs_span.lo, rhs_span.hi, r, None);
                    break
            }

            let rhs = try!(match op.fixity() {
                Fixity::Right => self.with_res(
                    restrictions - Restrictions::RESTRICTION_STMT_EXPR,
                    |this| {
                        this.parse_assoc_expr_with(op.precedence(),
                            LhsExpr::NotYetParsed)
                }),
                Fixity::Left => self.with_res(
                    restrictions - Restrictions::RESTRICTION_STMT_EXPR,
                    |this| {
                        this.parse_assoc_expr_with(op.precedence() + 1,
                            LhsExpr::NotYetParsed)
                }),
                // We currently have no non-associative operators that are not handled above by
                // the special cases. The code is here only for future convenience.
                Fixity::None => self.with_res(
                    restrictions - Restrictions::RESTRICTION_STMT_EXPR,
                    |this| {
                        this.parse_assoc_expr_with(op.precedence() + 1,
                            LhsExpr::NotYetParsed)
                }),
            });

            lhs = match op {
                AssocOp::Add | AssocOp::Subtract | AssocOp::Multiply | AssocOp::Divide |
                AssocOp::Modulus | AssocOp::LAnd | AssocOp::LOr | AssocOp::BitXor |
                AssocOp::BitAnd | AssocOp::BitOr | AssocOp::ShiftLeft | AssocOp::ShiftRight |
                AssocOp::Equal | AssocOp::Less | AssocOp::LessEqual | AssocOp::NotEqual |
                AssocOp::Greater | AssocOp::GreaterEqual => {
                    let ast_op = op.to_ast_binop().unwrap();
                    let (lhs_span, rhs_span) = (lhs.span, rhs.span);
                    let binary = self.mk_binary(codemap::respan(cur_op_span, ast_op), lhs, rhs);
                    self.mk_expr(lhs_span.lo, rhs_span.hi, binary, None)
                }
                AssocOp::Assign =>
                    self.mk_expr(lhs.span.lo, rhs.span.hi, ExprAssign(lhs, rhs), None),
                AssocOp::Inplace =>
                    self.mk_expr(lhs.span.lo, rhs.span.hi, ExprInPlace(lhs, rhs), None),
                AssocOp::AssignOp(k) => {
                    let aop = match k {
                        token::Plus =>    BiAdd,
                        token::Minus =>   BiSub,
                        token::Star =>    BiMul,
                        token::Slash =>   BiDiv,
                        token::Percent => BiRem,
                        token::Caret =>   BiBitXor,
                        token::And =>     BiBitAnd,
                        token::Or =>      BiBitOr,
                        token::Shl =>     BiShl,
                        token::Shr =>     BiShr
                    };
                    let (lhs_span, rhs_span) = (lhs.span, rhs.span);
                    let aopexpr = self.mk_assign_op(codemap::respan(cur_op_span, aop), lhs, rhs);
                    self.mk_expr(lhs_span.lo, rhs_span.hi, aopexpr, None)
                }
                AssocOp::As | AssocOp::Colon | AssocOp::DotDot => {
                    self.bug("As, Colon or DotDot branch reached")
                }
            };

            if op.fixity() == Fixity::None { break }
        }
        Ok(lhs)
    }

    /// Produce an error if comparison operators are chained (RFC #558).
    /// We only need to check lhs, not rhs, because all comparison ops
    /// have same precedence and are left-associative
    fn check_no_chained_comparison(&mut self, lhs: &Expr, outer_op: &AssocOp) {
        debug_assert!(outer_op.is_comparison());
        match lhs.node {
            ExprBinary(op, _, _) if op.node.is_comparison() => {
                // respan to include both operators
                let op_span = mk_sp(op.span.lo, self.span.hi);
                let mut err = self.diagnostic().struct_span_err(op_span,
                    "chained comparison operators require parentheses");
                if op.node == BiLt && *outer_op == AssocOp::Greater {
                    err.fileline_help(op_span,
                        "use `::<...>` instead of `<...>` if you meant to specify type arguments");
                }
                err.emit();
            }
            _ => {}
        }
    }

    /// Parse prefix-forms of range notation: `..expr` and `..`
    fn parse_prefix_range_expr(&mut self,
                               already_parsed_attrs: Option<ThinAttributes>)
                               -> PResult<'a, P<Expr>> {
        debug_assert!(self.token == token::DotDot);
        let attrs = try!(self.parse_or_use_outer_attributes(already_parsed_attrs));
        let lo = self.span.lo;
        let mut hi = self.span.hi;
        try!(self.bump());
        let opt_end = if self.is_at_start_of_range_notation_rhs() {
            // RHS must be parsed with more associativity than DotDot.
            let next_prec = AssocOp::from_token(&token::DotDot).unwrap().precedence() + 1;
            Some(try!(self.parse_assoc_expr_with(next_prec,
                                                 LhsExpr::NotYetParsed)
            .map(|x|{
                hi = x.span.hi;
                x
            })))
         } else {
            None
        };
        let r = self.mk_range(None, opt_end);
        Ok(self.mk_expr(lo, hi, r, attrs))
    }

    fn is_at_start_of_range_notation_rhs(&self) -> bool {
        if self.token.can_begin_expr() {
            // parse `for i in 1.. { }` as infinite loop, not as `for i in (1..{})`.
            if self.token == token::OpenDelim(token::Brace) {
                return !self.restrictions.contains(RESTRICTION_NO_STRUCT_LITERAL);
            }
            true
        } else {
            false
        }
    }

    /// Parse an 'if' or 'if let' expression ('if' token already eaten)
    pub fn parse_if_expr(&mut self, attrs: ThinAttributes) -> PResult<'a, P<Expr>> {
        if self.check_keyword(keywords::Let) {
            return self.parse_if_let_expr(attrs);
        }
        let lo = self.last_span.lo;
        let cond = try!(self.parse_expr_res(RESTRICTION_NO_STRUCT_LITERAL, None));
        let thn = try!(self.parse_block());
        let mut els: Option<P<Expr>> = None;
        let mut hi = thn.span.hi;
        if try!(self.eat_keyword(keywords::Else) ){
            let elexpr = try!(self.parse_else_expr());
            hi = elexpr.span.hi;
            els = Some(elexpr);
        }
        Ok(self.mk_expr(lo, hi, ExprIf(cond, thn, els), attrs))
    }

    /// Parse an 'if let' expression ('if' token already eaten)
    pub fn parse_if_let_expr(&mut self, attrs: ThinAttributes)
                             -> PResult<'a, P<Expr>> {
        let lo = self.last_span.lo;
        try!(self.expect_keyword(keywords::Let));
        let pat = try!(self.parse_pat());
        try!(self.expect(&token::Eq));
        let expr = try!(self.parse_expr_res(RESTRICTION_NO_STRUCT_LITERAL, None));
        let thn = try!(self.parse_block());
        let (hi, els) = if try!(self.eat_keyword(keywords::Else) ){
            let expr = try!(self.parse_else_expr());
            (expr.span.hi, Some(expr))
        } else {
            (thn.span.hi, None)
        };
        Ok(self.mk_expr(lo, hi, ExprIfLet(pat, expr, thn, els), attrs))
    }

    // `|args| expr`
    pub fn parse_lambda_expr(&mut self, lo: BytePos,
                             capture_clause: CaptureClause,
                             attrs: ThinAttributes)
                             -> PResult<'a, P<Expr>>
    {
        let decl = try!(self.parse_fn_block_decl());
        let body = match decl.output {
            DefaultReturn(_) => {
                // If no explicit return type is given, parse any
                // expr and wrap it up in a dummy block:
                let body_expr = try!(self.parse_expr());
                P(ast::Block {
                    id: ast::DUMMY_NODE_ID,
                    stmts: vec![],
                    span: body_expr.span,
                    expr: Some(body_expr),
                    rules: DefaultBlock,
                })
            }
            _ => {
                // If an explicit return type is given, require a
                // block to appear (RFC 968).
                try!(self.parse_block())
            }
        };

        Ok(self.mk_expr(
            lo,
            body.span.hi,
            ExprClosure(capture_clause, decl, body), attrs))
    }

    // `else` token already eaten
    pub fn parse_else_expr(&mut self) -> PResult<'a, P<Expr>> {
        if try!(self.eat_keyword(keywords::If) ){
            return self.parse_if_expr(None);
        } else {
            let blk = try!(self.parse_block());
            return Ok(self.mk_expr(blk.span.lo, blk.span.hi, ExprBlock(blk), None));
        }
    }

    /// Parse a 'for' .. 'in' expression ('for' token already eaten)
    pub fn parse_for_expr(&mut self, opt_ident: Option<ast::Ident>,
                          span_lo: BytePos,
                          attrs: ThinAttributes) -> PResult<'a, P<Expr>> {
        // Parse: `for <src_pat> in <src_expr> <src_loop_block>`

        let pat = try!(self.parse_pat());
        try!(self.expect_keyword(keywords::In));
        let expr = try!(self.parse_expr_res(RESTRICTION_NO_STRUCT_LITERAL, None));
        let (iattrs, loop_block) = try!(self.parse_inner_attrs_and_block());
        let attrs = attrs.append(iattrs.into_thin_attrs());

        let hi = self.last_span.hi;

        Ok(self.mk_expr(span_lo, hi,
                        ExprForLoop(pat, expr, loop_block, opt_ident),
                        attrs))
    }

    /// Parse a 'while' or 'while let' expression ('while' token already eaten)
    pub fn parse_while_expr(&mut self, opt_ident: Option<ast::Ident>,
                            span_lo: BytePos,
                            attrs: ThinAttributes) -> PResult<'a, P<Expr>> {
        if self.token.is_keyword(keywords::Let) {
            return self.parse_while_let_expr(opt_ident, span_lo, attrs);
        }
        let cond = try!(self.parse_expr_res(RESTRICTION_NO_STRUCT_LITERAL, None));
        let (iattrs, body) = try!(self.parse_inner_attrs_and_block());
        let attrs = attrs.append(iattrs.into_thin_attrs());
        let hi = body.span.hi;
        return Ok(self.mk_expr(span_lo, hi, ExprWhile(cond, body, opt_ident),
                               attrs));
    }

    /// Parse a 'while let' expression ('while' token already eaten)
    pub fn parse_while_let_expr(&mut self, opt_ident: Option<ast::Ident>,
                                span_lo: BytePos,
                                attrs: ThinAttributes) -> PResult<'a, P<Expr>> {
        try!(self.expect_keyword(keywords::Let));
        let pat = try!(self.parse_pat());
        try!(self.expect(&token::Eq));
        let expr = try!(self.parse_expr_res(RESTRICTION_NO_STRUCT_LITERAL, None));
        let (iattrs, body) = try!(self.parse_inner_attrs_and_block());
        let attrs = attrs.append(iattrs.into_thin_attrs());
        let hi = body.span.hi;
        return Ok(self.mk_expr(span_lo, hi, ExprWhileLet(pat, expr, body, opt_ident), attrs));
    }

    // parse `loop {...}`, `loop` token already eaten
    pub fn parse_loop_expr(&mut self, opt_ident: Option<ast::Ident>,
                           span_lo: BytePos,
                           attrs: ThinAttributes) -> PResult<'a, P<Expr>> {
        let (iattrs, body) = try!(self.parse_inner_attrs_and_block());
        let attrs = attrs.append(iattrs.into_thin_attrs());
        let hi = body.span.hi;
        Ok(self.mk_expr(span_lo, hi, ExprLoop(body, opt_ident), attrs))
    }

    // `match` token already eaten
    fn parse_match_expr(&mut self, attrs: ThinAttributes) -> PResult<'a, P<Expr>> {
        let match_span = self.last_span;
        let lo = self.last_span.lo;
        let discriminant = try!(self.parse_expr_res(
<<<<<<< HEAD
            RESTRICTION_NO_STRUCT_LITERAL, None));
        if let Err(e) = self.commit_expr_expecting(&*discriminant, token::OpenDelim(token::Brace)) {
=======
            Restrictions::RESTRICTION_NO_STRUCT_LITERAL, None));
        if let Err(mut e) = self.commit_expr_expecting(&*discriminant,
                                                       token::OpenDelim(token::Brace)) {
>>>>>>> c3658f6b
            if self.token == token::Token::Semi {
                e.span_note(match_span, "did you mean to remove this `match` keyword?");
            }
            return Err(e)
        }
        let attrs = attrs.append(
            try!(self.parse_inner_attributes()).into_thin_attrs());
        let mut arms: Vec<Arm> = Vec::new();
        while self.token != token::CloseDelim(token::Brace) {
            arms.push(try!(self.parse_arm()));
        }
        let hi = self.span.hi;
        try!(self.bump());
        return Ok(self.mk_expr(lo, hi, ExprMatch(discriminant, arms), attrs));
    }

    pub fn parse_arm(&mut self) -> PResult<'a, Arm> {
        maybe_whole!(no_clone self, NtArm);

        let attrs = try!(self.parse_outer_attributes());
        let pats = try!(self.parse_pats());
        let mut guard = None;
        if try!(self.eat_keyword(keywords::If) ){
            guard = Some(try!(self.parse_expr()));
        }
        try!(self.expect(&token::FatArrow));
        let expr = try!(self.parse_expr_res(RESTRICTION_STMT_EXPR, None));

        let require_comma =
            !classify::expr_is_simple_block(&*expr)
            && self.token != token::CloseDelim(token::Brace);

        if require_comma {
            try!(self.commit_expr(&*expr, &[token::Comma], &[token::CloseDelim(token::Brace)]));
        } else {
            try!(self.eat(&token::Comma));
        }

        Ok(ast::Arm {
            attrs: attrs,
            pats: pats,
            guard: guard,
            body: expr,
        })
    }

    /// Parse an expression
    pub fn parse_expr(&mut self) -> PResult<'a, P<Expr>> {
        self.parse_expr_res(Restrictions::empty(), None)
    }

    /// Evaluate the closure with restrictions in place.
    ///
    /// After the closure is evaluated, restrictions are reset.
    pub fn with_res<F>(&mut self, r: Restrictions, f: F) -> PResult<'a, P<Expr>>
        where F: FnOnce(&mut Self) -> PResult<'a,  P<Expr>>
    {
        let old = self.restrictions;
        self.restrictions = r;
        let r = f(self);
        self.restrictions = old;
        return r;

    }

    /// Parse an expression, subject to the given restrictions
    pub fn parse_expr_res(&mut self, r: Restrictions,
                          already_parsed_attrs: Option<ThinAttributes>)
                          -> PResult<'a, P<Expr>> {
        self.with_res(r, |this| this.parse_assoc_expr(already_parsed_attrs))
    }

    /// Parse the RHS of a local variable declaration (e.g. '= 14;')
    fn parse_initializer(&mut self) -> PResult<'a, Option<P<Expr>>> {
        if self.check(&token::Eq) {
            try!(self.bump());
            Ok(Some(try!(self.parse_expr())))
        } else {
            Ok(None)
        }
    }

    /// Parse patterns, separated by '|' s
    fn parse_pats(&mut self) -> PResult<'a, Vec<P<Pat>>> {
        let mut pats = Vec::new();
        loop {
            pats.push(try!(self.parse_pat()));
            if self.check(&token::BinOp(token::Or)) { try!(self.bump());}
            else { return Ok(pats); }
        };
    }

    fn parse_pat_tuple_elements(&mut self) -> PResult<'a, Vec<P<Pat>>> {
        let mut fields = vec![];
        if !self.check(&token::CloseDelim(token::Paren)) {
            fields.push(try!(self.parse_pat()));
            if self.look_ahead(1, |t| *t != token::CloseDelim(token::Paren)) {
                while try!(self.eat(&token::Comma)) &&
                      !self.check(&token::CloseDelim(token::Paren)) {
                    fields.push(try!(self.parse_pat()));
                }
            }
            if fields.len() == 1 {
                try!(self.expect(&token::Comma));
            }
        }
        Ok(fields)
    }

    fn parse_pat_vec_elements(
        &mut self,
    ) -> PResult<'a, (Vec<P<Pat>>, Option<P<Pat>>, Vec<P<Pat>>)> {
        let mut before = Vec::new();
        let mut slice = None;
        let mut after = Vec::new();
        let mut first = true;
        let mut before_slice = true;

        while self.token != token::CloseDelim(token::Bracket) {
            if first {
                first = false;
            } else {
                try!(self.expect(&token::Comma));

                if self.token == token::CloseDelim(token::Bracket)
                        && (before_slice || !after.is_empty()) {
                    break
                }
            }

            if before_slice {
                if self.check(&token::DotDot) {
                    try!(self.bump());

                    if self.check(&token::Comma) ||
                            self.check(&token::CloseDelim(token::Bracket)) {
                        slice = Some(P(ast::Pat {
                            id: ast::DUMMY_NODE_ID,
                            node: PatWild,
                            span: self.span,
                        }));
                        before_slice = false;
                    }
                    continue
                }
            }

            let subpat = try!(self.parse_pat());
            if before_slice && self.check(&token::DotDot) {
                try!(self.bump());
                slice = Some(subpat);
                before_slice = false;
            } else if before_slice {
                before.push(subpat);
            } else {
                after.push(subpat);
            }
        }

        Ok((before, slice, after))
    }

    /// Parse the fields of a struct-like pattern
    fn parse_pat_fields(&mut self) -> PResult<'a, (Vec<codemap::Spanned<ast::FieldPat>> , bool)> {
        let mut fields = Vec::new();
        let mut etc = false;
        let mut first = true;
        while self.token != token::CloseDelim(token::Brace) {
            if first {
                first = false;
            } else {
                try!(self.expect(&token::Comma));
                // accept trailing commas
                if self.check(&token::CloseDelim(token::Brace)) { break }
            }

            let lo = self.span.lo;
            let hi;

            if self.check(&token::DotDot) {
                try!(self.bump());
                if self.token != token::CloseDelim(token::Brace) {
                    let token_str = self.this_token_to_string();
                    return Err(self.fatal(&format!("expected `{}`, found `{}`", "}",
                                       token_str)))
                }
                etc = true;
                break;
            }

            // Check if a colon exists one ahead. This means we're parsing a fieldname.
            let (subpat, fieldname, is_shorthand) = if self.look_ahead(1, |t| t == &token::Colon) {
                // Parsing a pattern of the form "fieldname: pat"
                let fieldname = try!(self.parse_ident());
                try!(self.bump());
                let pat = try!(self.parse_pat());
                hi = pat.span.hi;
                (pat, fieldname, false)
            } else {
                // Parsing a pattern of the form "(box) (ref) (mut) fieldname"
                let is_box = try!(self.eat_keyword(keywords::Box));
                let boxed_span_lo = self.span.lo;
                let is_ref = try!(self.eat_keyword(keywords::Ref));
                let is_mut = try!(self.eat_keyword(keywords::Mut));
                let fieldname = try!(self.parse_ident());
                hi = self.last_span.hi;

                let bind_type = match (is_ref, is_mut) {
                    (true, true) => BindingMode::ByRef(MutMutable),
                    (true, false) => BindingMode::ByRef(MutImmutable),
                    (false, true) => BindingMode::ByValue(MutMutable),
                    (false, false) => BindingMode::ByValue(MutImmutable),
                };
                let fieldpath = codemap::Spanned{span:self.last_span, node:fieldname};
                let fieldpat = P(ast::Pat{
                    id: ast::DUMMY_NODE_ID,
                    node: PatIdent(bind_type, fieldpath, None),
                    span: mk_sp(boxed_span_lo, hi),
                });

                let subpat = if is_box {
                    P(ast::Pat{
                        id: ast::DUMMY_NODE_ID,
                        node: PatBox(fieldpat),
                        span: mk_sp(lo, hi),
                    })
                } else {
                    fieldpat
                };
                (subpat, fieldname, true)
            };

            fields.push(codemap::Spanned { span: mk_sp(lo, hi),
                                           node: ast::FieldPat { ident: fieldname,
                                                                 pat: subpat,
                                                                 is_shorthand: is_shorthand }});
        }
        return Ok((fields, etc));
    }

    fn parse_pat_range_end(&mut self) -> PResult<'a, P<Expr>> {
        if self.is_path_start() {
            let lo = self.span.lo;
            let (qself, path) = if try!(self.eat_lt()) {
                // Parse a qualified path
                let (qself, path) =
                    try!(self.parse_qualified_path(NoTypesAllowed));
                (Some(qself), path)
            } else {
                // Parse an unqualified path
                (None, try!(self.parse_path(LifetimeAndTypesWithColons)))
            };
            let hi = self.last_span.hi;
            Ok(self.mk_expr(lo, hi, ExprPath(qself, path), None))
        } else {
            self.parse_pat_literal_maybe_minus()
        }
    }

    fn is_path_start(&self) -> bool {
        (self.token == token::Lt || self.token == token::ModSep
            || self.token.is_ident() || self.token.is_path())
            && !self.token.is_keyword(keywords::True) && !self.token.is_keyword(keywords::False)
    }

    /// Parse a pattern.
    pub fn parse_pat(&mut self) -> PResult<'a, P<Pat>> {
        maybe_whole!(self, NtPat);

        let lo = self.span.lo;
        let pat;
        match self.token {
          token::Underscore => {
            // Parse _
            try!(self.bump());
            pat = PatWild;
          }
          token::BinOp(token::And) | token::AndAnd => {
            // Parse &pat / &mut pat
            try!(self.expect_and());
            let mutbl = try!(self.parse_mutability());
            if let token::Lifetime(ident) = self.token {
                return Err(self.fatal(&format!("unexpected lifetime `{}` in pattern", ident)));
            }

            let subpat = try!(self.parse_pat());
            pat = PatRegion(subpat, mutbl);
          }
          token::OpenDelim(token::Paren) => {
            // Parse (pat,pat,pat,...) as tuple pattern
            try!(self.bump());
            let fields = try!(self.parse_pat_tuple_elements());
            try!(self.expect(&token::CloseDelim(token::Paren)));
            pat = PatTup(fields);
          }
          token::OpenDelim(token::Bracket) => {
            // Parse [pat,pat,...] as slice pattern
            try!(self.bump());
            let (before, slice, after) = try!(self.parse_pat_vec_elements());
            try!(self.expect(&token::CloseDelim(token::Bracket)));
            pat = PatVec(before, slice, after);
          }
          _ => {
            // At this point, token != _, &, &&, (, [
            if try!(self.eat_keyword(keywords::Mut)) {
                // Parse mut ident @ pat
                pat = try!(self.parse_pat_ident(BindingMode::ByValue(MutMutable)));
            } else if try!(self.eat_keyword(keywords::Ref)) {
                // Parse ref ident @ pat / ref mut ident @ pat
                let mutbl = try!(self.parse_mutability());
                pat = try!(self.parse_pat_ident(BindingMode::ByRef(mutbl)));
            } else if try!(self.eat_keyword(keywords::Box)) {
                // Parse box pat
                let subpat = try!(self.parse_pat());
                pat = PatBox(subpat);
            } else if self.is_path_start() {
                // Parse pattern starting with a path
                if self.token.is_plain_ident() && self.look_ahead(1, |t| *t != token::DotDotDot &&
                        *t != token::OpenDelim(token::Brace) &&
                        *t != token::OpenDelim(token::Paren) &&
                        // Contrary to its definition, a plain ident can be followed by :: in macros
                        *t != token::ModSep) {
                    // Plain idents have some extra abilities here compared to general paths
                    if self.look_ahead(1, |t| *t == token::Not) {
                        // Parse macro invocation
                        let ident = try!(self.parse_ident());
                        let ident_span = self.last_span;
                        let path = ident_to_path(ident_span, ident);
                        try!(self.bump());
                        let delim = try!(self.expect_open_delim());
                        let tts = try!(self.parse_seq_to_end(&token::CloseDelim(delim),
                                seq_sep_none(), |p| p.parse_token_tree()));
                        let mac = Mac_ { path: path, tts: tts, ctxt: EMPTY_CTXT };
                        pat = PatMac(codemap::Spanned {node: mac,
                                                       span: mk_sp(lo, self.last_span.hi)});
                    } else {
                        // Parse ident @ pat
                        // This can give false positives and parse nullary enums,
                        // they are dealt with later in resolve
                        pat = try!(self.parse_pat_ident(BindingMode::ByValue(MutImmutable)));
                    }
                } else {
                    let (qself, path) = if try!(self.eat_lt()) {
                        // Parse a qualified path
                        let (qself, path) =
                            try!(self.parse_qualified_path(NoTypesAllowed));
                        (Some(qself), path)
                    } else {
                        // Parse an unqualified path
                        (None, try!(self.parse_path(LifetimeAndTypesWithColons)))
                    };
                    match self.token {
                      token::DotDotDot => {
                        // Parse range
                        let hi = self.last_span.hi;
                        let begin = self.mk_expr(lo, hi, ExprPath(qself, path), None);
                        try!(self.bump());
                        let end = try!(self.parse_pat_range_end());
                        pat = PatRange(begin, end);
                      }
                      token::OpenDelim(token::Brace) => {
                         if qself.is_some() {
                            return Err(self.fatal("unexpected `{` after qualified path"));
                        }
                        // Parse struct pattern
                        try!(self.bump());
                        let (fields, etc) = try!(self.parse_pat_fields());
                        try!(self.bump());
                        pat = PatStruct(path, fields, etc);
                      }
                      token::OpenDelim(token::Paren) => {
                        if qself.is_some() {
                            return Err(self.fatal("unexpected `(` after qualified path"));
                        }
                        // Parse tuple struct or enum pattern
                        if self.look_ahead(1, |t| *t == token::DotDot) {
                            // This is a "top constructor only" pat
                            try!(self.bump());
                            try!(self.bump());
                            try!(self.expect(&token::CloseDelim(token::Paren)));
                            pat = PatEnum(path, None);
                        } else {
                            let args = try!(self.parse_enum_variant_seq(
                                    &token::OpenDelim(token::Paren),
                                    &token::CloseDelim(token::Paren),
                                    seq_sep_trailing_allowed(token::Comma),
                                    |p| p.parse_pat()));
                            pat = PatEnum(path, Some(args));
                        }
                      }
                      _ => {
                        pat = match qself {
                            // Parse qualified path
                            Some(qself) => PatQPath(qself, path),
                            // Parse nullary enum
                            None => PatEnum(path, Some(vec![]))
                        };
                      }
                    }
                }
            } else {
                // Try to parse everything else as literal with optional minus
                let begin = try!(self.parse_pat_literal_maybe_minus());
                if try!(self.eat(&token::DotDotDot)) {
                    let end = try!(self.parse_pat_range_end());
                    pat = PatRange(begin, end);
                } else {
                    pat = PatLit(begin);
                }
            }
          }
        }

        let hi = self.last_span.hi;
        Ok(P(ast::Pat {
            id: ast::DUMMY_NODE_ID,
            node: pat,
            span: mk_sp(lo, hi),
        }))
    }

    /// Parse ident or ident @ pat
    /// used by the copy foo and ref foo patterns to give a good
    /// error message when parsing mistakes like ref foo(a,b)
    fn parse_pat_ident(&mut self,
                       binding_mode: ast::BindingMode)
                       -> PResult<'a, ast::Pat_> {
        if !self.token.is_plain_ident() {
            let span = self.span;
            let tok_str = self.this_token_to_string();
            return Err(self.span_fatal(span,
                            &format!("expected identifier, found `{}`", tok_str)))
        }
        let ident = try!(self.parse_ident());
        let last_span = self.last_span;
        let name = codemap::Spanned{span: last_span, node: ident};
        let sub = if try!(self.eat(&token::At) ){
            Some(try!(self.parse_pat()))
        } else {
            None
        };

        // just to be friendly, if they write something like
        //   ref Some(i)
        // we end up here with ( as the current token.  This shortly
        // leads to a parse error.  Note that if there is no explicit
        // binding mode then we do not end up here, because the lookahead
        // will direct us over to parse_enum_variant()
        if self.token == token::OpenDelim(token::Paren) {
            let last_span = self.last_span;
            return Err(self.span_fatal(
                last_span,
                "expected identifier, found enum pattern"))
        }

        Ok(PatIdent(binding_mode, name, sub))
    }

    /// Parse a local variable declaration
    fn parse_local(&mut self, attrs: ThinAttributes) -> PResult<'a, P<Local>> {
        let lo = self.span.lo;
        let pat = try!(self.parse_pat());

        let mut ty = None;
        if try!(self.eat(&token::Colon) ){
            ty = Some(try!(self.parse_ty_sum()));
        }
        let init = try!(self.parse_initializer());
        Ok(P(ast::Local {
            ty: ty,
            pat: pat,
            init: init,
            id: ast::DUMMY_NODE_ID,
            span: mk_sp(lo, self.last_span.hi),
            attrs: attrs,
        }))
    }

    /// Parse a "let" stmt
    fn parse_let(&mut self, attrs: ThinAttributes) -> PResult<'a, P<Decl>> {
        let lo = self.span.lo;
        let local = try!(self.parse_local(attrs));
        Ok(P(spanned(lo, self.last_span.hi, DeclLocal(local))))
    }

    /// Parse a structure field
    fn parse_name_and_ty(&mut self, pr: Visibility,
                         attrs: Vec<Attribute> ) -> PResult<'a, StructField> {
        let lo = match pr {
            Inherited => self.span.lo,
            Public => self.last_span.lo,
        };
        if !self.token.is_plain_ident() {
            return Err(self.fatal("expected ident"));
        }
        let name = try!(self.parse_ident());
        try!(self.expect(&token::Colon));
        let ty = try!(self.parse_ty_sum());
        Ok(spanned(lo, self.last_span.hi, ast::StructField_ {
            kind: NamedField(name, pr),
            id: ast::DUMMY_NODE_ID,
            ty: ty,
            attrs: attrs,
        }))
    }

    /// Emit an expected item after attributes error.
    fn expected_item_err(&self, attrs: &[Attribute]) {
        let message = match attrs.last() {
            Some(&Attribute { node: ast::Attribute_ { is_sugared_doc: true, .. }, .. }) => {
                "expected item after doc comment"
            }
            _ => "expected item after attributes",
        };

        self.span_err(self.last_span, message);
    }

    /// Parse a statement. may include decl.
    pub fn parse_stmt(&mut self) -> PResult<'a, Option<P<Stmt>>> {
        Ok(try!(self.parse_stmt_()).map(P))
    }

    fn parse_stmt_(&mut self) -> PResult<'a, Option<Stmt>> {
        maybe_whole!(Some deref self, NtStmt);

        let attrs = try!(self.parse_outer_attributes());
        let lo = self.span.lo;

        Ok(Some(if self.check_keyword(keywords::Let) {
            try!(self.expect_keyword(keywords::Let));
            let decl = try!(self.parse_let(attrs.into_thin_attrs()));
            let hi = decl.span.hi;
            let stmt = StmtDecl(decl, ast::DUMMY_NODE_ID);
            spanned(lo, hi, stmt)
        } else if self.token.is_ident()
            && !self.token.is_any_keyword()
            && self.look_ahead(1, |t| *t == token::Not) {
            // it's a macro invocation:

            // Potential trouble: if we allow macros with paths instead of
            // idents, we'd need to look ahead past the whole path here...
            let pth = try!(self.parse_path(NoTypesAllowed));
            try!(self.bump());

            let id = match self.token {
                token::OpenDelim(_) => token::special_idents::invalid, // no special identifier
                _ => try!(self.parse_ident()),
            };

            // check that we're pointing at delimiters (need to check
            // again after the `if`, because of `parse_ident`
            // consuming more tokens).
            let delim = match self.token {
                token::OpenDelim(delim) => delim,
                _ => {
                    // we only expect an ident if we didn't parse one
                    // above.
                    let ident_str = if id.name == token::special_idents::invalid.name {
                        "identifier, "
                    } else {
                        ""
                    };
                    let tok_str = self.this_token_to_string();
                    return Err(self.fatal(&format!("expected {}`(` or `{{`, found `{}`",
                                       ident_str,
                                       tok_str)))
                },
            };

            let tts = try!(self.parse_unspanned_seq(
                &token::OpenDelim(delim),
                &token::CloseDelim(delim),
                seq_sep_none(),
                |p| p.parse_token_tree()
            ));
            let hi = self.last_span.hi;

            let style = if delim == token::Brace {
                MacStmtWithBraces
            } else {
                MacStmtWithoutBraces
            };

            if id.name == token::special_idents::invalid.name {
                let stmt = StmtMac(P(spanned(lo,
                                             hi,
                                             Mac_ { path: pth, tts: tts, ctxt: EMPTY_CTXT })),
                                   style,
                                   attrs.into_thin_attrs());
                spanned(lo, hi, stmt)
            } else {
                // if it has a special ident, it's definitely an item
                //
                // Require a semicolon or braces.
                if style != MacStmtWithBraces {
                    if !try!(self.eat(&token::Semi) ){
                        let last_span = self.last_span;
                        self.span_err(last_span,
                                      "macros that expand to items must \
                                       either be surrounded with braces or \
                                       followed by a semicolon");
                    }
                }
                spanned(lo, hi, StmtDecl(
                    P(spanned(lo, hi, DeclItem(
                        self.mk_item(
                            lo, hi, id /*id is good here*/,
                            ItemMac(spanned(lo, hi,
                                            Mac_ { path: pth, tts: tts, ctxt: EMPTY_CTXT })),
                            Inherited, attrs)))),
                    ast::DUMMY_NODE_ID))
            }
        } else {
            // FIXME: Bad copy of attrs
            match try!(self.parse_item_(attrs.clone(), false, true)) {
                Some(i) => {
                    let hi = i.span.hi;
                    let decl = P(spanned(lo, hi, DeclItem(i)));
                    spanned(lo, hi, StmtDecl(decl, ast::DUMMY_NODE_ID))
                }
                None => {
                    let unused_attrs = |attrs: &[_], s: &mut Self| {
                        if attrs.len() > 0 {
                            s.span_err(s.span,
                                "expected statement after outer attribute");
                        }
                    };

                    // Do not attempt to parse an expression if we're done here.
                    if self.token == token::Semi {
                        unused_attrs(&attrs, self);
                        try!(self.bump());
                        return Ok(None);
                    }

                    if self.token == token::CloseDelim(token::Brace) {
                        unused_attrs(&attrs, self);
                        return Ok(None);
                    }

                    // Remainder are line-expr stmts.
                    let e = try!(self.parse_expr_res(
                        RESTRICTION_STMT_EXPR, Some(attrs.into_thin_attrs())));
                    let hi = e.span.hi;
                    let stmt = StmtExpr(e, ast::DUMMY_NODE_ID);
                    spanned(lo, hi, stmt)
                }
            }
        }))
    }

    /// Is this expression a successfully-parsed statement?
    fn expr_is_complete(&mut self, e: &Expr) -> bool {
        self.restrictions.contains(RESTRICTION_STMT_EXPR) &&
            !classify::expr_requires_semi_to_be_stmt(e)
    }

    /// Parse a block. No inner attrs are allowed.
    pub fn parse_block(&mut self) -> PResult<'a, P<Block>> {
        maybe_whole!(no_clone self, NtBlock);

        let lo = self.span.lo;

        if !try!(self.eat(&token::OpenDelim(token::Brace)) ){
            let sp = self.span;
            let tok = self.this_token_to_string();
            return Err(self.span_fatal_help(sp,
                                 &format!("expected `{{`, found `{}`", tok),
                                 "place this code inside a block"));
        }

        self.parse_block_tail(lo, DefaultBlock)
    }

    /// Parse a block. Inner attrs are allowed.
    fn parse_inner_attrs_and_block(&mut self) -> PResult<'a, (Vec<Attribute>, P<Block>)> {
        maybe_whole!(pair_empty self, NtBlock);

        let lo = self.span.lo;
        try!(self.expect(&token::OpenDelim(token::Brace)));
        Ok((try!(self.parse_inner_attributes()),
         try!(self.parse_block_tail(lo, DefaultBlock))))
    }

    /// Parse the rest of a block expression or function body
    /// Precondition: already parsed the '{'.
    fn parse_block_tail(&mut self, lo: BytePos, s: BlockCheckMode) -> PResult<'a, P<Block>> {
        let mut stmts = vec![];
        let mut expr = None;

        while !try!(self.eat(&token::CloseDelim(token::Brace))) {
            let Spanned {node, span} = if let Some(s) = try!(self.parse_stmt_()) {
                s
            } else {
                // Found only `;` or `}`.
                continue;
            };
            match node {
                StmtExpr(e, _) => {
                    try!(self.handle_expression_like_statement(e, span, &mut stmts, &mut expr));
                }
                StmtMac(mac, MacStmtWithoutBraces, attrs) => {
                    // statement macro without braces; might be an
                    // expr depending on whether a semicolon follows
                    match self.token {
                        token::Semi => {
                            stmts.push(P(Spanned {
                                node: StmtMac(mac, MacStmtWithSemicolon, attrs),
                                span: mk_sp(span.lo, self.span.hi),
                            }));
                            try!(self.bump());
                        }
                        _ => {
                            let e = self.mk_mac_expr(span.lo, span.hi,
                                                     mac.and_then(|m| m.node),
                                                     None);
                            let e = try!(self.parse_dot_or_call_expr_with(e, attrs));
                            let e = try!(self.parse_assoc_expr_with(0, LhsExpr::AlreadyParsed(e)));
                            try!(self.handle_expression_like_statement(
                                e,
                                span,
                                &mut stmts,
                                &mut expr));
                        }
                    }
                }
                StmtMac(m, style, attrs) => {
                    // statement macro; might be an expr
                    match self.token {
                        token::Semi => {
                            stmts.push(P(Spanned {
                                node: StmtMac(m, MacStmtWithSemicolon, attrs),
                                span: mk_sp(span.lo, self.span.hi),
                            }));
                            try!(self.bump());
                        }
                        token::CloseDelim(token::Brace) => {
                            // if a block ends in `m!(arg)` without
                            // a `;`, it must be an expr
                            expr = Some(self.mk_mac_expr(span.lo, span.hi,
                                                         m.and_then(|x| x.node),
                                                         attrs));
                        }
                        _ => {
                            stmts.push(P(Spanned {
                                node: StmtMac(m, style, attrs),
                                span: span
                            }));
                        }
                    }
                }
                _ => { // all other kinds of statements:
                    let mut hi = span.hi;
                    if classify::stmt_ends_with_semi(&node) {
                        try!(self.commit_stmt_expecting(token::Semi));
                        hi = self.last_span.hi;
                    }

                    stmts.push(P(Spanned {
                        node: node,
                        span: mk_sp(span.lo, hi)
                    }));
                }
            }
        }

        Ok(P(ast::Block {
            stmts: stmts,
            expr: expr,
            id: ast::DUMMY_NODE_ID,
            rules: s,
            span: mk_sp(lo, self.last_span.hi),
        }))
    }

    fn handle_expression_like_statement(
            &mut self,
            e: P<Expr>,
            span: Span,
            stmts: &mut Vec<P<Stmt>>,
            last_block_expr: &mut Option<P<Expr>>) -> PResult<'a, ()> {
        // expression without semicolon
        if classify::expr_requires_semi_to_be_stmt(&*e) {
            // Just check for errors and recover; do not eat semicolon yet.
            try!(self.commit_stmt(&[],
                             &[token::Semi, token::CloseDelim(token::Brace)]));
        }

        match self.token {
            token::Semi => {
                try!(self.bump());
                let span_with_semi = Span {
                    lo: span.lo,
                    hi: self.last_span.hi,
                    expn_id: span.expn_id,
                };
                stmts.push(P(Spanned {
                    node: StmtSemi(e, ast::DUMMY_NODE_ID),
                    span: span_with_semi,
                }));
            }
            token::CloseDelim(token::Brace) => *last_block_expr = Some(e),
            _ => {
                stmts.push(P(Spanned {
                    node: StmtExpr(e, ast::DUMMY_NODE_ID),
                    span: span
                }));
            }
        }
        Ok(())
    }

    // Parses a sequence of bounds if a `:` is found,
    // otherwise returns empty list.
    fn parse_colon_then_ty_param_bounds(&mut self,
                                        mode: BoundParsingMode)
                                        -> PResult<'a, TyParamBounds>
    {
        if !try!(self.eat(&token::Colon) ){
            Ok(P::empty())
        } else {
            self.parse_ty_param_bounds(mode)
        }
    }

    // matches bounds    = ( boundseq )?
    // where   boundseq  = ( polybound + boundseq ) | polybound
    // and     polybound = ( 'for' '<' 'region '>' )? bound
    // and     bound     = 'region | trait_ref
    fn parse_ty_param_bounds(&mut self,
                             mode: BoundParsingMode)
                             -> PResult<'a, TyParamBounds>
    {
        let mut result = vec!();
        loop {
            let question_span = self.span;
            let ate_question = try!(self.eat(&token::Question));
            match self.token {
                token::Lifetime(lifetime) => {
                    if ate_question {
                        self.span_err(question_span,
                                      "`?` may only modify trait bounds, not lifetime bounds");
                    }
                    result.push(RegionTyParamBound(ast::Lifetime {
                        id: ast::DUMMY_NODE_ID,
                        span: self.span,
                        name: lifetime.name
                    }));
                    try!(self.bump());
                }
                token::ModSep | token::Ident(..) => {
                    let poly_trait_ref = try!(self.parse_poly_trait_ref());
                    let modifier = if ate_question {
                        if mode == BoundParsingMode::Modified {
                            TraitBoundModifier::Maybe
                        } else {
                            self.span_err(question_span,
                                          "unexpected `?`");
                            TraitBoundModifier::None
                        }
                    } else {
                        TraitBoundModifier::None
                    };
                    result.push(TraitTyParamBound(poly_trait_ref, modifier))
                }
                _ => break,
            }

            if !try!(self.eat(&token::BinOp(token::Plus)) ){
                break;
            }
        }

        return Ok(P::from_vec(result));
    }

    /// Matches typaram = IDENT (`?` unbound)? optbounds ( EQ ty )?
    fn parse_ty_param(&mut self) -> PResult<'a, TyParam> {
        let span = self.span;
        let ident = try!(self.parse_ident());

        let bounds = try!(self.parse_colon_then_ty_param_bounds(BoundParsingMode::Modified));

        let default = if self.check(&token::Eq) {
            try!(self.bump());
            Some(try!(self.parse_ty_sum()))
        } else {
            None
        };

        Ok(TyParam {
            ident: ident,
            id: ast::DUMMY_NODE_ID,
            bounds: bounds,
            default: default,
            span: span,
        })
    }

    /// Parse a set of optional generic type parameter declarations. Where
    /// clauses are not parsed here, and must be added later via
    /// `parse_where_clause()`.
    ///
    /// matches generics = ( ) | ( < > ) | ( < typaramseq ( , )? > ) | ( < lifetimes ( , )? > )
    ///                  | ( < lifetimes , typaramseq ( , )? > )
    /// where   typaramseq = ( typaram ) | ( typaram , typaramseq )
    pub fn parse_generics(&mut self) -> PResult<'a, ast::Generics> {
        maybe_whole!(self, NtGenerics);

        if try!(self.eat(&token::Lt) ){
            let lifetime_defs = try!(self.parse_lifetime_defs());
            let mut seen_default = false;
            let ty_params = try!(self.parse_seq_to_gt(Some(token::Comma), |p| {
                try!(p.forbid_lifetime());
                let ty_param = try!(p.parse_ty_param());
                if ty_param.default.is_some() {
                    seen_default = true;
                } else if seen_default {
                    let last_span = p.last_span;
                    p.span_err(last_span,
                               "type parameters with a default must be trailing");
                }
                Ok(ty_param)
            }));
            Ok(ast::Generics {
                lifetimes: lifetime_defs,
                ty_params: ty_params,
                where_clause: WhereClause {
                    id: ast::DUMMY_NODE_ID,
                    predicates: Vec::new(),
                }
            })
        } else {
            Ok(ast::Generics::default())
        }
    }

    fn parse_generic_values_after_lt(&mut self) -> PResult<'a, (Vec<ast::Lifetime>,
                                                            Vec<P<Ty>>,
                                                            Vec<P<TypeBinding>>)> {
        let span_lo = self.span.lo;
        let lifetimes = try!(self.parse_lifetimes(token::Comma));

        let missing_comma = !lifetimes.is_empty() &&
                            !self.token.is_like_gt() &&
                            self.last_token
                                .as_ref().map_or(true,
                                                 |x| &**x != &token::Comma);

        if missing_comma {

            let msg = format!("expected `,` or `>` after lifetime \
                              name, found `{}`",
                              self.this_token_to_string());
            let mut err = self.diagnostic().struct_span_err(self.span, &msg);

            let span_hi = self.span.hi;
            let span_hi = if self.parse_ty().is_ok() {
                self.span.hi
            } else {
                span_hi
            };

            let msg = format!("did you mean a single argument type &'a Type, \
                              or did you mean the comma-separated arguments \
                              'a, Type?");
            err.span_note(mk_sp(span_lo, span_hi), &msg);
            err.emit();

            self.abort_if_errors()
        }

        // First parse types.
        let (types, returned) = try!(self.parse_seq_to_gt_or_return(
            Some(token::Comma),
            |p| {
                try!(p.forbid_lifetime());
                if p.look_ahead(1, |t| t == &token::Eq) {
                    Ok(None)
                } else {
                    Ok(Some(try!(p.parse_ty_sum())))
                }
            }
        ));

        // If we found the `>`, don't continue.
        if !returned {
            return Ok((lifetimes, types.into_vec(), Vec::new()));
        }

        // Then parse type bindings.
        let bindings = try!(self.parse_seq_to_gt(
            Some(token::Comma),
            |p| {
                try!(p.forbid_lifetime());
                let lo = p.span.lo;
                let ident = try!(p.parse_ident());
                let found_eq = try!(p.eat(&token::Eq));
                if !found_eq {
                    let span = p.span;
                    p.span_warn(span, "whoops, no =?");
                }
                let ty = try!(p.parse_ty());
                let hi = ty.span.hi;
                let span = mk_sp(lo, hi);
                return Ok(P(TypeBinding{id: ast::DUMMY_NODE_ID,
                    ident: ident,
                    ty: ty,
                    span: span,
                }));
            }
        ));
        Ok((lifetimes, types.into_vec(), bindings.into_vec()))
    }

    fn forbid_lifetime(&mut self) -> PResult<'a, ()> {
        if self.token.is_lifetime() {
            let span = self.span;
            return Err(self.span_fatal(span, "lifetime parameters must be declared \
                                        prior to type parameters"))
        }
        Ok(())
    }

    /// Parses an optional `where` clause and places it in `generics`.
    ///
    /// ```ignore
    /// where T : Trait<U, V> + 'b, 'a : 'b
    /// ```
    pub fn parse_where_clause(&mut self) -> PResult<'a, ast::WhereClause> {
        maybe_whole!(self, NtWhereClause);

        let mut where_clause = WhereClause {
            id: ast::DUMMY_NODE_ID,
            predicates: Vec::new(),
        };

        if !try!(self.eat_keyword(keywords::Where)) {
            return Ok(where_clause);
        }

        let mut parsed_something = false;
        loop {
            let lo = self.span.lo;
            match self.token {
                token::OpenDelim(token::Brace) => {
                    break
                }

                token::Lifetime(..) => {
                    let bounded_lifetime =
                        try!(self.parse_lifetime());

                    try!(self.eat(&token::Colon));

                    let bounds =
                        try!(self.parse_lifetimes(token::BinOp(token::Plus)));

                    let hi = self.last_span.hi;
                    let span = mk_sp(lo, hi);

                    where_clause.predicates.push(ast::WherePredicate::RegionPredicate(
                        ast::WhereRegionPredicate {
                            span: span,
                            lifetime: bounded_lifetime,
                            bounds: bounds
                        }
                    ));

                    parsed_something = true;
                }

                _ => {
                    let bound_lifetimes = if try!(self.eat_keyword(keywords::For) ){
                        // Higher ranked constraint.
                        try!(self.expect(&token::Lt));
                        let lifetime_defs = try!(self.parse_lifetime_defs());
                        try!(self.expect_gt());
                        lifetime_defs
                    } else {
                        vec![]
                    };

                    let bounded_ty = try!(self.parse_ty());

                    if try!(self.eat(&token::Colon) ){
                        let bounds = try!(self.parse_ty_param_bounds(BoundParsingMode::Bare));
                        let hi = self.last_span.hi;
                        let span = mk_sp(lo, hi);

                        if bounds.is_empty() {
                            self.span_err(span,
                                          "each predicate in a `where` clause must have \
                                           at least one bound in it");
                        }

                        where_clause.predicates.push(ast::WherePredicate::BoundPredicate(
                                ast::WhereBoundPredicate {
                                    span: span,
                                    bound_lifetimes: bound_lifetimes,
                                    bounded_ty: bounded_ty,
                                    bounds: bounds,
                        }));

                        parsed_something = true;
                    } else if try!(self.eat(&token::Eq) ){
                        // let ty = try!(self.parse_ty());
                        let hi = self.last_span.hi;
                        let span = mk_sp(lo, hi);
                        // where_clause.predicates.push(
                        //     ast::WherePredicate::EqPredicate(ast::WhereEqPredicate {
                        //         id: ast::DUMMY_NODE_ID,
                        //         span: span,
                        //         path: panic!("NYI"), //bounded_ty,
                        //         ty: ty,
                        // }));
                        // parsed_something = true;
                        // // FIXME(#18433)
                        self.span_err(span,
                                     "equality constraints are not yet supported \
                                     in where clauses (#20041)");
                    } else {
                        let last_span = self.last_span;
                        self.span_err(last_span,
                              "unexpected token in `where` clause");
                    }
                }
            };

            if !try!(self.eat(&token::Comma) ){
                break
            }
        }

        if !parsed_something {
            let last_span = self.last_span;
            self.span_err(last_span,
                          "a `where` clause must have at least one predicate \
                           in it");
        }

        Ok(where_clause)
    }

    fn parse_fn_args(&mut self, named_args: bool, allow_variadic: bool)
                     -> PResult<'a, (Vec<Arg> , bool)> {
        let sp = self.span;
        let mut args: Vec<Option<Arg>> =
            try!(self.parse_unspanned_seq(
                &token::OpenDelim(token::Paren),
                &token::CloseDelim(token::Paren),
                seq_sep_trailing_allowed(token::Comma),
                |p| {
                    if p.token == token::DotDotDot {
                        try!(p.bump());
                        if allow_variadic {
                            if p.token != token::CloseDelim(token::Paren) {
                                let span = p.span;
                                return Err(p.span_fatal(span,
                                    "`...` must be last in argument list for variadic function"))
                            }
                        } else {
                            let span = p.span;
                            return Err(p.span_fatal(span,
                                         "only foreign functions are allowed to be variadic"))
                        }
                        Ok(None)
                    } else {
                        Ok(Some(try!(p.parse_arg_general(named_args))))
                    }
                }
            ));

        let variadic = match args.pop() {
            Some(None) => true,
            Some(x) => {
                // Need to put back that last arg
                args.push(x);
                false
            }
            None => false
        };

        if variadic && args.is_empty() {
            self.span_err(sp,
                          "variadic function must be declared with at least one named argument");
        }

        let args = args.into_iter().map(|x| x.unwrap()).collect();

        Ok((args, variadic))
    }

    /// Parse the argument list and result type of a function declaration
    pub fn parse_fn_decl(&mut self, allow_variadic: bool) -> PResult<'a, P<FnDecl>> {

        let (args, variadic) = try!(self.parse_fn_args(true, allow_variadic));
        let ret_ty = try!(self.parse_ret_ty());

        Ok(P(FnDecl {
            inputs: args,
            output: ret_ty,
            variadic: variadic
        }))
    }

    fn is_self_ident(&mut self) -> bool {
        match self.token {
          token::Ident(id, token::Plain) => id.name == special_idents::self_.name,
          _ => false
        }
    }

    fn expect_self_ident(&mut self) -> PResult<'a, ast::Ident> {
        match self.token {
            token::Ident(id, token::Plain) if id.name == special_idents::self_.name => {
                try!(self.bump());
                Ok(id)
            },
            _ => {
                let token_str = self.this_token_to_string();
                return Err(self.fatal(&format!("expected `self`, found `{}`",
                                   token_str)))
            }
        }
    }

    fn is_self_type_ident(&mut self) -> bool {
        match self.token {
          token::Ident(id, token::Plain) => id.name == special_idents::type_self.name,
          _ => false
        }
    }

    fn expect_self_type_ident(&mut self) -> PResult<'a, ast::Ident> {
        match self.token {
            token::Ident(id, token::Plain) if id.name == special_idents::type_self.name => {
                try!(self.bump());
                Ok(id)
            },
            _ => {
                let token_str = self.this_token_to_string();
                Err(self.fatal(&format!("expected `Self`, found `{}`",
                                   token_str)))
            }
        }
    }

    /// Parse the argument list and result type of a function
    /// that may have a self type.
    fn parse_fn_decl_with_self<F>(&mut self,
                                  parse_arg_fn: F) -> PResult<'a, (ExplicitSelf, P<FnDecl>)> where
        F: FnMut(&mut Parser<'a>) -> PResult<'a,  Arg>,
    {
        fn maybe_parse_borrowed_explicit_self<'b>(this: &mut Parser<'b>)
                                                  -> PResult<'b,  ast::ExplicitSelf_> {
            // The following things are possible to see here:
            //
            //     fn(&mut self)
            //     fn(&mut self)
            //     fn(&'lt self)
            //     fn(&'lt mut self)
            //
            // We already know that the current token is `&`.

            if this.look_ahead(1, |t| t.is_keyword(keywords::SelfValue)) {
                try!(this.bump());
                Ok(SelfRegion(None, MutImmutable, try!(this.expect_self_ident())))
            } else if this.look_ahead(1, |t| t.is_mutability()) &&
                      this.look_ahead(2, |t| t.is_keyword(keywords::SelfValue)) {
                try!(this.bump());
                let mutability = try!(this.parse_mutability());
                Ok(SelfRegion(None, mutability, try!(this.expect_self_ident())))
            } else if this.look_ahead(1, |t| t.is_lifetime()) &&
                      this.look_ahead(2, |t| t.is_keyword(keywords::SelfValue)) {
                try!(this.bump());
                let lifetime = try!(this.parse_lifetime());
                Ok(SelfRegion(Some(lifetime), MutImmutable, try!(this.expect_self_ident())))
            } else if this.look_ahead(1, |t| t.is_lifetime()) &&
                      this.look_ahead(2, |t| t.is_mutability()) &&
                      this.look_ahead(3, |t| t.is_keyword(keywords::SelfValue)) {
                try!(this.bump());
                let lifetime = try!(this.parse_lifetime());
                let mutability = try!(this.parse_mutability());
                Ok(SelfRegion(Some(lifetime), mutability, try!(this.expect_self_ident())))
            } else {
                Ok(SelfStatic)
            }
        }

        try!(self.expect(&token::OpenDelim(token::Paren)));

        // A bit of complexity and lookahead is needed here in order to be
        // backwards compatible.
        let lo = self.span.lo;
        let mut self_ident_lo = self.span.lo;
        let mut self_ident_hi = self.span.hi;

        let mut mutbl_self = MutImmutable;
        let explicit_self = match self.token {
            token::BinOp(token::And) => {
                let eself = try!(maybe_parse_borrowed_explicit_self(self));
                self_ident_lo = self.last_span.lo;
                self_ident_hi = self.last_span.hi;
                eself
            }
            token::BinOp(token::Star) => {
                // Possibly "*self" or "*mut self" -- not supported. Try to avoid
                // emitting cryptic "unexpected token" errors.
                try!(self.bump());
                let _mutability = if self.token.is_mutability() {
                    try!(self.parse_mutability())
                } else {
                    MutImmutable
                };
                if self.is_self_ident() {
                    let span = self.span;
                    self.span_err(span, "cannot pass self by raw pointer");
                    try!(self.bump());
                }
                // error case, making bogus self ident:
                SelfValue(special_idents::self_)
            }
            token::Ident(..) => {
                if self.is_self_ident() {
                    let self_ident = try!(self.expect_self_ident());

                    // Determine whether this is the fully explicit form, `self:
                    // TYPE`.
                    if try!(self.eat(&token::Colon) ){
                        SelfExplicit(try!(self.parse_ty_sum()), self_ident)
                    } else {
                        SelfValue(self_ident)
                    }
                } else if self.token.is_mutability() &&
                        self.look_ahead(1, |t| t.is_keyword(keywords::SelfValue)) {
                    mutbl_self = try!(self.parse_mutability());
                    let self_ident = try!(self.expect_self_ident());

                    // Determine whether this is the fully explicit form,
                    // `self: TYPE`.
                    if try!(self.eat(&token::Colon) ){
                        SelfExplicit(try!(self.parse_ty_sum()), self_ident)
                    } else {
                        SelfValue(self_ident)
                    }
                } else {
                    SelfStatic
                }
            }
            _ => SelfStatic,
        };

        let explicit_self_sp = mk_sp(self_ident_lo, self_ident_hi);

        // shared fall-through for the three cases below. borrowing prevents simply
        // writing this as a closure
        macro_rules! parse_remaining_arguments {
            ($self_id:ident) =>
            {
            // If we parsed a self type, expect a comma before the argument list.
            match self.token {
                token::Comma => {
                    try!(self.bump());
                    let sep = seq_sep_trailing_allowed(token::Comma);
                    let mut fn_inputs = try!(self.parse_seq_to_before_end(
                        &token::CloseDelim(token::Paren),
                        sep,
                        parse_arg_fn
                    ));
                    fn_inputs.insert(0, Arg::new_self(explicit_self_sp, mutbl_self, $self_id));
                    fn_inputs
                }
                token::CloseDelim(token::Paren) => {
                    vec!(Arg::new_self(explicit_self_sp, mutbl_self, $self_id))
                }
                _ => {
                    let token_str = self.this_token_to_string();
                    return Err(self.fatal(&format!("expected `,` or `)`, found `{}`",
                                       token_str)))
                }
            }
            }
        }

        let fn_inputs = match explicit_self {
            SelfStatic =>  {
                let sep = seq_sep_trailing_allowed(token::Comma);
                try!(self.parse_seq_to_before_end(&token::CloseDelim(token::Paren),
                                                  sep, parse_arg_fn))
            }
            SelfValue(id) => parse_remaining_arguments!(id),
            SelfRegion(_,_,id) => parse_remaining_arguments!(id),
            SelfExplicit(_,id) => parse_remaining_arguments!(id),
        };


        try!(self.expect(&token::CloseDelim(token::Paren)));

        let hi = self.span.hi;

        let ret_ty = try!(self.parse_ret_ty());

        let fn_decl = P(FnDecl {
            inputs: fn_inputs,
            output: ret_ty,
            variadic: false
        });

        Ok((spanned(lo, hi, explicit_self), fn_decl))
    }

    // parse the |arg, arg| header on a lambda
    fn parse_fn_block_decl(&mut self) -> PResult<'a, P<FnDecl>> {
        let inputs_captures = {
            if try!(self.eat(&token::OrOr) ){
                Vec::new()
            } else {
                try!(self.expect(&token::BinOp(token::Or)));
                try!(self.parse_obsolete_closure_kind());
                let args = try!(self.parse_seq_to_before_end(
                    &token::BinOp(token::Or),
                    seq_sep_trailing_allowed(token::Comma),
                    |p| p.parse_fn_block_arg()
                ));
                try!(self.bump());
                args
            }
        };
        let output = try!(self.parse_ret_ty());

        Ok(P(FnDecl {
            inputs: inputs_captures,
            output: output,
            variadic: false
        }))
    }

    /// Parse the name and optional generic types of a function header.
    fn parse_fn_header(&mut self) -> PResult<'a, (Ident, ast::Generics)> {
        let id = try!(self.parse_ident());
        let generics = try!(self.parse_generics());
        Ok((id, generics))
    }

    fn mk_item(&mut self, lo: BytePos, hi: BytePos, ident: Ident,
               node: Item_, vis: Visibility,
               attrs: Vec<Attribute>) -> P<Item> {
        P(Item {
            ident: ident,
            attrs: attrs,
            id: ast::DUMMY_NODE_ID,
            node: node,
            vis: vis,
            span: mk_sp(lo, hi)
        })
    }

    /// Parse an item-position function declaration.
    fn parse_item_fn(&mut self,
                     unsafety: Unsafety,
                     constness: Constness,
                     abi: abi::Abi)
                     -> PResult<'a, ItemInfo> {
        let (ident, mut generics) = try!(self.parse_fn_header());
        let decl = try!(self.parse_fn_decl(false));
        generics.where_clause = try!(self.parse_where_clause());
        let (inner_attrs, body) = try!(self.parse_inner_attrs_and_block());
        Ok((ident, ItemFn(decl, unsafety, constness, abi, generics, body), Some(inner_attrs)))
    }

    /// true if we are looking at `const ID`, false for things like `const fn` etc
    pub fn is_const_item(&mut self) -> bool {
        self.token.is_keyword(keywords::Const) &&
            !self.look_ahead(1, |t| t.is_keyword(keywords::Fn)) &&
            !self.look_ahead(1, |t| t.is_keyword(keywords::Unsafe))
    }

    /// parses all the "front matter" for a `fn` declaration, up to
    /// and including the `fn` keyword:
    ///
    /// - `const fn`
    /// - `unsafe fn`
    /// - `const unsafe fn`
    /// - `extern fn`
    /// - etc
    pub fn parse_fn_front_matter(&mut self)
                                 -> PResult<'a, (ast::Constness, ast::Unsafety, abi::Abi)> {
        let is_const_fn = try!(self.eat_keyword(keywords::Const));
        let unsafety = try!(self.parse_unsafety());
        let (constness, unsafety, abi) = if is_const_fn {
            (Constness::Const, unsafety, abi::Rust)
        } else {
            let abi = if try!(self.eat_keyword(keywords::Extern)) {
                try!(self.parse_opt_abi()).unwrap_or(abi::C)
            } else {
                abi::Rust
            };
            (Constness::NotConst, unsafety, abi)
        };
        try!(self.expect_keyword(keywords::Fn));
        Ok((constness, unsafety, abi))
    }

    /// Parse an impl item.
    pub fn parse_impl_item(&mut self) -> PResult<'a, P<ImplItem>> {
        maybe_whole!(no_clone self, NtImplItem);

        let mut attrs = try!(self.parse_outer_attributes());
        let lo = self.span.lo;
        let vis = try!(self.parse_visibility());
        let (name, node) = if try!(self.eat_keyword(keywords::Type)) {
            let name = try!(self.parse_ident());
            try!(self.expect(&token::Eq));
            let typ = try!(self.parse_ty_sum());
            try!(self.expect(&token::Semi));
            (name, ast::ImplItemKind::Type(typ))
        } else if self.is_const_item() {
            try!(self.expect_keyword(keywords::Const));
            let name = try!(self.parse_ident());
            try!(self.expect(&token::Colon));
            let typ = try!(self.parse_ty_sum());
            try!(self.expect(&token::Eq));
            let expr = try!(self.parse_expr());
            try!(self.commit_expr_expecting(&expr, token::Semi));
            (name, ast::ImplItemKind::Const(typ, expr))
        } else {
            let (name, inner_attrs, node) = try!(self.parse_impl_method(vis));
            attrs.extend(inner_attrs);
            (name, node)
        };

        Ok(P(ImplItem {
            id: ast::DUMMY_NODE_ID,
            span: mk_sp(lo, self.last_span.hi),
            ident: name,
            vis: vis,
            attrs: attrs,
            node: node
        }))
    }

    fn complain_if_pub_macro(&mut self, visa: Visibility, span: Span) {
        match visa {
            Public => {
                let is_macro_rules: bool = match self.token {
                    token::Ident(sid, _) => sid.name == intern("macro_rules"),
                    _ => false,
                };
                if is_macro_rules {
                    self.diagnostic().struct_span_err(span, "can't qualify macro_rules \
                                                             invocation with `pub`")
                                     .fileline_help(span, "did you mean #[macro_export]?")
                                     .emit();
                } else {
                    self.diagnostic().struct_span_err(span, "can't qualify macro \
                                                             invocation with `pub`")
                                     .fileline_help(span, "try adjusting the macro to put `pub` \
                                                           inside the invocation")
                                     .emit();
                }
            }
            Inherited => (),
        }
    }

    /// Parse a method or a macro invocation in a trait impl.
    fn parse_impl_method(&mut self, vis: Visibility)
                         -> PResult<'a, (Ident, Vec<ast::Attribute>, ast::ImplItemKind)> {
        // code copied from parse_macro_use_or_failure... abstraction!
        if !self.token.is_any_keyword()
            && self.look_ahead(1, |t| *t == token::Not)
            && (self.look_ahead(2, |t| *t == token::OpenDelim(token::Paren))
                || self.look_ahead(2, |t| *t == token::OpenDelim(token::Brace))) {
            // method macro.

            let last_span = self.last_span;
            self.complain_if_pub_macro(vis, last_span);

            let lo = self.span.lo;
            let pth = try!(self.parse_path(NoTypesAllowed));
            try!(self.expect(&token::Not));

            // eat a matched-delimiter token tree:
            let delim = try!(self.expect_open_delim());
            let tts = try!(self.parse_seq_to_end(&token::CloseDelim(delim),
                                            seq_sep_none(),
                                            |p| p.parse_token_tree()));
            let m_ = Mac_ { path: pth, tts: tts, ctxt: EMPTY_CTXT };
            let m: ast::Mac = codemap::Spanned { node: m_,
                                                span: mk_sp(lo,
                                                            self.last_span.hi) };
            if delim != token::Brace {
                try!(self.expect(&token::Semi))
            }
            Ok((token::special_idents::invalid, vec![], ast::ImplItemKind::Macro(m)))
        } else {
            let (constness, unsafety, abi) = try!(self.parse_fn_front_matter());
            let ident = try!(self.parse_ident());
            let mut generics = try!(self.parse_generics());
            let (explicit_self, decl) = try!(self.parse_fn_decl_with_self(|p| {
                    p.parse_arg()
                }));
            generics.where_clause = try!(self.parse_where_clause());
            let (inner_attrs, body) = try!(self.parse_inner_attrs_and_block());
            Ok((ident, inner_attrs, ast::ImplItemKind::Method(ast::MethodSig {
                generics: generics,
                abi: abi,
                explicit_self: explicit_self,
                unsafety: unsafety,
                constness: constness,
                decl: decl
             }, body)))
        }
    }

    /// Parse trait Foo { ... }
    fn parse_item_trait(&mut self, unsafety: Unsafety) -> PResult<'a, ItemInfo> {

        let ident = try!(self.parse_ident());
        let mut tps = try!(self.parse_generics());

        // Parse supertrait bounds.
        let bounds = try!(self.parse_colon_then_ty_param_bounds(BoundParsingMode::Bare));

        tps.where_clause = try!(self.parse_where_clause());

        let meths = try!(self.parse_trait_items());
        Ok((ident, ItemTrait(unsafety, tps, bounds, meths), None))
    }

    /// Parses items implementations variants
    ///    impl<T> Foo { ... }
    ///    impl<T> ToString for &'static T { ... }
    ///    impl Send for .. {}
    fn parse_item_impl(&mut self, unsafety: ast::Unsafety) -> PResult<'a, ItemInfo> {
        let impl_span = self.span;

        // First, parse type parameters if necessary.
        let mut generics = try!(self.parse_generics());

        // Special case: if the next identifier that follows is '(', don't
        // allow this to be parsed as a trait.
        let could_be_trait = self.token != token::OpenDelim(token::Paren);

        let neg_span = self.span;
        let polarity = if try!(self.eat(&token::Not) ){
            ast::ImplPolarity::Negative
        } else {
            ast::ImplPolarity::Positive
        };

        // Parse the trait.
        let mut ty = try!(self.parse_ty_sum());

        // Parse traits, if necessary.
        let opt_trait = if could_be_trait && try!(self.eat_keyword(keywords::For) ){
            // New-style trait. Reinterpret the type as a trait.
            match ty.node {
                TyPath(None, ref path) => {
                    Some(TraitRef {
                        path: (*path).clone(),
                        ref_id: ty.id,
                    })
                }
                _ => {
                    self.span_err(ty.span, "not a trait");
                    None
                }
            }
        } else {
            match polarity {
                ast::ImplPolarity::Negative => {
                    // This is a negated type implementation
                    // `impl !MyType {}`, which is not allowed.
                    self.span_err(neg_span, "inherent implementation can't be negated");
                },
                _ => {}
            }
            None
        };

        if opt_trait.is_some() && try!(self.eat(&token::DotDot) ){
            if generics.is_parameterized() {
                self.span_err(impl_span, "default trait implementations are not \
                                          allowed to have generics");
            }

            try!(self.expect(&token::OpenDelim(token::Brace)));
            try!(self.expect(&token::CloseDelim(token::Brace)));
            Ok((ast_util::impl_pretty_name(&opt_trait, None),
             ItemDefaultImpl(unsafety, opt_trait.unwrap()), None))
        } else {
            if opt_trait.is_some() {
                ty = try!(self.parse_ty_sum());
            }
            generics.where_clause = try!(self.parse_where_clause());

            try!(self.expect(&token::OpenDelim(token::Brace)));
            let attrs = try!(self.parse_inner_attributes());

            let mut impl_items = vec![];
            while !try!(self.eat(&token::CloseDelim(token::Brace))) {
                impl_items.push(try!(self.parse_impl_item()));
            }

            Ok((ast_util::impl_pretty_name(&opt_trait, Some(&*ty)),
             ItemImpl(unsafety, polarity, generics, opt_trait, ty, impl_items),
             Some(attrs)))
        }
    }

    /// Parse a::B<String,i32>
    fn parse_trait_ref(&mut self) -> PResult<'a, TraitRef> {
        Ok(ast::TraitRef {
            path: try!(self.parse_path(LifetimeAndTypesWithoutColons)),
            ref_id: ast::DUMMY_NODE_ID,
        })
    }

    fn parse_late_bound_lifetime_defs(&mut self) -> PResult<'a, Vec<ast::LifetimeDef>> {
        if try!(self.eat_keyword(keywords::For) ){
            try!(self.expect(&token::Lt));
            let lifetime_defs = try!(self.parse_lifetime_defs());
            try!(self.expect_gt());
            Ok(lifetime_defs)
        } else {
            Ok(Vec::new())
        }
    }

    /// Parse for<'l> a::B<String,i32>
    fn parse_poly_trait_ref(&mut self) -> PResult<'a, PolyTraitRef> {
        let lo = self.span.lo;
        let lifetime_defs = try!(self.parse_late_bound_lifetime_defs());

        Ok(ast::PolyTraitRef {
            bound_lifetimes: lifetime_defs,
            trait_ref: try!(self.parse_trait_ref()),
            span: mk_sp(lo, self.last_span.hi),
        })
    }

    /// Parse struct Foo { ... }
    fn parse_item_struct(&mut self) -> PResult<'a, ItemInfo> {
        let class_name = try!(self.parse_ident());
        let mut generics = try!(self.parse_generics());

        // There is a special case worth noting here, as reported in issue #17904.
        // If we are parsing a tuple struct it is the case that the where clause
        // should follow the field list. Like so:
        //
        // struct Foo<T>(T) where T: Copy;
        //
        // If we are parsing a normal record-style struct it is the case
        // that the where clause comes before the body, and after the generics.
        // So if we look ahead and see a brace or a where-clause we begin
        // parsing a record style struct.
        //
        // Otherwise if we look ahead and see a paren we parse a tuple-style
        // struct.

        let vdata = if self.token.is_keyword(keywords::Where) {
            generics.where_clause = try!(self.parse_where_clause());
            if try!(self.eat(&token::Semi)) {
                // If we see a: `struct Foo<T> where T: Copy;` style decl.
                VariantData::Unit(ast::DUMMY_NODE_ID)
            } else {
                // If we see: `struct Foo<T> where T: Copy { ... }`
                VariantData::Struct(try!(self.parse_record_struct_body(ParsePub::Yes)),
                                    ast::DUMMY_NODE_ID)
            }
        // No `where` so: `struct Foo<T>;`
        } else if try!(self.eat(&token::Semi) ){
            VariantData::Unit(ast::DUMMY_NODE_ID)
        // Record-style struct definition
        } else if self.token == token::OpenDelim(token::Brace) {
            VariantData::Struct(try!(self.parse_record_struct_body(ParsePub::Yes)),
                                ast::DUMMY_NODE_ID)
        // Tuple-style struct definition with optional where-clause.
        } else if self.token == token::OpenDelim(token::Paren) {
            let body = VariantData::Tuple(try!(self.parse_tuple_struct_body(ParsePub::Yes)),
                                          ast::DUMMY_NODE_ID);
            generics.where_clause = try!(self.parse_where_clause());
            try!(self.expect(&token::Semi));
            body
        } else {
            let token_str = self.this_token_to_string();
            return Err(self.fatal(&format!("expected `where`, `{{`, `(`, or `;` after struct \
                                            name, found `{}`", token_str)))
        };

        Ok((class_name, ItemStruct(vdata, generics), None))
    }

    pub fn parse_record_struct_body(&mut self,
                                    parse_pub: ParsePub)
                                    -> PResult<'a, Vec<StructField>> {
        let mut fields = Vec::new();
        if try!(self.eat(&token::OpenDelim(token::Brace)) ){
            while self.token != token::CloseDelim(token::Brace) {
                fields.push(try!(self.parse_struct_decl_field(parse_pub)));
            }

            try!(self.bump());
        } else {
            let token_str = self.this_token_to_string();
            return Err(self.fatal(&format!("expected `where`, or `{{` after struct \
                                name, found `{}`",
                                token_str)));
        }

        Ok(fields)
    }

    pub fn parse_tuple_struct_body(&mut self,
                                   parse_pub: ParsePub)
                                   -> PResult<'a, Vec<StructField>> {
        // This is the case where we find `struct Foo<T>(T) where T: Copy;`
        // Unit like structs are handled in parse_item_struct function
        let fields = try!(self.parse_unspanned_seq(
            &token::OpenDelim(token::Paren),
            &token::CloseDelim(token::Paren),
            seq_sep_trailing_allowed(token::Comma),
            |p| {
                let attrs = try!(p.parse_outer_attributes());
                let lo = p.span.lo;
                let struct_field_ = ast::StructField_ {
                    kind: UnnamedField (
                        if parse_pub == ParsePub::Yes {
                            try!(p.parse_visibility())
                        } else {
                            Inherited
                        }
                    ),
                    id: ast::DUMMY_NODE_ID,
                    ty: try!(p.parse_ty_sum()),
                    attrs: attrs,
                };
                Ok(spanned(lo, p.span.hi, struct_field_))
            }));

        Ok(fields)
    }

    /// Parse a structure field declaration
    pub fn parse_single_struct_field(&mut self,
                                     vis: Visibility,
                                     attrs: Vec<Attribute> )
                                     -> PResult<'a, StructField> {
        let a_var = try!(self.parse_name_and_ty(vis, attrs));
        match self.token {
            token::Comma => {
                try!(self.bump());
            }
            token::CloseDelim(token::Brace) => {}
            _ => {
                let span = self.span;
                let token_str = self.this_token_to_string();
                return Err(self.span_fatal_help(span,
                                     &format!("expected `,`, or `}}`, found `{}`",
                                             token_str),
                                     "struct fields should be separated by commas"))
            }
        }
        Ok(a_var)
    }

    /// Parse an element of a struct definition
    fn parse_struct_decl_field(&mut self, parse_pub: ParsePub) -> PResult<'a, StructField> {

        let attrs = try!(self.parse_outer_attributes());

        if try!(self.eat_keyword(keywords::Pub) ){
            if parse_pub == ParsePub::No {
                let span = self.last_span;
                self.span_err(span, "`pub` is not allowed here");
            }
            return self.parse_single_struct_field(Public, attrs);
        }

        return self.parse_single_struct_field(Inherited, attrs);
    }

    /// Parse visibility: PUB or nothing
    fn parse_visibility(&mut self) -> PResult<'a, Visibility> {
        if try!(self.eat_keyword(keywords::Pub)) { Ok(Public) }
        else { Ok(Inherited) }
    }

    /// Given a termination token, parse all of the items in a module
    fn parse_mod_items(&mut self, term: &token::Token, inner_lo: BytePos) -> PResult<'a, Mod> {
        let mut items = vec![];
        while let Some(item) = try!(self.parse_item()) {
            items.push(item);
        }

        if !try!(self.eat(term)) {
            let token_str = self.this_token_to_string();
            return Err(self.fatal(&format!("expected item, found `{}`", token_str)));
        }

        let hi = if self.span == codemap::DUMMY_SP {
            inner_lo
        } else {
            self.last_span.hi
        };

        Ok(ast::Mod {
            inner: mk_sp(inner_lo, hi),
            items: items
        })
    }

    fn parse_item_const(&mut self, m: Option<Mutability>) -> PResult<'a, ItemInfo> {
        let id = try!(self.parse_ident());
        try!(self.expect(&token::Colon));
        let ty = try!(self.parse_ty_sum());
        try!(self.expect(&token::Eq));
        let e = try!(self.parse_expr());
        try!(self.commit_expr_expecting(&*e, token::Semi));
        let item = match m {
            Some(m) => ItemStatic(ty, m, e),
            None => ItemConst(ty, e),
        };
        Ok((id, item, None))
    }

    /// Parse a `mod <foo> { ... }` or `mod <foo>;` item
    fn parse_item_mod(&mut self, outer_attrs: &[Attribute]) -> PResult<'a, ItemInfo> {
        let id_span = self.span;
        let id = try!(self.parse_ident());
        if self.check(&token::Semi) {
            try!(self.bump());
            // This mod is in an external file. Let's go get it!
            let (m, attrs) = try!(self.eval_src_mod(id, outer_attrs, id_span));
            Ok((id, m, Some(attrs)))
        } else {
            self.push_mod_path(id, outer_attrs);
            try!(self.expect(&token::OpenDelim(token::Brace)));
            let mod_inner_lo = self.span.lo;
            let old_owns_directory = self.owns_directory;
            self.owns_directory = true;
            let attrs = try!(self.parse_inner_attributes());
            let m = try!(self.parse_mod_items(&token::CloseDelim(token::Brace), mod_inner_lo));
            self.owns_directory = old_owns_directory;
            self.pop_mod_path();
            Ok((id, ItemMod(m), Some(attrs)))
        }
    }

    fn push_mod_path(&mut self, id: Ident, attrs: &[Attribute]) {
        let default_path = self.id_to_interned_str(id);
        let file_path = match ::attr::first_attr_value_str_by_name(attrs, "path") {
            Some(d) => d,
            None => default_path,
        };
        self.mod_path_stack.push(file_path)
    }

    fn pop_mod_path(&mut self) {
        self.mod_path_stack.pop().unwrap();
    }

    pub fn submod_path_from_attr(attrs: &[ast::Attribute], dir_path: &Path) -> Option<PathBuf> {
        ::attr::first_attr_value_str_by_name(attrs, "path").map(|d| dir_path.join(&*d))
    }

    /// Returns either a path to a module, or .
    pub fn default_submod_path(id: ast::Ident, dir_path: &Path, codemap: &CodeMap) -> ModulePath
    {
        let mod_name = id.to_string();
        let default_path_str = format!("{}.rs", mod_name);
        let secondary_path_str = format!("{}/mod.rs", mod_name);
        let default_path = dir_path.join(&default_path_str);
        let secondary_path = dir_path.join(&secondary_path_str);
        let default_exists = codemap.file_exists(&default_path);
        let secondary_exists = codemap.file_exists(&secondary_path);

        let result = match (default_exists, secondary_exists) {
            (true, false) => Ok(ModulePathSuccess { path: default_path, owns_directory: false }),
            (false, true) => Ok(ModulePathSuccess { path: secondary_path, owns_directory: true }),
            (false, false) => Err(ModulePathError {
                err_msg: format!("file not found for module `{}`", mod_name),
                help_msg: format!("name the file either {} or {} inside the directory {:?}",
                                  default_path_str,
                                  secondary_path_str,
                                  dir_path.display()),
            }),
            (true, true) => Err(ModulePathError {
                err_msg: format!("file for module `{}` found at both {} and {}",
                                 mod_name,
                                 default_path_str,
                                 secondary_path_str),
                help_msg: "delete or rename one of them to remove the ambiguity".to_owned(),
            }),
        };

        ModulePath {
            name: mod_name,
            path_exists: default_exists || secondary_exists,
            result: result,
        }
    }

    fn submod_path(&mut self,
                   id: ast::Ident,
                   outer_attrs: &[ast::Attribute],
                   id_sp: Span) -> PResult<'a, ModulePathSuccess> {
        let mut prefix = PathBuf::from(&self.sess.codemap().span_to_filename(self.span));
        prefix.pop();
        let mut dir_path = prefix;
        for part in &self.mod_path_stack {
            dir_path.push(&**part);
        }

        if let Some(p) = Parser::submod_path_from_attr(outer_attrs, &dir_path) {
            return Ok(ModulePathSuccess { path: p, owns_directory: true });
        }

        let paths = Parser::default_submod_path(id, &dir_path, self.sess.codemap());

        if !self.owns_directory {
            let mut err = self.diagnostic().struct_span_err(id_sp,
                "cannot declare a new module at this location");
            let this_module = match self.mod_path_stack.last() {
                Some(name) => name.to_string(),
                None => self.root_module_name.as_ref().unwrap().clone(),
            };
            err.span_note(id_sp,
                          &format!("maybe move this module `{0}` to its own directory \
                                     via `{0}/mod.rs`",
                                    this_module));
            if paths.path_exists {
                err.span_note(id_sp,
                              &format!("... or maybe `use` the module `{}` instead \
                                        of possibly redeclaring it",
                                       paths.name));
            }
            err.emit();
            self.abort_if_errors();
        }

        match paths.result {
            Ok(succ) => Ok(succ),
            Err(err) => Err(self.span_fatal_help(id_sp, &err.err_msg, &err.help_msg)),
        }
    }

    /// Read a module from a source file.
    fn eval_src_mod(&mut self,
                    id: ast::Ident,
                    outer_attrs: &[ast::Attribute],
                    id_sp: Span)
                    -> PResult<'a, (ast::Item_, Vec<ast::Attribute> )> {
        let ModulePathSuccess { path, owns_directory } = try!(self.submod_path(id,
                                                                               outer_attrs,
                                                                               id_sp));

        self.eval_src_mod_from_path(path,
                                    owns_directory,
                                    id.to_string(),
                                    id_sp)
    }

    fn eval_src_mod_from_path(&mut self,
                              path: PathBuf,
                              owns_directory: bool,
                              name: String,
                              id_sp: Span) -> PResult<'a, (ast::Item_, Vec<ast::Attribute> )> {
        let mut included_mod_stack = self.sess.included_mod_stack.borrow_mut();
        match included_mod_stack.iter().position(|p| *p == path) {
            Some(i) => {
                let mut err = String::from("circular modules: ");
                let len = included_mod_stack.len();
                for p in &included_mod_stack[i.. len] {
                    err.push_str(&p.to_string_lossy());
                    err.push_str(" -> ");
                }
                err.push_str(&path.to_string_lossy());
                return Err(self.span_fatal(id_sp, &err[..]));
            }
            None => ()
        }
        included_mod_stack.push(path.clone());
        drop(included_mod_stack);

        let mut p0 = new_sub_parser_from_file(self.sess,
                                              self.cfg.clone(),
                                              &path,
                                              owns_directory,
                                              Some(name),
                                              id_sp);
        let mod_inner_lo = p0.span.lo;
        let mod_attrs = try!(p0.parse_inner_attributes());
        let m0 = try!(p0.parse_mod_items(&token::Eof, mod_inner_lo));
        self.sess.included_mod_stack.borrow_mut().pop();
        Ok((ast::ItemMod(m0), mod_attrs))
    }

    /// Parse a function declaration from a foreign module
    fn parse_item_foreign_fn(&mut self, vis: ast::Visibility, lo: BytePos,
                             attrs: Vec<Attribute>) -> PResult<'a, P<ForeignItem>> {
        try!(self.expect_keyword(keywords::Fn));

        let (ident, mut generics) = try!(self.parse_fn_header());
        let decl = try!(self.parse_fn_decl(true));
        generics.where_clause = try!(self.parse_where_clause());
        let hi = self.span.hi;
        try!(self.expect(&token::Semi));
        Ok(P(ast::ForeignItem {
            ident: ident,
            attrs: attrs,
            node: ForeignItemFn(decl, generics),
            id: ast::DUMMY_NODE_ID,
            span: mk_sp(lo, hi),
            vis: vis
        }))
    }

    /// Parse a static item from a foreign module
    fn parse_item_foreign_static(&mut self, vis: ast::Visibility, lo: BytePos,
                                 attrs: Vec<Attribute>) -> PResult<'a, P<ForeignItem>> {
        try!(self.expect_keyword(keywords::Static));
        let mutbl = try!(self.eat_keyword(keywords::Mut));

        let ident = try!(self.parse_ident());
        try!(self.expect(&token::Colon));
        let ty = try!(self.parse_ty_sum());
        let hi = self.span.hi;
        try!(self.expect(&token::Semi));
        Ok(P(ForeignItem {
            ident: ident,
            attrs: attrs,
            node: ForeignItemStatic(ty, mutbl),
            id: ast::DUMMY_NODE_ID,
            span: mk_sp(lo, hi),
            vis: vis
        }))
    }

    /// Parse extern crate links
    ///
    /// # Examples
    ///
    /// extern crate foo;
    /// extern crate bar as foo;
    fn parse_item_extern_crate(&mut self,
                               lo: BytePos,
                               visibility: Visibility,
                               attrs: Vec<Attribute>)
                                -> PResult<'a, P<Item>> {

        let crate_name = try!(self.parse_ident());
        let (maybe_path, ident) = if let Some(ident) = try!(self.parse_rename()) {
            (Some(crate_name.name), ident)
        } else {
            (None, crate_name)
        };
        try!(self.expect(&token::Semi));

        let last_span = self.last_span;

        if visibility == ast::Public {
            self.span_warn(mk_sp(lo, last_span.hi),
                           "`pub extern crate` does not work as expected and should not be used. \
                            Likely to become an error. Prefer `extern crate` and `pub use`.");
        }

        Ok(self.mk_item(lo,
                        last_span.hi,
                        ident,
                        ItemExternCrate(maybe_path),
                        visibility,
                        attrs))
    }

    /// Parse `extern` for foreign ABIs
    /// modules.
    ///
    /// `extern` is expected to have been
    /// consumed before calling this method
    ///
    /// # Examples:
    ///
    /// extern "C" {}
    /// extern {}
    fn parse_item_foreign_mod(&mut self,
                              lo: BytePos,
                              opt_abi: Option<abi::Abi>,
                              visibility: Visibility,
                              mut attrs: Vec<Attribute>)
                              -> PResult<'a, P<Item>> {
        try!(self.expect(&token::OpenDelim(token::Brace)));

        let abi = opt_abi.unwrap_or(abi::C);

        attrs.extend(try!(self.parse_inner_attributes()));

        let mut foreign_items = vec![];
        while let Some(item) = try!(self.parse_foreign_item()) {
            foreign_items.push(item);
        }
        try!(self.expect(&token::CloseDelim(token::Brace)));

        let last_span = self.last_span;
        let m = ast::ForeignMod {
            abi: abi,
            items: foreign_items
        };
        Ok(self.mk_item(lo,
                     last_span.hi,
                     special_idents::invalid,
                     ItemForeignMod(m),
                     visibility,
                     attrs))
    }

    /// Parse type Foo = Bar;
    fn parse_item_type(&mut self) -> PResult<'a, ItemInfo> {
        let ident = try!(self.parse_ident());
        let mut tps = try!(self.parse_generics());
        tps.where_clause = try!(self.parse_where_clause());
        try!(self.expect(&token::Eq));
        let ty = try!(self.parse_ty_sum());
        try!(self.expect(&token::Semi));
        Ok((ident, ItemTy(ty, tps), None))
    }

    /// Parse the part of an "enum" decl following the '{'
    fn parse_enum_def(&mut self, _generics: &ast::Generics) -> PResult<'a, EnumDef> {
        let mut variants = Vec::new();
        let mut all_nullary = true;
        let mut any_disr = None;
        while self.token != token::CloseDelim(token::Brace) {
            let variant_attrs = try!(self.parse_outer_attributes());
            let vlo = self.span.lo;

            let struct_def;
            let mut disr_expr = None;
            let ident = try!(self.parse_ident());
            if self.check(&token::OpenDelim(token::Brace)) {
                // Parse a struct variant.
                all_nullary = false;
                struct_def = VariantData::Struct(try!(self.parse_record_struct_body(ParsePub::No)),
                                                 ast::DUMMY_NODE_ID);
            } else if self.check(&token::OpenDelim(token::Paren)) {
                all_nullary = false;
                struct_def = VariantData::Tuple(try!(self.parse_tuple_struct_body(ParsePub::No)),
                                                ast::DUMMY_NODE_ID);
            } else if try!(self.eat(&token::Eq) ){
                disr_expr = Some(try!(self.parse_expr()));
                any_disr = disr_expr.as_ref().map(|expr| expr.span);
                struct_def = VariantData::Unit(ast::DUMMY_NODE_ID);
            } else {
                struct_def = VariantData::Unit(ast::DUMMY_NODE_ID);
            }

            let vr = ast::Variant_ {
                name: ident,
                attrs: variant_attrs,
                data: struct_def,
                disr_expr: disr_expr,
            };
            variants.push(P(spanned(vlo, self.last_span.hi, vr)));

            if !try!(self.eat(&token::Comma)) { break; }
        }
        try!(self.expect(&token::CloseDelim(token::Brace)));
        match any_disr {
            Some(disr_span) if !all_nullary =>
                self.span_err(disr_span,
                    "discriminator values can only be used with a c-like enum"),
            _ => ()
        }

        Ok(ast::EnumDef { variants: variants })
    }

    /// Parse an "enum" declaration
    fn parse_item_enum(&mut self) -> PResult<'a, ItemInfo> {
        let id = try!(self.parse_ident());
        let mut generics = try!(self.parse_generics());
        generics.where_clause = try!(self.parse_where_clause());
        try!(self.expect(&token::OpenDelim(token::Brace)));

        let enum_definition = try!(self.parse_enum_def(&generics));
        Ok((id, ItemEnum(enum_definition, generics), None))
    }

    /// Parses a string as an ABI spec on an extern type or module. Consumes
    /// the `extern` keyword, if one is found.
    fn parse_opt_abi(&mut self) -> PResult<'a, Option<abi::Abi>> {
        match self.token {
            token::Literal(token::Str_(s), suf) | token::Literal(token::StrRaw(s, _), suf) => {
                let sp = self.span;
                self.expect_no_suffix(sp, "ABI spec", suf);
                try!(self.bump());
                match abi::lookup(&s.as_str()) {
                    Some(abi) => Ok(Some(abi)),
                    None => {
                        let last_span = self.last_span;
                        self.span_err(
                            last_span,
                            &format!("invalid ABI: expected one of [{}], \
                                     found `{}`",
                                    abi::all_names().join(", "),
                                    s));
                        Ok(None)
                    }
                }
            }

            _ => Ok(None),
        }
    }

    /// Parse one of the items allowed by the flags.
    /// NB: this function no longer parses the items inside an
    /// extern crate.
    fn parse_item_(&mut self, attrs: Vec<Attribute>,
                   macros_allowed: bool, attributes_allowed: bool) -> PResult<'a, Option<P<Item>>> {
        let nt_item = match self.token {
            token::Interpolated(token::NtItem(ref item)) => {
                Some((**item).clone())
            }
            _ => None
        };
        match nt_item {
            Some(mut item) => {
                try!(self.bump());
                let mut attrs = attrs;
                mem::swap(&mut item.attrs, &mut attrs);
                item.attrs.extend(attrs);
                return Ok(Some(P(item)));
            }
            None => {}
        }

        let lo = self.span.lo;

        let visibility = try!(self.parse_visibility());

        if try!(self.eat_keyword(keywords::Use) ){
            // USE ITEM
            let item_ = ItemUse(try!(self.parse_view_path()));
            try!(self.expect(&token::Semi));

            let last_span = self.last_span;
            let item = self.mk_item(lo,
                                    last_span.hi,
                                    token::special_idents::invalid,
                                    item_,
                                    visibility,
                                    attrs);
            return Ok(Some(item));
        }

        if try!(self.eat_keyword(keywords::Extern)) {
            if try!(self.eat_keyword(keywords::Crate)) {
                return Ok(Some(try!(self.parse_item_extern_crate(lo, visibility, attrs))));
            }

            let opt_abi = try!(self.parse_opt_abi());

            if try!(self.eat_keyword(keywords::Fn) ){
                // EXTERN FUNCTION ITEM
                let abi = opt_abi.unwrap_or(abi::C);
                let (ident, item_, extra_attrs) =
                    try!(self.parse_item_fn(Unsafety::Normal, Constness::NotConst, abi));
                let last_span = self.last_span;
                let item = self.mk_item(lo,
                                        last_span.hi,
                                        ident,
                                        item_,
                                        visibility,
                                        maybe_append(attrs, extra_attrs));
                return Ok(Some(item));
            } else if self.check(&token::OpenDelim(token::Brace)) {
                return Ok(Some(try!(self.parse_item_foreign_mod(lo, opt_abi, visibility, attrs))));
            }

            try!(self.expect_one_of(&[], &[]));
        }

        if try!(self.eat_keyword(keywords::Static) ){
            // STATIC ITEM
            let m = if try!(self.eat_keyword(keywords::Mut)) {MutMutable} else {MutImmutable};
            let (ident, item_, extra_attrs) = try!(self.parse_item_const(Some(m)));
            let last_span = self.last_span;
            let item = self.mk_item(lo,
                                    last_span.hi,
                                    ident,
                                    item_,
                                    visibility,
                                    maybe_append(attrs, extra_attrs));
            return Ok(Some(item));
        }
        if try!(self.eat_keyword(keywords::Const) ){
            if self.check_keyword(keywords::Fn)
                || (self.check_keyword(keywords::Unsafe)
                    && self.look_ahead(1, |t| t.is_keyword(keywords::Fn))) {
                // CONST FUNCTION ITEM
                let unsafety = if try!(self.eat_keyword(keywords::Unsafe) ){
                    Unsafety::Unsafe
                } else {
                    Unsafety::Normal
                };
                try!(self.bump());
                let (ident, item_, extra_attrs) =
                    try!(self.parse_item_fn(unsafety, Constness::Const, abi::Rust));
                let last_span = self.last_span;
                let item = self.mk_item(lo,
                                        last_span.hi,
                                        ident,
                                        item_,
                                        visibility,
                                        maybe_append(attrs, extra_attrs));
                return Ok(Some(item));
            }

            // CONST ITEM
            if try!(self.eat_keyword(keywords::Mut) ){
                let last_span = self.last_span;
                self.diagnostic().struct_span_err(last_span, "const globals cannot be mutable")
                                 .fileline_help(last_span, "did you mean to declare a static?")
                                 .emit();
            }
            let (ident, item_, extra_attrs) = try!(self.parse_item_const(None));
            let last_span = self.last_span;
            let item = self.mk_item(lo,
                                    last_span.hi,
                                    ident,
                                    item_,
                                    visibility,
                                    maybe_append(attrs, extra_attrs));
            return Ok(Some(item));
        }
        if self.check_keyword(keywords::Unsafe) &&
            self.look_ahead(1, |t| t.is_keyword(keywords::Trait))
        {
            // UNSAFE TRAIT ITEM
            try!(self.expect_keyword(keywords::Unsafe));
            try!(self.expect_keyword(keywords::Trait));
            let (ident, item_, extra_attrs) =
                try!(self.parse_item_trait(ast::Unsafety::Unsafe));
            let last_span = self.last_span;
            let item = self.mk_item(lo,
                                    last_span.hi,
                                    ident,
                                    item_,
                                    visibility,
                                    maybe_append(attrs, extra_attrs));
            return Ok(Some(item));
        }
        if self.check_keyword(keywords::Unsafe) &&
            self.look_ahead(1, |t| t.is_keyword(keywords::Impl))
        {
            // IMPL ITEM
            try!(self.expect_keyword(keywords::Unsafe));
            try!(self.expect_keyword(keywords::Impl));
            let (ident, item_, extra_attrs) = try!(self.parse_item_impl(ast::Unsafety::Unsafe));
            let last_span = self.last_span;
            let item = self.mk_item(lo,
                                    last_span.hi,
                                    ident,
                                    item_,
                                    visibility,
                                    maybe_append(attrs, extra_attrs));
            return Ok(Some(item));
        }
        if self.check_keyword(keywords::Fn) {
            // FUNCTION ITEM
            try!(self.bump());
            let (ident, item_, extra_attrs) =
                try!(self.parse_item_fn(Unsafety::Normal, Constness::NotConst, abi::Rust));
            let last_span = self.last_span;
            let item = self.mk_item(lo,
                                    last_span.hi,
                                    ident,
                                    item_,
                                    visibility,
                                    maybe_append(attrs, extra_attrs));
            return Ok(Some(item));
        }
        if self.check_keyword(keywords::Unsafe)
            && self.look_ahead(1, |t| *t != token::OpenDelim(token::Brace)) {
            // UNSAFE FUNCTION ITEM
            try!(self.bump());
            let abi = if try!(self.eat_keyword(keywords::Extern) ){
                try!(self.parse_opt_abi()).unwrap_or(abi::C)
            } else {
                abi::Rust
            };
            try!(self.expect_keyword(keywords::Fn));
            let (ident, item_, extra_attrs) =
                try!(self.parse_item_fn(Unsafety::Unsafe, Constness::NotConst, abi));
            let last_span = self.last_span;
            let item = self.mk_item(lo,
                                    last_span.hi,
                                    ident,
                                    item_,
                                    visibility,
                                    maybe_append(attrs, extra_attrs));
            return Ok(Some(item));
        }
        if try!(self.eat_keyword(keywords::Mod) ){
            // MODULE ITEM
            let (ident, item_, extra_attrs) =
                try!(self.parse_item_mod(&attrs[..]));
            let last_span = self.last_span;
            let item = self.mk_item(lo,
                                    last_span.hi,
                                    ident,
                                    item_,
                                    visibility,
                                    maybe_append(attrs, extra_attrs));
            return Ok(Some(item));
        }
        if try!(self.eat_keyword(keywords::Type) ){
            // TYPE ITEM
            let (ident, item_, extra_attrs) = try!(self.parse_item_type());
            let last_span = self.last_span;
            let item = self.mk_item(lo,
                                    last_span.hi,
                                    ident,
                                    item_,
                                    visibility,
                                    maybe_append(attrs, extra_attrs));
            return Ok(Some(item));
        }
        if try!(self.eat_keyword(keywords::Enum) ){
            // ENUM ITEM
            let (ident, item_, extra_attrs) = try!(self.parse_item_enum());
            let last_span = self.last_span;
            let item = self.mk_item(lo,
                                    last_span.hi,
                                    ident,
                                    item_,
                                    visibility,
                                    maybe_append(attrs, extra_attrs));
            return Ok(Some(item));
        }
        if try!(self.eat_keyword(keywords::Trait) ){
            // TRAIT ITEM
            let (ident, item_, extra_attrs) =
                try!(self.parse_item_trait(ast::Unsafety::Normal));
            let last_span = self.last_span;
            let item = self.mk_item(lo,
                                    last_span.hi,
                                    ident,
                                    item_,
                                    visibility,
                                    maybe_append(attrs, extra_attrs));
            return Ok(Some(item));
        }
        if try!(self.eat_keyword(keywords::Impl) ){
            // IMPL ITEM
            let (ident, item_, extra_attrs) = try!(self.parse_item_impl(ast::Unsafety::Normal));
            let last_span = self.last_span;
            let item = self.mk_item(lo,
                                    last_span.hi,
                                    ident,
                                    item_,
                                    visibility,
                                    maybe_append(attrs, extra_attrs));
            return Ok(Some(item));
        }
        if try!(self.eat_keyword(keywords::Struct) ){
            // STRUCT ITEM
            let (ident, item_, extra_attrs) = try!(self.parse_item_struct());
            let last_span = self.last_span;
            let item = self.mk_item(lo,
                                    last_span.hi,
                                    ident,
                                    item_,
                                    visibility,
                                    maybe_append(attrs, extra_attrs));
            return Ok(Some(item));
        }
        self.parse_macro_use_or_failure(attrs,macros_allowed,attributes_allowed,lo,visibility)
    }

    /// Parse a foreign item.
    fn parse_foreign_item(&mut self) -> PResult<'a, Option<P<ForeignItem>>> {
        let attrs = try!(self.parse_outer_attributes());
        let lo = self.span.lo;
        let visibility = try!(self.parse_visibility());

        if self.check_keyword(keywords::Static) {
            // FOREIGN STATIC ITEM
            return Ok(Some(try!(self.parse_item_foreign_static(visibility, lo, attrs))));
        }
        if self.check_keyword(keywords::Fn) || self.check_keyword(keywords::Unsafe) {
            // FOREIGN FUNCTION ITEM
            return Ok(Some(try!(self.parse_item_foreign_fn(visibility, lo, attrs))));
        }

        // FIXME #5668: this will occur for a macro invocation:
        match try!(self.parse_macro_use_or_failure(attrs, true, false, lo, visibility)) {
            Some(item) => {
                return Err(self.span_fatal(item.span, "macros cannot expand to foreign items"));
            }
            None => Ok(None)
        }
    }

    /// This is the fall-through for parsing items.
    fn parse_macro_use_or_failure(
        &mut self,
        attrs: Vec<Attribute> ,
        macros_allowed: bool,
        attributes_allowed: bool,
        lo: BytePos,
        visibility: Visibility
    ) -> PResult<'a, Option<P<Item>>> {
        if macros_allowed && !self.token.is_any_keyword()
                && self.look_ahead(1, |t| *t == token::Not)
                && (self.look_ahead(2, |t| t.is_plain_ident())
                    || self.look_ahead(2, |t| *t == token::OpenDelim(token::Paren))
                    || self.look_ahead(2, |t| *t == token::OpenDelim(token::Brace))) {
            // MACRO INVOCATION ITEM

            let last_span = self.last_span;
            self.complain_if_pub_macro(visibility, last_span);

            let mac_lo = self.span.lo;

            // item macro.
            let pth = try!(self.parse_path(NoTypesAllowed));
            try!(self.expect(&token::Not));

            // a 'special' identifier (like what `macro_rules!` uses)
            // is optional. We should eventually unify invoc syntax
            // and remove this.
            let id = if self.token.is_plain_ident() {
                try!(self.parse_ident())
            } else {
                token::special_idents::invalid // no special identifier
            };
            // eat a matched-delimiter token tree:
            let delim = try!(self.expect_open_delim());
            let tts = try!(self.parse_seq_to_end(&token::CloseDelim(delim),
                                            seq_sep_none(),
                                            |p| p.parse_token_tree()));
            // single-variant-enum... :
            let m = Mac_ { path: pth, tts: tts, ctxt: EMPTY_CTXT };
            let m: ast::Mac = codemap::Spanned { node: m,
                                             span: mk_sp(mac_lo,
                                                         self.last_span.hi) };

            if delim != token::Brace {
                if !try!(self.eat(&token::Semi) ){
                    let last_span = self.last_span;
                    self.span_err(last_span,
                                  "macros that expand to items must either \
                                   be surrounded with braces or followed by \
                                   a semicolon");
                }
            }

            let item_ = ItemMac(m);
            let last_span = self.last_span;
            let item = self.mk_item(lo,
                                    last_span.hi,
                                    id,
                                    item_,
                                    visibility,
                                    attrs);
            return Ok(Some(item));
        }

        // FAILURE TO PARSE ITEM
        match visibility {
            Inherited => {}
            Public => {
                let last_span = self.last_span;
                return Err(self.span_fatal(last_span, "unmatched visibility `pub`"));
            }
        }

        if !attributes_allowed && !attrs.is_empty() {
            self.expected_item_err(&attrs);
        }
        Ok(None)
    }

    pub fn parse_item(&mut self) -> PResult<'a, Option<P<Item>>> {
        let attrs = try!(self.parse_outer_attributes());
        self.parse_item_(attrs, true, false)
    }


    /// Matches view_path : MOD? non_global_path as IDENT
    /// | MOD? non_global_path MOD_SEP LBRACE RBRACE
    /// | MOD? non_global_path MOD_SEP LBRACE ident_seq RBRACE
    /// | MOD? non_global_path MOD_SEP STAR
    /// | MOD? non_global_path
    fn parse_view_path(&mut self) -> PResult<'a, P<ViewPath>> {
        let lo = self.span.lo;

        // Allow a leading :: because the paths are absolute either way.
        // This occurs with "use $crate::..." in macros.
        try!(self.eat(&token::ModSep));

        if self.check(&token::OpenDelim(token::Brace)) {
            // use {foo,bar}
            let idents = try!(self.parse_unspanned_seq(
                &token::OpenDelim(token::Brace),
                &token::CloseDelim(token::Brace),
                seq_sep_trailing_allowed(token::Comma),
                |p| p.parse_path_list_item()));
            let path = ast::Path {
                span: mk_sp(lo, self.span.hi),
                global: false,
                segments: Vec::new()
            };
            return Ok(P(spanned(lo, self.span.hi, ViewPathList(path, idents))));
        }

        let first_ident = try!(self.parse_ident());
        let mut path = vec!(first_ident);
        if let token::ModSep = self.token {
            // foo::bar or foo::{a,b,c} or foo::*
            while self.check(&token::ModSep) {
                try!(self.bump());

                match self.token {
                  token::Ident(..) => {
                    let ident = try!(self.parse_ident());
                    path.push(ident);
                  }

                  // foo::bar::{a,b,c}
                  token::OpenDelim(token::Brace) => {
                    let idents = try!(self.parse_unspanned_seq(
                        &token::OpenDelim(token::Brace),
                        &token::CloseDelim(token::Brace),
                        seq_sep_trailing_allowed(token::Comma),
                        |p| p.parse_path_list_item()
                    ));
                    let path = ast::Path {
                        span: mk_sp(lo, self.span.hi),
                        global: false,
                        segments: path.into_iter().map(|identifier| {
                            ast::PathSegment {
                                identifier: identifier,
                                parameters: ast::PathParameters::none(),
                            }
                        }).collect()
                    };
                    return Ok(P(spanned(lo, self.span.hi, ViewPathList(path, idents))));
                  }

                  // foo::bar::*
                  token::BinOp(token::Star) => {
                    try!(self.bump());
                    let path = ast::Path {
                        span: mk_sp(lo, self.span.hi),
                        global: false,
                        segments: path.into_iter().map(|identifier| {
                            ast::PathSegment {
                                identifier: identifier,
                                parameters: ast::PathParameters::none(),
                            }
                        }).collect()
                    };
                    return Ok(P(spanned(lo, self.span.hi, ViewPathGlob(path))));
                  }

                  // fall-through for case foo::bar::;
                  token::Semi => {
                    self.span_err(self.span, "expected identifier or `{` or `*`, found `;`");
                  }

                  _ => break
                }
            }
        }
        let mut rename_to = path[path.len() - 1];
        let path = ast::Path {
            span: mk_sp(lo, self.last_span.hi),
            global: false,
            segments: path.into_iter().map(|identifier| {
                ast::PathSegment {
                    identifier: identifier,
                    parameters: ast::PathParameters::none(),
                }
            }).collect()
        };
        rename_to = try!(self.parse_rename()).unwrap_or(rename_to);
        Ok(P(spanned(lo, self.last_span.hi, ViewPathSimple(rename_to, path))))
    }

    fn parse_rename(&mut self) -> PResult<'a, Option<Ident>> {
        if try!(self.eat_keyword(keywords::As)) {
            self.parse_ident().map(Some)
        } else {
            Ok(None)
        }
    }

    /// Parses a source module as a crate. This is the main
    /// entry point for the parser.
    pub fn parse_crate_mod(&mut self) -> PResult<'a, Crate> {
        let lo = self.span.lo;
        Ok(ast::Crate {
            attrs: try!(self.parse_inner_attributes()),
            module: try!(self.parse_mod_items(&token::Eof, lo)),
            config: self.cfg.clone(),
            span: mk_sp(lo, self.span.lo),
            exported_macros: Vec::new(),
        })
    }

    pub fn parse_optional_str(&mut self)
                              -> PResult<'a, Option<(InternedString,
                                                 ast::StrStyle,
                                                 Option<ast::Name>)>> {
        let ret = match self.token {
            token::Literal(token::Str_(s), suf) => {
                (self.id_to_interned_str(ast::Ident::with_empty_ctxt(s)), ast::CookedStr, suf)
            }
            token::Literal(token::StrRaw(s, n), suf) => {
                (self.id_to_interned_str(ast::Ident::with_empty_ctxt(s)), ast::RawStr(n), suf)
            }
            _ => return Ok(None)
        };
        try!(self.bump());
        Ok(Some(ret))
    }

    pub fn parse_str(&mut self) -> PResult<'a, (InternedString, StrStyle)> {
        match try!(self.parse_optional_str()) {
            Some((s, style, suf)) => {
                let sp = self.last_span;
                self.expect_no_suffix(sp, "string literal", suf);
                Ok((s, style))
            }
            _ =>  Err(self.fatal("expected string literal"))
        }
    }
}<|MERGE_RESOLUTION|>--- conflicted
+++ resolved
@@ -2810,13 +2810,13 @@
 
             let rhs = try!(match op.fixity() {
                 Fixity::Right => self.with_res(
-                    restrictions - Restrictions::RESTRICTION_STMT_EXPR,
+                    restrictions - RESTRICTION_STMT_EXPR,
                     |this| {
                         this.parse_assoc_expr_with(op.precedence(),
                             LhsExpr::NotYetParsed)
                 }),
                 Fixity::Left => self.with_res(
-                    restrictions - Restrictions::RESTRICTION_STMT_EXPR,
+                    restrictions - RESTRICTION_STMT_EXPR,
                     |this| {
                         this.parse_assoc_expr_with(op.precedence() + 1,
                             LhsExpr::NotYetParsed)
@@ -2824,7 +2824,7 @@
                 // We currently have no non-associative operators that are not handled above by
                 // the special cases. The code is here only for future convenience.
                 Fixity::None => self.with_res(
-                    restrictions - Restrictions::RESTRICTION_STMT_EXPR,
+                    restrictions - RESTRICTION_STMT_EXPR,
                     |this| {
                         this.parse_assoc_expr_with(op.precedence() + 1,
                             LhsExpr::NotYetParsed)
@@ -3073,14 +3073,9 @@
         let match_span = self.last_span;
         let lo = self.last_span.lo;
         let discriminant = try!(self.parse_expr_res(
-<<<<<<< HEAD
             RESTRICTION_NO_STRUCT_LITERAL, None));
-        if let Err(e) = self.commit_expr_expecting(&*discriminant, token::OpenDelim(token::Brace)) {
-=======
-            Restrictions::RESTRICTION_NO_STRUCT_LITERAL, None));
         if let Err(mut e) = self.commit_expr_expecting(&*discriminant,
                                                        token::OpenDelim(token::Brace)) {
->>>>>>> c3658f6b
             if self.token == token::Token::Semi {
                 e.span_note(match_span, "did you mean to remove this `match` keyword?");
             }
