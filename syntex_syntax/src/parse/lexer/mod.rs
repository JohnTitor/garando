// Copyright 2012-2013 The Rust Project Developers. See the COPYRIGHT
// file at the top-level directory of this distribution and at
// http://rust-lang.org/COPYRIGHT.
//
// Licensed under the Apache License, Version 2.0 <LICENSE-APACHE or
// http://www.apache.org/licenses/LICENSE-2.0> or the MIT license
// <LICENSE-MIT or http://opensource.org/licenses/MIT>, at your
// option. This file may not be copied, modified, or distributed
// except according to those terms.

use ast;
use syntax_pos::{self, BytePos, CharPos, Pos, Span};
use codemap::CodeMap;
use errors::{FatalError, Handler, DiagnosticBuilder};
use ext::tt::transcribe::tt_next_token;
use parse::token::{self, keywords, str_to_ident};
use str::char_at;

use std::borrow::Cow;
use std::char;
use std::mem::replace;
use std::rc::Rc;

use unicode_xid::UnicodeXID;

pub use ext::tt::transcribe::{TtReader, new_tt_reader, new_tt_reader_with_doc_flag};

pub mod comments;
mod unicode_chars;

pub trait Reader {
    fn is_eof(&self) -> bool;
    fn try_next_token(&mut self) -> Result<TokenAndSpan, ()>;
    fn next_token(&mut self) -> TokenAndSpan where Self: Sized {
        let res = self.try_next_token();
        self.unwrap_or_abort(res)
    }
    /// Report a fatal error with the current span.
    fn fatal(&self, &str) -> FatalError;
    /// Report a non-fatal error with the current span.
    fn err(&self, &str);
    fn emit_fatal_errors(&mut self);
    fn unwrap_or_abort(&mut self, res: Result<TokenAndSpan, ()>) -> TokenAndSpan {
        match res {
            Ok(tok) => tok,
            Err(_) => {
                self.emit_fatal_errors();
                panic!(FatalError);
            }
        }
    }
    fn peek(&self) -> TokenAndSpan;
    /// Get a token the parser cares about.
    fn try_real_token(&mut self) -> Result<TokenAndSpan, ()> {
        let mut t = try!(self.try_next_token());
        loop {
            match t.tok {
                token::Whitespace | token::Comment | token::Shebang(_) => {
                    t = try!(self.try_next_token());
                }
                _ => break,
            }
        }
        Ok(t)
    }
    fn real_token(&mut self) -> TokenAndSpan {
        let res = self.try_real_token();
        self.unwrap_or_abort(res)
    }
}

#[derive(Clone, PartialEq, Eq, Debug)]
pub struct TokenAndSpan {
    pub tok: token::Token,
    pub sp: Span,
}

pub struct StringReader<'a> {
    pub span_diagnostic: &'a Handler,
    /// The absolute offset within the codemap of the next character to read
    pub pos: BytePos,
    /// The absolute offset within the codemap of the last character read(curr)
    pub last_pos: BytePos,
    /// The column of the next character to read
    pub col: CharPos,
    /// The last character to be read
    pub curr: Option<char>,
    pub filemap: Rc<syntax_pos::FileMap>,
    // cached:
    pub peek_tok: token::Token,
    pub peek_span: Span,
    pub fatal_errs: Vec<DiagnosticBuilder<'a>>,
    // cache a direct reference to the source text, so that we don't have to
    // retrieve it via `self.filemap.src.as_ref().unwrap()` all the time.
    source_text: Rc<String>,
}

impl<'a> Reader for StringReader<'a> {
    fn is_eof(&self) -> bool {
        self.curr.is_none()
    }
    /// Return the next token. EFFECT: advances the string_reader.
    fn try_next_token(&mut self) -> Result<TokenAndSpan, ()> {
        assert!(self.fatal_errs.is_empty());
        let ret_val = TokenAndSpan {
            tok: replace(&mut self.peek_tok, token::Underscore),
            sp: self.peek_span,
        };
        try!(self.advance_token());
        Ok(ret_val)
    }
    fn fatal(&self, m: &str) -> FatalError {
        self.fatal_span(self.peek_span, m)
    }
    fn err(&self, m: &str) {
        self.err_span(self.peek_span, m)
    }
    fn emit_fatal_errors(&mut self) {
        for err in &mut self.fatal_errs {
            err.emit();
        }
        self.fatal_errs.clear();
    }
    fn peek(&self) -> TokenAndSpan {
        // FIXME(pcwalton): Bad copy!
        TokenAndSpan {
            tok: self.peek_tok.clone(),
            sp: self.peek_span,
        }
    }
}

impl<'a> Reader for TtReader<'a> {
    fn is_eof(&self) -> bool {
        self.cur_tok == token::Eof
    }
    fn try_next_token(&mut self) -> Result<TokenAndSpan, ()> {
        assert!(self.fatal_errs.is_empty());
        let r = tt_next_token(self);
        debug!("TtReader: r={:?}", r);
        Ok(r)
    }
    fn fatal(&self, m: &str) -> FatalError {
        self.sp_diag.span_fatal(self.cur_span, m)
    }
    fn err(&self, m: &str) {
        self.sp_diag.span_err(self.cur_span, m);
    }
    fn emit_fatal_errors(&mut self) {
        for err in &mut self.fatal_errs {
            err.emit();
        }
        self.fatal_errs.clear();
    }
    fn peek(&self) -> TokenAndSpan {
        TokenAndSpan {
            tok: self.cur_tok.clone(),
            sp: self.cur_span,
        }
    }
}

impl<'a> StringReader<'a> {
    /// For comments.rs, which hackily pokes into pos and curr
    pub fn new_raw<'b>(span_diagnostic: &'b Handler,
                       filemap: Rc<syntax_pos::FileMap>)
                       -> StringReader<'b> {
        if filemap.src.is_none() {
            span_diagnostic.bug(&format!("Cannot lex filemap \
                                          without source: {}",
                                         filemap.name)[..]);
        }

        let source_text = (*filemap.src.as_ref().unwrap()).clone();

        let mut sr = StringReader {
            span_diagnostic: span_diagnostic,
            pos: filemap.start_pos,
            last_pos: filemap.start_pos,
            col: CharPos(0),
            curr: Some('\n'),
            filemap: filemap,
            // dummy values; not read
            peek_tok: token::Eof,
            peek_span: syntax_pos::DUMMY_SP,
            source_text: source_text,
            fatal_errs: Vec::new(),
        };
        sr.bump();
        sr
    }

    pub fn new<'b>(span_diagnostic: &'b Handler,
                   filemap: Rc<syntax_pos::FileMap>)
                   -> StringReader<'b> {
        let mut sr = StringReader::new_raw(span_diagnostic, filemap);
        if let Err(_) = sr.advance_token() {
            sr.emit_fatal_errors();
            panic!(FatalError);
        }
        sr
    }

    pub fn curr_is(&self, c: char) -> bool {
        self.curr == Some(c)
    }

    /// Report a fatal lexical error with a given span.
    pub fn fatal_span(&self, sp: Span, m: &str) -> FatalError {
        self.span_diagnostic.span_fatal(sp, m)
    }

    /// Report a lexical error with a given span.
    pub fn err_span(&self, sp: Span, m: &str) {
        self.span_diagnostic.span_err(sp, m)
    }


    /// Report a fatal error spanning [`from_pos`, `to_pos`).
    fn fatal_span_(&self, from_pos: BytePos, to_pos: BytePos, m: &str) -> FatalError {
        self.fatal_span(syntax_pos::mk_sp(from_pos, to_pos), m)
    }

    /// Report a lexical error spanning [`from_pos`, `to_pos`).
    fn err_span_(&self, from_pos: BytePos, to_pos: BytePos, m: &str) {
        self.err_span(syntax_pos::mk_sp(from_pos, to_pos), m)
    }

    /// Report a lexical error spanning [`from_pos`, `to_pos`), appending an
    /// escaped character to the error message
    fn fatal_span_char(&self, from_pos: BytePos, to_pos: BytePos, m: &str, c: char) -> FatalError {
        let mut m = m.to_string();
        m.push_str(": ");
        for c in c.escape_default() {
            m.push(c)
        }
        self.fatal_span_(from_pos, to_pos, &m[..])
    }
    fn struct_fatal_span_char(&self,
                              from_pos: BytePos,
                              to_pos: BytePos,
                              m: &str,
                              c: char)
                              -> DiagnosticBuilder<'a> {
        let mut m = m.to_string();
        m.push_str(": ");
        for c in c.escape_default() {
            m.push(c)
        }
        self.span_diagnostic.struct_span_fatal(syntax_pos::mk_sp(from_pos, to_pos), &m[..])
    }

    /// Report a lexical error spanning [`from_pos`, `to_pos`), appending an
    /// escaped character to the error message
    fn err_span_char(&self, from_pos: BytePos, to_pos: BytePos, m: &str, c: char) {
        let mut m = m.to_string();
        m.push_str(": ");
        for c in c.escape_default() {
            m.push(c)
        }
        self.err_span_(from_pos, to_pos, &m[..]);
    }
    fn struct_err_span_char(&self,
                            from_pos: BytePos,
                            to_pos: BytePos,
                            m: &str,
                            c: char)
                            -> DiagnosticBuilder<'a> {
        let mut m = m.to_string();
        m.push_str(": ");
        for c in c.escape_default() {
            m.push(c)
        }
        self.span_diagnostic.struct_span_err(syntax_pos::mk_sp(from_pos, to_pos), &m[..])
    }

    /// Report a lexical error spanning [`from_pos`, `to_pos`), appending the
    /// offending string to the error message
    fn fatal_span_verbose(&self, from_pos: BytePos, to_pos: BytePos, mut m: String) -> FatalError {
        m.push_str(": ");
        let from = self.byte_offset(from_pos).to_usize();
        let to = self.byte_offset(to_pos).to_usize();
        m.push_str(&self.source_text[from..to]);
        self.fatal_span_(from_pos, to_pos, &m[..])
    }

    /// Advance peek_tok and peek_span to refer to the next token, and
    /// possibly update the interner.
    fn advance_token(&mut self) -> Result<(), ()> {
        match self.scan_whitespace_or_comment() {
            Some(comment) => {
                self.peek_span = comment.sp;
                self.peek_tok = comment.tok;
            }
            None => {
                if self.is_eof() {
                    self.peek_tok = token::Eof;
                    self.peek_span = syntax_pos::mk_sp(self.filemap.end_pos, self.filemap.end_pos);
                } else {
                    let start_bytepos = self.last_pos;
<<<<<<< HEAD
                    self.peek_tok = try!(self.next_token_inner());
                    self.peek_span = codemap::mk_sp(start_bytepos, self.last_pos);
=======
                    self.peek_tok = self.next_token_inner()?;
                    self.peek_span = syntax_pos::mk_sp(start_bytepos, self.last_pos);
>>>>>>> 1fab36d3
                };
            }
        }
        Ok(())
    }

    fn byte_offset(&self, pos: BytePos) -> BytePos {
        (pos - self.filemap.start_pos)
    }

    /// Calls `f` with a string slice of the source text spanning from `start`
    /// up to but excluding `self.last_pos`, meaning the slice does not include
    /// the character `self.curr`.
    pub fn with_str_from<T, F>(&self, start: BytePos, f: F) -> T
        where F: FnOnce(&str) -> T
    {
        self.with_str_from_to(start, self.last_pos, f)
    }

    /// Create a Name from a given offset to the current offset, each
    /// adjusted 1 towards each other (assumes that on either side there is a
    /// single-byte delimiter).
    pub fn name_from(&self, start: BytePos) -> ast::Name {
        debug!("taking an ident from {:?} to {:?}", start, self.last_pos);
        self.with_str_from(start, token::intern)
    }

    /// As name_from, with an explicit endpoint.
    pub fn name_from_to(&self, start: BytePos, end: BytePos) -> ast::Name {
        debug!("taking an ident from {:?} to {:?}", start, end);
        self.with_str_from_to(start, end, token::intern)
    }

    /// Calls `f` with a string slice of the source text spanning from `start`
    /// up to but excluding `end`.
    fn with_str_from_to<T, F>(&self, start: BytePos, end: BytePos, f: F) -> T
        where F: FnOnce(&str) -> T
    {
        f(&self.source_text[self.byte_offset(start).to_usize()..self.byte_offset(end).to_usize()])
    }

    /// Converts CRLF to LF in the given string, raising an error on bare CR.
    fn translate_crlf<'b>(&self, start: BytePos, s: &'b str, errmsg: &'b str) -> Cow<'b, str> {
        let mut i = 0;
        while i < s.len() {
            let ch = char_at(s, i);
            let next = i + ch.len_utf8();
            if ch == '\r' {
                if next < s.len() && char_at(s, next) == '\n' {
                    return translate_crlf_(self, start, s, errmsg, i).into();
                }
                let pos = start + BytePos(i as u32);
                let end_pos = start + BytePos(next as u32);
                self.err_span_(pos, end_pos, errmsg);
            }
            i = next;
        }
        return s.into();

        fn translate_crlf_(rdr: &StringReader,
                           start: BytePos,
                           s: &str,
                           errmsg: &str,
                           mut i: usize)
                           -> String {
            let mut buf = String::with_capacity(s.len());
            let mut j = 0;
            while i < s.len() {
                let ch = char_at(s, i);
                let next = i + ch.len_utf8();
                if ch == '\r' {
                    if j < i {
                        buf.push_str(&s[j..i]);
                    }
                    j = next;
                    if next >= s.len() || char_at(s, next) != '\n' {
                        let pos = start + BytePos(i as u32);
                        let end_pos = start + BytePos(next as u32);
                        rdr.err_span_(pos, end_pos, errmsg);
                    }
                }
                i = next;
            }
            if j < s.len() {
                buf.push_str(&s[j..]);
            }
            buf
        }
    }


    /// Advance the StringReader by one character. If a newline is
    /// discovered, add it to the FileMap's list of line start offsets.
    pub fn bump(&mut self) {
        self.last_pos = self.pos;
        let current_byte_offset = self.byte_offset(self.pos).to_usize();
        if current_byte_offset < self.source_text.len() {
            assert!(self.curr.is_some());
            let last_char = self.curr.unwrap();
            let ch = char_at(&self.source_text, current_byte_offset);
            let next = current_byte_offset + ch.len_utf8();
            let byte_offset_diff = next - current_byte_offset;
            self.pos = self.pos + Pos::from_usize(byte_offset_diff);
            self.curr = Some(ch);
            self.col = self.col + CharPos(1);
            if last_char == '\n' {
                self.filemap.next_line(self.last_pos);
                self.col = CharPos(0);
            }

            if byte_offset_diff > 1 {
                self.filemap.record_multibyte_char(self.last_pos, byte_offset_diff);
            }
        } else {
            self.curr = None;
        }
    }

    pub fn nextch(&self) -> Option<char> {
        let offset = self.byte_offset(self.pos).to_usize();
        if offset < self.source_text.len() {
            Some(char_at(&self.source_text, offset))
        } else {
            None
        }
    }

    pub fn nextch_is(&self, c: char) -> bool {
        self.nextch() == Some(c)
    }

    pub fn nextnextch(&self) -> Option<char> {
        let offset = self.byte_offset(self.pos).to_usize();
        let s = &self.source_text[..];
        if offset >= s.len() {
            return None;
        }
        let next = offset + char_at(s, offset).len_utf8();
        if next < s.len() {
            Some(char_at(s, next))
        } else {
            None
        }
    }

    pub fn nextnextch_is(&self, c: char) -> bool {
        self.nextnextch() == Some(c)
    }

    /// Eats <XID_start><XID_continue>*, if possible.
    fn scan_optional_raw_name(&mut self) -> Option<ast::Name> {
        if !ident_start(self.curr) {
            return None;
        }
        let start = self.last_pos;
        while ident_continue(self.curr) {
            self.bump();
        }

        self.with_str_from(start, |string| {
            if string == "_" {
                None
            } else {
                Some(token::intern(string))
            }
        })
    }

    /// PRECONDITION: self.curr is not whitespace
    /// Eats any kind of comment.
    fn scan_comment(&mut self) -> Option<TokenAndSpan> {
        match self.curr {
            Some(c) => {
                if c.is_whitespace() {
                    self.span_diagnostic.span_err(syntax_pos::mk_sp(self.last_pos, self.last_pos),
                                                  "called consume_any_line_comment, but there \
                                                   was whitespace");
                }
            }
            None => {}
        }

        if self.curr_is('/') {
            match self.nextch() {
                Some('/') => {
                    self.bump();
                    self.bump();

                    // line comments starting with "///" or "//!" are doc-comments
                    let doc_comment = self.curr_is('/') || self.curr_is('!');
                    let start_bpos = if doc_comment {
                        self.pos - BytePos(3)
                    } else {
                        self.last_pos - BytePos(2)
                    };

                    while !self.is_eof() {
                        match self.curr.unwrap() {
                            '\n' => break,
                            '\r' => {
                                if self.nextch_is('\n') {
                                    // CRLF
                                    break;
                                } else if doc_comment {
                                    self.err_span_(self.last_pos,
                                                   self.pos,
                                                   "bare CR not allowed in doc-comment");
                                }
                            }
                            _ => (),
                        }
                        self.bump();
                    }

                    return if doc_comment {
                        self.with_str_from(start_bpos, |string| {
                            // comments with only more "/"s are not doc comments
                            let tok = if is_doc_comment(string) {
                                token::DocComment(token::intern(string))
                            } else {
                                token::Comment
                            };

                            Some(TokenAndSpan {
                                tok: tok,
                                sp: syntax_pos::mk_sp(start_bpos, self.last_pos),
                            })
                        })
                    } else {
                        Some(TokenAndSpan {
                            tok: token::Comment,
                            sp: syntax_pos::mk_sp(start_bpos, self.last_pos),
                        })
                    };
                }
                Some('*') => {
                    self.bump();
                    self.bump();
                    self.scan_block_comment()
                }
                _ => None,
            }
        } else if self.curr_is('#') {
            if self.nextch_is('!') {

                // Parse an inner attribute.
                if self.nextnextch_is('[') {
                    return None;
                }

                // I guess this is the only way to figure out if
                // we're at the beginning of the file...
                let cmap = CodeMap::new();
                cmap.files.borrow_mut().push(self.filemap.clone());
                let loc = cmap.lookup_char_pos_adj(self.last_pos);
                debug!("Skipping a shebang");
                if loc.line == 1 && loc.col == CharPos(0) {
                    // FIXME: Add shebang "token", return it
                    let start = self.last_pos;
                    while !self.curr_is('\n') && !self.is_eof() {
                        self.bump();
                    }
                    return Some(TokenAndSpan {
                        tok: token::Shebang(self.name_from(start)),
                        sp: syntax_pos::mk_sp(start, self.last_pos),
                    });
                }
            }
            None
        } else {
            None
        }
    }

    /// If there is whitespace, shebang, or a comment, scan it. Otherwise,
    /// return None.
    fn scan_whitespace_or_comment(&mut self) -> Option<TokenAndSpan> {
        match self.curr.unwrap_or('\0') {
            // # to handle shebang at start of file -- this is the entry point
            // for skipping over all "junk"
            '/' | '#' => {
                let c = self.scan_comment();
                debug!("scanning a comment {:?}", c);
                c
            },
            c if is_pattern_whitespace(Some(c)) => {
                let start_bpos = self.last_pos;
                while is_pattern_whitespace(self.curr) {
                    self.bump();
                }
                let c = Some(TokenAndSpan {
                    tok: token::Whitespace,
                    sp: syntax_pos::mk_sp(start_bpos, self.last_pos),
                });
                debug!("scanning whitespace: {:?}", c);
                c
            }
            _ => None,
        }
    }

    /// Might return a sugared-doc-attr
    fn scan_block_comment(&mut self) -> Option<TokenAndSpan> {
        // block comments starting with "/**" or "/*!" are doc-comments
        let is_doc_comment = self.curr_is('*') || self.curr_is('!');
        let start_bpos = self.last_pos - BytePos(2);

        let mut level: isize = 1;
        let mut has_cr = false;
        while level > 0 {
            if self.is_eof() {
                let msg = if is_doc_comment {
                    "unterminated block doc-comment"
                } else {
                    "unterminated block comment"
                };
                let last_bpos = self.last_pos;
                panic!(self.fatal_span_(start_bpos, last_bpos, msg));
            }
            let n = self.curr.unwrap();
            match n {
                '/' if self.nextch_is('*') => {
                    level += 1;
                    self.bump();
                }
                '*' if self.nextch_is('/') => {
                    level -= 1;
                    self.bump();
                }
                '\r' => {
                    has_cr = true;
                }
                _ => (),
            }
            self.bump();
        }

        self.with_str_from(start_bpos, |string| {
            // but comments with only "*"s between two "/"s are not
            let tok = if is_block_doc_comment(string) {
                let string = if has_cr {
                    self.translate_crlf(start_bpos,
                                        string,
                                        "bare CR not allowed in block doc-comment")
                } else {
                    string.into()
                };
                token::DocComment(token::intern(&string[..]))
            } else {
                token::Comment
            };

            Some(TokenAndSpan {
                tok: tok,
                sp: syntax_pos::mk_sp(start_bpos, self.last_pos),
            })
        })
    }

    /// Scan through any digits (base `scan_radix`) or underscores,
    /// and return how many digits there were.
    ///
    /// `real_radix` represents the true radix of the number we're
    /// interested in, and errors will be emitted for any digits
    /// between `real_radix` and `scan_radix`.
    fn scan_digits(&mut self, real_radix: u32, scan_radix: u32) -> usize {
        assert!(real_radix <= scan_radix);
        let mut len = 0;
        loop {
            let c = self.curr;
            if c == Some('_') {
                debug!("skipping a _");
                self.bump();
                continue;
            }
            match c.and_then(|cc| cc.to_digit(scan_radix)) {
                Some(_) => {
                    debug!("{:?} in scan_digits", c);
                    // check that the hypothetical digit is actually
                    // in range for the true radix
                    if c.unwrap().to_digit(real_radix).is_none() {
                        self.err_span_(self.last_pos,
                                       self.pos,
                                       &format!("invalid digit for a base {} literal", real_radix));
                    }
                    len += 1;
                    self.bump();
                }
                _ => return len,
            }
        }
    }

    /// Lex a LIT_INTEGER or a LIT_FLOAT
    fn scan_number(&mut self, c: char) -> token::Lit {
        let num_digits;
        let mut base = 10;
        let start_bpos = self.last_pos;

        self.bump();

        if c == '0' {
            match self.curr.unwrap_or('\0') {
                'b' => {
                    self.bump();
                    base = 2;
                    num_digits = self.scan_digits(2, 10);
                }
                'o' => {
                    self.bump();
                    base = 8;
                    num_digits = self.scan_digits(8, 10);
                }
                'x' => {
                    self.bump();
                    base = 16;
                    num_digits = self.scan_digits(16, 16);
                }
                '0'...'9' | '_' | '.' => {
                    num_digits = self.scan_digits(10, 10) + 1;
                }
                _ => {
                    // just a 0
                    return token::Integer(self.name_from(start_bpos));
                }
            }
        } else if c.is_digit(10) {
            num_digits = self.scan_digits(10, 10) + 1;
        } else {
            num_digits = 0;
        }

        if num_digits == 0 {
            self.err_span_(start_bpos,
                           self.last_pos,
                           "no valid digits found for number");
            return token::Integer(token::intern("0"));
        }

        // might be a float, but don't be greedy if this is actually an
        // integer literal followed by field/method access or a range pattern
        // (`0..2` and `12.foo()`)
        if self.curr_is('.') && !self.nextch_is('.') &&
            !UnicodeXID::is_xid_start(self.nextch().unwrap_or('\0'))
        {
            // might have stuff after the ., and if it does, it needs to start
            // with a number
            self.bump();
            if self.curr.unwrap_or('\0').is_digit(10) {
                self.scan_digits(10, 10);
                self.scan_float_exponent();
            }
            let last_pos = self.last_pos;
            self.check_float_base(start_bpos, last_pos, base);
            return token::Float(self.name_from(start_bpos));
        } else {
            // it might be a float if it has an exponent
            if self.curr_is('e') || self.curr_is('E') {
                self.scan_float_exponent();
                let last_pos = self.last_pos;
                self.check_float_base(start_bpos, last_pos, base);
                return token::Float(self.name_from(start_bpos));
            }
            // but we certainly have an integer!
            return token::Integer(self.name_from(start_bpos));
        }
    }

    /// Scan over `n_digits` hex digits, stopping at `delim`, reporting an
    /// error if too many or too few digits are encountered.
    fn scan_hex_digits(&mut self, n_digits: usize, delim: char, below_0x7f_only: bool) -> bool {
        debug!("scanning {} digits until {:?}", n_digits, delim);
        let start_bpos = self.last_pos;
        let mut accum_int = 0;

        let mut valid = true;
        for _ in 0..n_digits {
            if self.is_eof() {
                let last_bpos = self.last_pos;
                panic!(self.fatal_span_(start_bpos,
                                        last_bpos,
                                        "unterminated numeric character escape"));
            }
            if self.curr_is(delim) {
                let last_bpos = self.last_pos;
                self.err_span_(start_bpos,
                               last_bpos,
                               "numeric character escape is too short");
                valid = false;
                break;
            }
            let c = self.curr.unwrap_or('\x00');
            accum_int *= 16;
            accum_int += c.to_digit(16).unwrap_or_else(|| {
                self.err_span_char(self.last_pos,
                                   self.pos,
                                   "invalid character in numeric character escape",
                                   c);

                valid = false;
                0
            });
            self.bump();
        }

        if below_0x7f_only && accum_int >= 0x80 {
            self.err_span_(start_bpos,
                           self.last_pos,
                           "this form of character escape may only be used with characters in \
                            the range [\\x00-\\x7f]");
            valid = false;
        }

        match char::from_u32(accum_int) {
            Some(_) => valid,
            None => {
                let last_bpos = self.last_pos;
                self.err_span_(start_bpos, last_bpos, "invalid numeric character escape");
                false
            }
        }
    }

    /// Scan for a single (possibly escaped) byte or char
    /// in a byte, (non-raw) byte string, char, or (non-raw) string literal.
    /// `start` is the position of `first_source_char`, which is already consumed.
    ///
    /// Returns true if there was a valid char/byte, false otherwise.
    fn scan_char_or_byte(&mut self,
                         start: BytePos,
                         first_source_char: char,
                         ascii_only: bool,
                         delim: char)
                         -> bool {
        match first_source_char {
            '\\' => {
                // '\X' for some X must be a character constant:
                let escaped = self.curr;
                let escaped_pos = self.last_pos;
                self.bump();
                match escaped {
                    None => {}  // EOF here is an error that will be checked later.
                    Some(e) => {
                        return match e {
                            'n' | 'r' | 't' | '\\' | '\'' | '"' | '0' => true,
                            'x' => self.scan_byte_escape(delim, !ascii_only),
                            'u' => {
                                let valid = if self.curr_is('{') {
                                    self.scan_unicode_escape(delim) && !ascii_only
                                } else {
                                    let span = syntax_pos::mk_sp(start, self.last_pos);
                                    self.span_diagnostic
                                        .struct_span_err(span, "incorrect unicode escape sequence")
                                        .span_help(span,
                                                   "format of unicode escape sequences is \
                                                    `\\u{…}`")
                                        .emit();
                                    false
                                };
                                if ascii_only {
                                    self.err_span_(start,
                                                   self.last_pos,
                                                   "unicode escape sequences cannot be used as a \
                                                    byte or in a byte string");
                                }
                                valid

                            }
                            '\n' if delim == '"' => {
                                self.consume_whitespace();
                                true
                            }
                            '\r' if delim == '"' && self.curr_is('\n') => {
                                self.consume_whitespace();
                                true
                            }
                            c => {
                                let last_pos = self.last_pos;
                                let mut err = self.struct_err_span_char(escaped_pos,
                                                                        last_pos,
                                                                        if ascii_only {
                                                                            "unknown byte escape"
                                                                        } else {
                                                                            "unknown character \
                                                                             escape"
                                                                        },
                                                                        c);
                                if e == '\r' {
                                    err.span_help(syntax_pos::mk_sp(escaped_pos, last_pos),
                                                  "this is an isolated carriage return; consider \
                                                   checking your editor and version control \
                                                   settings");
                                }
                                if (e == '{' || e == '}') && !ascii_only {
                                    err.span_help(syntax_pos::mk_sp(escaped_pos, last_pos),
                                                  "if used in a formatting string, curly braces \
                                                   are escaped with `{{` and `}}`");
                                }
                                err.emit();
                                false
                            }
                        }
                    }
                }
            }
            '\t' | '\n' | '\r' | '\'' if delim == '\'' => {
                let last_pos = self.last_pos;
                self.err_span_char(start,
                                   last_pos,
                                   if ascii_only {
                                       "byte constant must be escaped"
                                   } else {
                                       "character constant must be escaped"
                                   },
                                   first_source_char);
                return false;
            }
            '\r' => {
                if self.curr_is('\n') {
                    self.bump();
                    return true;
                } else {
                    self.err_span_(start,
                                   self.last_pos,
                                   "bare CR not allowed in string, use \\r instead");
                    return false;
                }
            }
            _ => {
                if ascii_only && first_source_char > '\x7F' {
                    let last_pos = self.last_pos;
                    self.err_span_(start,
                                   last_pos,
                                   "byte constant must be ASCII. Use a \\xHH escape for a \
                                    non-ASCII byte");
                    return false;
                }
            }
        }
        true
    }

    /// Scan over a \u{...} escape
    ///
    /// At this point, we have already seen the \ and the u, the { is the current character. We
    /// will read at least one digit, and up to 6, and pass over the }.
    fn scan_unicode_escape(&mut self, delim: char) -> bool {
        self.bump(); // past the {
        let start_bpos = self.last_pos;
        let mut count = 0;
        let mut accum_int = 0;
        let mut valid = true;

        while !self.curr_is('}') && count <= 6 {
            let c = match self.curr {
                Some(c) => c,
                None => {
                    panic!(self.fatal_span_(start_bpos,
                                            self.last_pos,
                                            "unterminated unicode escape (found EOF)"));
                }
            };
            accum_int *= 16;
            accum_int += c.to_digit(16).unwrap_or_else(|| {
                if c == delim {
                    panic!(self.fatal_span_(self.last_pos,
                                            self.pos,
                                            "unterminated unicode escape (needed a `}`)"));
                } else {
                    self.err_span_char(self.last_pos,
                                       self.pos,
                                       "invalid character in unicode escape",
                                       c);
                }
                valid = false;
                0
            });
            self.bump();
            count += 1;
        }

        if count > 6 {
            self.err_span_(start_bpos,
                           self.last_pos,
                           "overlong unicode escape (can have at most 6 hex digits)");
            valid = false;
        }

        if valid && (char::from_u32(accum_int).is_none() || count == 0) {
            self.err_span_(start_bpos,
                           self.last_pos,
                           "invalid unicode character escape");
            valid = false;
        }

        self.bump(); // past the ending }
        valid
    }

    /// Scan over a float exponent.
    fn scan_float_exponent(&mut self) {
        if self.curr_is('e') || self.curr_is('E') {
            self.bump();
            if self.curr_is('-') || self.curr_is('+') {
                self.bump();
            }
            if self.scan_digits(10, 10) == 0 {
                self.err_span_(self.last_pos,
                               self.pos,
                               "expected at least one digit in exponent")
            }
        }
    }

    /// Check that a base is valid for a floating literal, emitting a nice
    /// error if it isn't.
    fn check_float_base(&mut self, start_bpos: BytePos, last_bpos: BytePos, base: usize) {
        match base {
            16 => {
                self.err_span_(start_bpos,
                               last_bpos,
                               "hexadecimal float literal is not supported")
            }
            8 => {
                self.err_span_(start_bpos,
                               last_bpos,
                               "octal float literal is not supported")
            }
            2 => {
                self.err_span_(start_bpos,
                               last_bpos,
                               "binary float literal is not supported")
            }
            _ => (),
        }
    }

    fn binop(&mut self, op: token::BinOpToken) -> token::Token {
        self.bump();
        if self.curr_is('=') {
            self.bump();
            return token::BinOpEq(op);
        } else {
            return token::BinOp(op);
        }
    }

    /// Return the next token from the string, advances the input past that
    /// token, and updates the interner
    fn next_token_inner(&mut self) -> Result<token::Token, ()> {
        let c = self.curr;
        if ident_start(c) &&
           match (c.unwrap(), self.nextch(), self.nextnextch()) {
            // Note: r as in r" or r#" is part of a raw string literal,
            // b as in b' is part of a byte literal.
            // They are not identifiers, and are handled further down.
            ('r', Some('"'), _) |
            ('r', Some('#'), _) |
            ('b', Some('"'), _) |
            ('b', Some('\''), _) |
            ('b', Some('r'), Some('"')) |
            ('b', Some('r'), Some('#')) => false,
            _ => true,
        } {
            let start = self.last_pos;
            while ident_continue(self.curr) {
                self.bump();
            }

            return Ok(self.with_str_from(start, |string| {
                if string == "_" {
                    token::Underscore
                } else {
                    // FIXME: perform NFKC normalization here. (Issue #2253)
                    token::Ident(str_to_ident(string))
                }
            }));
        }

        if is_dec_digit(c) {
            let num = self.scan_number(c.unwrap());
            let suffix = self.scan_optional_raw_name();
            debug!("next_token_inner: scanned number {:?}, {:?}", num, suffix);
            return Ok(token::Literal(num, suffix));
        }

        match c.expect("next_token_inner called at EOF") {
            // One-byte tokens.
            ';' => {
                self.bump();
                return Ok(token::Semi);
            }
            ',' => {
                self.bump();
                return Ok(token::Comma);
            }
            '.' => {
                self.bump();
                return if self.curr_is('.') {
                    self.bump();
                    if self.curr_is('.') {
                        self.bump();
                        Ok(token::DotDotDot)
                    } else {
                        Ok(token::DotDot)
                    }
                } else {
                    Ok(token::Dot)
                };
            }
            '(' => {
                self.bump();
                return Ok(token::OpenDelim(token::Paren));
            }
            ')' => {
                self.bump();
                return Ok(token::CloseDelim(token::Paren));
            }
            '{' => {
                self.bump();
                return Ok(token::OpenDelim(token::Brace));
            }
            '}' => {
                self.bump();
                return Ok(token::CloseDelim(token::Brace));
            }
            '[' => {
                self.bump();
                return Ok(token::OpenDelim(token::Bracket));
            }
            ']' => {
                self.bump();
                return Ok(token::CloseDelim(token::Bracket));
            }
            '@' => {
                self.bump();
                return Ok(token::At);
            }
            '#' => {
                self.bump();
                return Ok(token::Pound);
            }
            '~' => {
                self.bump();
                return Ok(token::Tilde);
            }
            '?' => {
                self.bump();
                return Ok(token::Question);
            }
            ':' => {
                self.bump();
                if self.curr_is(':') {
                    self.bump();
                    return Ok(token::ModSep);
                } else {
                    return Ok(token::Colon);
                }
            }

            '$' => {
                self.bump();
                return Ok(token::Dollar);
            }

            // Multi-byte tokens.
            '=' => {
                self.bump();
                if self.curr_is('=') {
                    self.bump();
                    return Ok(token::EqEq);
                } else if self.curr_is('>') {
                    self.bump();
                    return Ok(token::FatArrow);
                } else {
                    return Ok(token::Eq);
                }
            }
            '!' => {
                self.bump();
                if self.curr_is('=') {
                    self.bump();
                    return Ok(token::Ne);
                } else {
                    return Ok(token::Not);
                }
            }
            '<' => {
                self.bump();
                match self.curr.unwrap_or('\x00') {
                    '=' => {
                        self.bump();
                        return Ok(token::Le);
                    }
                    '<' => {
                        return Ok(self.binop(token::Shl));
                    }
                    '-' => {
                        self.bump();
                        match self.curr.unwrap_or('\x00') {
                            _ => {
                                return Ok(token::LArrow);
                            }
                        }
                    }
                    _ => {
                        return Ok(token::Lt);
                    }
                }
            }
            '>' => {
                self.bump();
                match self.curr.unwrap_or('\x00') {
                    '=' => {
                        self.bump();
                        return Ok(token::Ge);
                    }
                    '>' => {
                        return Ok(self.binop(token::Shr));
                    }
                    _ => {
                        return Ok(token::Gt);
                    }
                }
            }
            '\'' => {
                // Either a character constant 'a' OR a lifetime name 'abc
                let start_with_quote = self.last_pos;
                self.bump();
                let start = self.last_pos;

                // the eof will be picked up by the final `'` check below
                let c2 = self.curr.unwrap_or('\x00');
                self.bump();

                // If the character is an ident start not followed by another single
                // quote, then this is a lifetime name:
                if ident_start(Some(c2)) && !self.curr_is('\'') {
                    while ident_continue(self.curr) {
                        self.bump();
                    }
                    // lifetimes shouldn't end with a single quote
                    // if we find one, then this is an invalid character literal
                    if self.curr_is('\'') {
                        panic!(self.fatal_span_verbose(
                               start_with_quote, self.pos,
                               String::from("character literal may only contain one codepoint")));

                    }

                    // Include the leading `'` in the real identifier, for macro
                    // expansion purposes. See #12512 for the gory details of why
                    // this is necessary.
                    let ident = self.with_str_from(start, |lifetime_name| {
                        str_to_ident(&format!("'{}", lifetime_name))
                    });

                    // Conjure up a "keyword checking ident" to make sure that
                    // the lifetime name is not a keyword.
                    let keyword_checking_ident = self.with_str_from(start, |lifetime_name| {
                        str_to_ident(lifetime_name)
                    });
                    let keyword_checking_token = &token::Ident(keyword_checking_ident);
                    let last_bpos = self.last_pos;
                    if keyword_checking_token.is_any_keyword() &&
                       !keyword_checking_token.is_keyword(keywords::Static) {
                        self.err_span_(start, last_bpos, "lifetimes cannot use keyword names");
                    }

                    return Ok(token::Lifetime(ident));
                }

                let valid = self.scan_char_or_byte(start,
                                                   c2,
                                                   // ascii_only =
                                                   false,
                                                   '\'');

                if !self.curr_is('\'') {
                    panic!(self.fatal_span_verbose(
                           start_with_quote, self.last_pos,
                           String::from("character literal may only contain one codepoint")));
                }

                let id = if valid {
                    self.name_from(start)
                } else {
                    token::intern("0")
                };
                self.bump(); // advance curr past token
                let suffix = self.scan_optional_raw_name();
                return Ok(token::Literal(token::Char(id), suffix));
            }
            'b' => {
                self.bump();
                let lit = match self.curr {
                    Some('\'') => self.scan_byte(),
                    Some('"') => self.scan_byte_string(),
                    Some('r') => self.scan_raw_byte_string(),
                    _ => unreachable!(),  // Should have been a token::Ident above.
                };
                let suffix = self.scan_optional_raw_name();
                return Ok(token::Literal(lit, suffix));
            }
            '"' => {
                let start_bpos = self.last_pos;
                let mut valid = true;
                self.bump();
                while !self.curr_is('"') {
                    if self.is_eof() {
                        let last_bpos = self.last_pos;
                        panic!(self.fatal_span_(start_bpos,
                                                last_bpos,
                                                "unterminated double quote string"));
                    }

                    let ch_start = self.last_pos;
                    let ch = self.curr.unwrap();
                    self.bump();
                    valid &= self.scan_char_or_byte(ch_start,
                                                    ch,
                                                    // ascii_only =
                                                    false,
                                                    '"');
                }
                // adjust for the ASCII " at the start of the literal
                let id = if valid {
                    self.name_from(start_bpos + BytePos(1))
                } else {
                    token::intern("??")
                };
                self.bump();
                let suffix = self.scan_optional_raw_name();
                return Ok(token::Literal(token::Str_(id), suffix));
            }
            'r' => {
                let start_bpos = self.last_pos;
                self.bump();
                let mut hash_count = 0;
                while self.curr_is('#') {
                    self.bump();
                    hash_count += 1;
                }

                if self.is_eof() {
                    let last_bpos = self.last_pos;
                    panic!(self.fatal_span_(start_bpos, last_bpos, "unterminated raw string"));
                } else if !self.curr_is('"') {
                    let last_bpos = self.last_pos;
                    let curr_char = self.curr.unwrap();
                    panic!(self.fatal_span_char(start_bpos,
                                                last_bpos,
                                                "found invalid character; only `#` is allowed \
                                                 in raw string delimitation",
                                                curr_char));
                }
                self.bump();
                let content_start_bpos = self.last_pos;
                let mut content_end_bpos;
                let mut valid = true;
                'outer: loop {
                    if self.is_eof() {
                        let last_bpos = self.last_pos;
                        panic!(self.fatal_span_(start_bpos, last_bpos, "unterminated raw string"));
                    }
                    // if self.curr_is('"') {
                    // content_end_bpos = self.last_pos;
                    // for _ in 0..hash_count {
                    // self.bump();
                    // if !self.curr_is('#') {
                    // continue 'outer;
                    let c = self.curr.unwrap();
                    match c {
                        '"' => {
                            content_end_bpos = self.last_pos;
                            for _ in 0..hash_count {
                                self.bump();
                                if !self.curr_is('#') {
                                    continue 'outer;
                                }
                            }
                            break;
                        }
                        '\r' => {
                            if !self.nextch_is('\n') {
                                let last_bpos = self.last_pos;
                                self.err_span_(start_bpos,
                                               last_bpos,
                                               "bare CR not allowed in raw string, use \\r \
                                                instead");
                                valid = false;
                            }
                        }
                        _ => (),
                    }
                    self.bump();
                }
                self.bump();
                let id = if valid {
                    self.name_from_to(content_start_bpos, content_end_bpos)
                } else {
                    token::intern("??")
                };
                let suffix = self.scan_optional_raw_name();
                return Ok(token::Literal(token::StrRaw(id, hash_count), suffix));
            }
            '-' => {
                if self.nextch_is('>') {
                    self.bump();
                    self.bump();
                    return Ok(token::RArrow);
                } else {
                    return Ok(self.binop(token::Minus));
                }
            }
            '&' => {
                if self.nextch_is('&') {
                    self.bump();
                    self.bump();
                    return Ok(token::AndAnd);
                } else {
                    return Ok(self.binop(token::And));
                }
            }
            '|' => {
                match self.nextch() {
                    Some('|') => {
                        self.bump();
                        self.bump();
                        return Ok(token::OrOr);
                    }
                    _ => {
                        return Ok(self.binop(token::Or));
                    }
                }
            }
            '+' => {
                return Ok(self.binop(token::Plus));
            }
            '*' => {
                return Ok(self.binop(token::Star));
            }
            '/' => {
                return Ok(self.binop(token::Slash));
            }
            '^' => {
                return Ok(self.binop(token::Caret));
            }
            '%' => {
                return Ok(self.binop(token::Percent));
            }
            c => {
                let last_bpos = self.last_pos;
                let bpos = self.pos;
                let mut err = self.struct_fatal_span_char(last_bpos,
                                                          bpos,
                                                          "unknown start of token",
                                                          c);
                unicode_chars::check_for_substitution(&self, c, &mut err);
                self.fatal_errs.push(err);
                Err(())
            }
        }
    }

    fn consume_whitespace(&mut self) {
        while is_pattern_whitespace(self.curr) && !self.is_eof() {
            self.bump();
        }
    }

    fn read_to_eol(&mut self) -> String {
        let mut val = String::new();
        while !self.curr_is('\n') && !self.is_eof() {
            val.push(self.curr.unwrap());
            self.bump();
        }
        if self.curr_is('\n') {
            self.bump();
        }
        return val;
    }

    fn read_one_line_comment(&mut self) -> String {
        let val = self.read_to_eol();
        assert!((val.as_bytes()[0] == b'/' && val.as_bytes()[1] == b'/') ||
                (val.as_bytes()[0] == b'#' && val.as_bytes()[1] == b'!'));
        return val;
    }

    fn consume_non_eol_whitespace(&mut self) {
        while is_pattern_whitespace(self.curr) && !self.curr_is('\n') && !self.is_eof() {
            self.bump();
        }
    }

    fn peeking_at_comment(&self) -> bool {
        (self.curr_is('/') && self.nextch_is('/')) || (self.curr_is('/') && self.nextch_is('*')) ||
        // consider shebangs comments, but not inner attributes
        (self.curr_is('#') && self.nextch_is('!') && !self.nextnextch_is('['))
    }

    fn scan_byte(&mut self) -> token::Lit {
        self.bump();
        let start = self.last_pos;

        // the eof will be picked up by the final `'` check below
        let c2 = self.curr.unwrap_or('\x00');
        self.bump();

        let valid = self.scan_char_or_byte(start,
                                           c2,
                                           // ascii_only =
                                           true,
                                           '\'');
        if !self.curr_is('\'') {
            // Byte offsetting here is okay because the
            // character before position `start` are an
            // ascii single quote and ascii 'b'.
            let last_pos = self.last_pos;
            panic!(self.fatal_span_verbose(start - BytePos(2),
                                           last_pos,
                                           "unterminated byte constant".to_string()));
        }

        let id = if valid {
            self.name_from(start)
        } else {
            token::intern("?")
        };
        self.bump(); // advance curr past token
        return token::Byte(id);
    }

    fn scan_byte_escape(&mut self, delim: char, below_0x7f_only: bool) -> bool {
        self.scan_hex_digits(2, delim, below_0x7f_only)
    }

    fn scan_byte_string(&mut self) -> token::Lit {
        self.bump();
        let start = self.last_pos;
        let mut valid = true;

        while !self.curr_is('"') {
            if self.is_eof() {
                let last_pos = self.last_pos;
                panic!(self.fatal_span_(start, last_pos, "unterminated double quote byte string"));
            }

            let ch_start = self.last_pos;
            let ch = self.curr.unwrap();
            self.bump();
            valid &= self.scan_char_or_byte(ch_start,
                                            ch,
                                            // ascii_only =
                                            true,
                                            '"');
        }
        let id = if valid {
            self.name_from(start)
        } else {
            token::intern("??")
        };
        self.bump();
        return token::ByteStr(id);
    }

    fn scan_raw_byte_string(&mut self) -> token::Lit {
        let start_bpos = self.last_pos;
        self.bump();
        let mut hash_count = 0;
        while self.curr_is('#') {
            self.bump();
            hash_count += 1;
        }

        if self.is_eof() {
            let last_pos = self.last_pos;
            panic!(self.fatal_span_(start_bpos, last_pos, "unterminated raw string"));
        } else if !self.curr_is('"') {
            let last_pos = self.last_pos;
            let ch = self.curr.unwrap();
            panic!(self.fatal_span_char(start_bpos,
                                        last_pos,
                                        "found invalid character; only `#` is allowed in raw \
                                         string delimitation",
                                        ch));
        }
        self.bump();
        let content_start_bpos = self.last_pos;
        let mut content_end_bpos;
        'outer: loop {
            match self.curr {
                None => {
                    let last_pos = self.last_pos;
                    panic!(self.fatal_span_(start_bpos, last_pos, "unterminated raw string"))
                }
                Some('"') => {
                    content_end_bpos = self.last_pos;
                    for _ in 0..hash_count {
                        self.bump();
                        if !self.curr_is('#') {
                            continue 'outer;
                        }
                    }
                    break;
                }
                Some(c) => {
                    if c > '\x7F' {
                        let last_pos = self.last_pos;
                        self.err_span_char(last_pos, last_pos, "raw byte string must be ASCII", c);
                    }
                }
            }
            self.bump();
        }
        self.bump();
        return token::ByteStrRaw(self.name_from_to(content_start_bpos, content_end_bpos),
                                 hash_count);
    }
}

// This tests the character for the unicode property 'PATTERN_WHITE_SPACE' which
// is guaranteed to be forward compatible. http://unicode.org/reports/tr31/#R3
pub fn is_pattern_whitespace(c: Option<char>) -> bool {
    // Please note, the function signature is the one which uses rustc_unicode
    // but the function body is from the prior version.
    match c.unwrap_or('\x00') {
        ' ' | '\n' | '\t' | '\r' => true,
        _ => false
    }
}

fn in_range(c: Option<char>, lo: char, hi: char) -> bool {
    match c {
        Some(c) => lo <= c && c <= hi,
        _ => false,
    }
}

fn is_dec_digit(c: Option<char>) -> bool {
    return in_range(c, '0', '9');
}

pub fn is_doc_comment(s: &str) -> bool {
    let res = (s.starts_with("///") && *s.as_bytes().get(3).unwrap_or(&b' ') != b'/') ||
              s.starts_with("//!");
    debug!("is {:?} a doc comment? {}", s, res);
    res
}

pub fn is_block_doc_comment(s: &str) -> bool {
    // Prevent `/**/` from being parsed as a doc comment
    let res = ((s.starts_with("/**") && *s.as_bytes().get(3).unwrap_or(&b' ') != b'*') ||
               s.starts_with("/*!")) && s.len() >= 5;
    debug!("is {:?} a doc comment? {}", s, res);
    res
}

fn ident_start(c: Option<char>) -> bool {
    let c = match c {
        Some(c) => c,
        None => return false,
    };

    (c >= 'a' && c <= 'z') || (c >= 'A' && c <= 'Z') || c == '_' || (c > '\x7f' && UnicodeXID::is_xid_start(c))
}

fn ident_continue(c: Option<char>) -> bool {
    let c = match c {
        Some(c) => c,
        None => return false,
    };

    (c >= 'a' && c <= 'z') || (c >= 'A' && c <= 'Z') || (c >= '0' && c <= '9') || c == '_' ||
    (c > '\x7f' && UnicodeXID::is_xid_continue(c))
}

#[cfg(test)]
mod tests {
    use super::*;

    use syntax_pos::{BytePos, Span, NO_EXPANSION};
    use codemap::CodeMap;
    use errors;
    use parse::token;
    use parse::token::str_to_ident;
    use std::io;
    use std::rc::Rc;

    fn mk_sh(cm: Rc<CodeMap>) -> errors::Handler {
        // FIXME (#22405): Replace `Box::new` with `box` here when/if possible.
        let emitter = errors::emitter::EmitterWriter::new(Box::new(io::sink()),
                                                None,
                                                cm,
                                                errors::snippet::FormatMode::EnvironmentSelected);
        errors::Handler::with_emitter(true, false, Box::new(emitter))
    }

    // open a string reader for the given string
    fn setup<'a>(cm: &CodeMap,
                 span_handler: &'a errors::Handler,
                 teststr: String)
                 -> StringReader<'a> {
        let fm = cm.new_filemap("zebra.rs".to_string(), None, teststr);
        StringReader::new(span_handler, fm)
    }

    #[test]
    fn t1() {
        let cm = Rc::new(CodeMap::new());
        let sh = mk_sh(cm.clone());
        let mut string_reader = setup(&cm,
                                      &sh,
                                      "/* my source file */ fn main() { println!(\"zebra\"); }\n"
                                          .to_string());
        let id = str_to_ident("fn");
        assert_eq!(string_reader.next_token().tok, token::Comment);
        assert_eq!(string_reader.next_token().tok, token::Whitespace);
        let tok1 = string_reader.next_token();
        let tok2 = TokenAndSpan {
            tok: token::Ident(id),
            sp: Span {
                lo: BytePos(21),
                hi: BytePos(23),
                expn_id: NO_EXPANSION,
            },
        };
        assert_eq!(tok1, tok2);
        assert_eq!(string_reader.next_token().tok, token::Whitespace);
        // the 'main' id is already read:
        assert_eq!(string_reader.last_pos.clone(), BytePos(28));
        // read another token:
        let tok3 = string_reader.next_token();
        let tok4 = TokenAndSpan {
            tok: token::Ident(str_to_ident("main")),
            sp: Span {
                lo: BytePos(24),
                hi: BytePos(28),
                expn_id: NO_EXPANSION,
            },
        };
        assert_eq!(tok3, tok4);
        // the lparen is already read:
        assert_eq!(string_reader.last_pos.clone(), BytePos(29))
    }

    // check that the given reader produces the desired stream
    // of tokens (stop checking after exhausting the expected vec)
    fn check_tokenization(mut string_reader: StringReader, expected: Vec<token::Token>) {
        for expected_tok in &expected {
            assert_eq!(&string_reader.next_token().tok, expected_tok);
        }
    }

    // make the identifier by looking up the string in the interner
    fn mk_ident(id: &str) -> token::Token {
        token::Ident(str_to_ident(id))
    }

    #[test]
    fn doublecolonparsing() {
        let cm = Rc::new(CodeMap::new());
        let sh = mk_sh(cm.clone());
        check_tokenization(setup(&cm, &sh, "a b".to_string()),
                           vec![mk_ident("a"), token::Whitespace, mk_ident("b")]);
    }

    #[test]
    fn dcparsing_2() {
        let cm = Rc::new(CodeMap::new());
        let sh = mk_sh(cm.clone());
        check_tokenization(setup(&cm, &sh, "a::b".to_string()),
                           vec![mk_ident("a"), token::ModSep, mk_ident("b")]);
    }

    #[test]
    fn dcparsing_3() {
        let cm = Rc::new(CodeMap::new());
        let sh = mk_sh(cm.clone());
        check_tokenization(setup(&cm, &sh, "a ::b".to_string()),
                           vec![mk_ident("a"), token::Whitespace, token::ModSep, mk_ident("b")]);
    }

    #[test]
    fn dcparsing_4() {
        let cm = Rc::new(CodeMap::new());
        let sh = mk_sh(cm.clone());
        check_tokenization(setup(&cm, &sh, "a:: b".to_string()),
                           vec![mk_ident("a"), token::ModSep, token::Whitespace, mk_ident("b")]);
    }

    #[test]
    fn character_a() {
        let cm = Rc::new(CodeMap::new());
        let sh = mk_sh(cm.clone());
        assert_eq!(setup(&cm, &sh, "'a'".to_string()).next_token().tok,
                   token::Literal(token::Char(token::intern("a")), None));
    }

    #[test]
    fn character_space() {
        let cm = Rc::new(CodeMap::new());
        let sh = mk_sh(cm.clone());
        assert_eq!(setup(&cm, &sh, "' '".to_string()).next_token().tok,
                   token::Literal(token::Char(token::intern(" ")), None));
    }

    #[test]
    fn character_escaped() {
        let cm = Rc::new(CodeMap::new());
        let sh = mk_sh(cm.clone());
        assert_eq!(setup(&cm, &sh, "'\\n'".to_string()).next_token().tok,
                   token::Literal(token::Char(token::intern("\\n")), None));
    }

    #[test]
    fn lifetime_name() {
        let cm = Rc::new(CodeMap::new());
        let sh = mk_sh(cm.clone());
        assert_eq!(setup(&cm, &sh, "'abc".to_string()).next_token().tok,
                   token::Lifetime(token::str_to_ident("'abc")));
    }

    #[test]
    fn raw_string() {
        let cm = Rc::new(CodeMap::new());
        let sh = mk_sh(cm.clone());
        assert_eq!(setup(&cm, &sh, "r###\"\"#a\\b\x00c\"\"###".to_string())
                       .next_token()
                       .tok,
                   token::Literal(token::StrRaw(token::intern("\"#a\\b\x00c\""), 3), None));
    }

    #[test]
    fn literal_suffixes() {
        let cm = Rc::new(CodeMap::new());
        let sh = mk_sh(cm.clone());
        macro_rules! test {
            ($input: expr, $tok_type: ident, $tok_contents: expr) => {{
                assert_eq!(setup(&cm, &sh, format!("{}suffix", $input)).next_token().tok,
                           token::Literal(token::$tok_type(token::intern($tok_contents)),
                                          Some(token::intern("suffix"))));
                // with a whitespace separator:
                assert_eq!(setup(&cm, &sh, format!("{} suffix", $input)).next_token().tok,
                           token::Literal(token::$tok_type(token::intern($tok_contents)),
                                          None));
            }}
        }

        test!("'a'", Char, "a");
        test!("b'a'", Byte, "a");
        test!("\"a\"", Str_, "a");
        test!("b\"a\"", ByteStr, "a");
        test!("1234", Integer, "1234");
        test!("0b101", Integer, "0b101");
        test!("0xABC", Integer, "0xABC");
        test!("1.0", Float, "1.0");
        test!("1.0e10", Float, "1.0e10");

        assert_eq!(setup(&cm, &sh, "2us".to_string()).next_token().tok,
                   token::Literal(token::Integer(token::intern("2")),
                                  Some(token::intern("us"))));
        assert_eq!(setup(&cm, &sh, "r###\"raw\"###suffix".to_string()).next_token().tok,
                   token::Literal(token::StrRaw(token::intern("raw"), 3),
                                  Some(token::intern("suffix"))));
        assert_eq!(setup(&cm, &sh, "br###\"raw\"###suffix".to_string()).next_token().tok,
                   token::Literal(token::ByteStrRaw(token::intern("raw"), 3),
                                  Some(token::intern("suffix"))));
    }

    #[test]
    fn line_doc_comments() {
        assert!(is_doc_comment("///"));
        assert!(is_doc_comment("/// blah"));
        assert!(!is_doc_comment("////"));
    }

    #[test]
    fn nested_block_comments() {
        let cm = Rc::new(CodeMap::new());
        let sh = mk_sh(cm.clone());
        let mut lexer = setup(&cm, &sh, "/* /* */ */'a'".to_string());
        match lexer.next_token().tok {
            token::Comment => {}
            _ => panic!("expected a comment!"),
        }
        assert_eq!(lexer.next_token().tok,
                   token::Literal(token::Char(token::intern("a")), None));
    }

    #[test]
    fn crlf_comments() {
        let cm = Rc::new(CodeMap::new());
        let sh = mk_sh(cm.clone());
        let mut lexer = setup(&cm, &sh, "// test\r\n/// test\r\n".to_string());
        let comment = lexer.next_token();
        assert_eq!(comment.tok, token::Comment);
        assert_eq!(comment.sp, ::syntax_pos::mk_sp(BytePos(0), BytePos(7)));
        assert_eq!(lexer.next_token().tok, token::Whitespace);
        assert_eq!(lexer.next_token().tok,
                   token::DocComment(token::intern("/// test")));
    }
}<|MERGE_RESOLUTION|>--- conflicted
+++ resolved
@@ -298,13 +298,8 @@
                     self.peek_span = syntax_pos::mk_sp(self.filemap.end_pos, self.filemap.end_pos);
                 } else {
                     let start_bytepos = self.last_pos;
-<<<<<<< HEAD
                     self.peek_tok = try!(self.next_token_inner());
-                    self.peek_span = codemap::mk_sp(start_bytepos, self.last_pos);
-=======
-                    self.peek_tok = self.next_token_inner()?;
                     self.peek_span = syntax_pos::mk_sp(start_bytepos, self.last_pos);
->>>>>>> 1fab36d3
                 };
             }
         }
