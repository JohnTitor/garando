// Copyright 2012-2013 The Rust Project Developers. See the COPYRIGHT
// file at the top-level directory of this distribution and at
// http://rust-lang.org/COPYRIGHT.
//
// Licensed under the Apache License, Version 2.0 <LICENSE-APACHE or
// http://www.apache.org/licenses/LICENSE-2.0> or the MIT license
// <LICENSE-MIT or http://opensource.org/licenses/MIT>, at your
// option. This file may not be copied, modified, or distributed
// except according to those terms.

use ast;
use codemap::{BytePos, CharPos, CodeMap, Pos, Span};
use codemap;
use errors::{FatalError, Handler, DiagnosticBuilder};
use ext::tt::transcribe::tt_next_token;
use parse::token::str_to_ident;
use parse::token;
use str::char_at;

use std::borrow::Cow;
use std::char;
use std::mem::replace;
use std::rc::Rc;

use unicode_xid::UnicodeXID;

pub use ext::tt::transcribe::{TtReader, new_tt_reader, new_tt_reader_with_doc_flag};

pub mod comments;
mod unicode_chars;

pub trait Reader {
    fn is_eof(&self) -> bool;
    fn next_token(&mut self) -> TokenAndSpan;
    /// Report a fatal error with the current span.
    fn fatal(&self, &str) -> FatalError;
    /// Report a non-fatal error with the current span.
    fn err(&self, &str);
    fn peek(&self) -> TokenAndSpan;
    /// Get a token the parser cares about.
    fn real_token(&mut self) -> TokenAndSpan {
        let mut t = self.next_token();
        loop {
            match t.tok {
                token::Whitespace | token::Comment | token::Shebang(_) => {
                    t = self.next_token();
                }
                _ => break,
            }
        }
        t
    }
}

#[derive(Clone, PartialEq, Eq, Debug)]
pub struct TokenAndSpan {
    pub tok: token::Token,
    pub sp: Span,
}

pub struct StringReader<'a> {
    pub span_diagnostic: &'a Handler,
    /// The absolute offset within the codemap of the next character to read
    pub pos: BytePos,
    /// The absolute offset within the codemap of the last character read(curr)
    pub last_pos: BytePos,
    /// The column of the next character to read
    pub col: CharPos,
    /// The last character to be read
    pub curr: Option<char>,
    pub filemap: Rc<codemap::FileMap>,
    // cached:
    pub peek_tok: token::Token,
    pub peek_span: Span,

    // cache a direct reference to the source text, so that we don't have to
    // retrieve it via `self.filemap.src.as_ref().unwrap()` all the time.
    source_text: Rc<String>,
}

impl<'a> Reader for StringReader<'a> {
    fn is_eof(&self) -> bool {
        self.curr.is_none()
    }
    /// Return the next token. EFFECT: advances the string_reader.
    fn next_token(&mut self) -> TokenAndSpan {
        let ret_val = TokenAndSpan {
            tok: replace(&mut self.peek_tok, token::Underscore),
            sp: self.peek_span,
        };
        self.advance_token();
        ret_val
    }
    fn fatal(&self, m: &str) -> FatalError {
        self.fatal_span(self.peek_span, m)
    }
    fn err(&self, m: &str) {
        self.err_span(self.peek_span, m)
    }
    fn peek(&self) -> TokenAndSpan {
        // FIXME(pcwalton): Bad copy!
        TokenAndSpan {
            tok: self.peek_tok.clone(),
            sp: self.peek_span,
        }
    }
}

impl<'a> Reader for TtReader<'a> {
    fn is_eof(&self) -> bool {
        self.cur_tok == token::Eof
    }
    fn next_token(&mut self) -> TokenAndSpan {
        let r = tt_next_token(self);
        debug!("TtReader: r={:?}", r);
        r
    }
    fn fatal(&self, m: &str) -> FatalError {
        self.sp_diag.span_fatal(self.cur_span, m)
    }
    fn err(&self, m: &str) {
        self.sp_diag.span_err(self.cur_span, m);
    }
    fn peek(&self) -> TokenAndSpan {
        TokenAndSpan {
            tok: self.cur_tok.clone(),
            sp: self.cur_span,
        }
    }
}

impl<'a> StringReader<'a> {
    /// For comments.rs, which hackily pokes into pos and curr
    pub fn new_raw<'b>(span_diagnostic: &'b Handler,
                       filemap: Rc<codemap::FileMap>)
                       -> StringReader<'b> {
        if filemap.src.is_none() {
            span_diagnostic.bug(&format!("Cannot lex filemap \
                                          without source: {}",
                                         filemap.name)[..]);
        }

        let source_text = (*filemap.src.as_ref().unwrap()).clone();

        let mut sr = StringReader {
            span_diagnostic: span_diagnostic,
            pos: filemap.start_pos,
            last_pos: filemap.start_pos,
            col: CharPos(0),
            curr: Some('\n'),
            filemap: filemap,
            // dummy values; not read
            peek_tok: token::Eof,
            peek_span: codemap::DUMMY_SP,
            source_text: source_text,
        };
        sr.bump();
        sr
    }

    pub fn new<'b>(span_diagnostic: &'b Handler,
                   filemap: Rc<codemap::FileMap>)
                   -> StringReader<'b> {
        let mut sr = StringReader::new_raw(span_diagnostic, filemap);
        sr.advance_token();
        sr
    }

    pub fn curr_is(&self, c: char) -> bool {
        self.curr == Some(c)
    }

    /// Report a fatal lexical error with a given span.
    pub fn fatal_span(&self, sp: Span, m: &str) -> FatalError {
        self.span_diagnostic.span_fatal(sp, m)
    }

    /// Report a lexical error with a given span.
    pub fn err_span(&self, sp: Span, m: &str) {
        self.span_diagnostic.span_err(sp, m)
    }


    /// Report a fatal error spanning [`from_pos`, `to_pos`).
    fn fatal_span_(&self, from_pos: BytePos, to_pos: BytePos, m: &str) -> FatalError {
        self.fatal_span(codemap::mk_sp(from_pos, to_pos), m)
    }

    /// Report a lexical error spanning [`from_pos`, `to_pos`).
    fn err_span_(&self, from_pos: BytePos, to_pos: BytePos, m: &str) {
        self.err_span(codemap::mk_sp(from_pos, to_pos), m)
    }

    /// Report a lexical error spanning [`from_pos`, `to_pos`), appending an
    /// escaped character to the error message
    fn fatal_span_char(&self, from_pos: BytePos, to_pos: BytePos, m: &str, c: char) -> FatalError {
        let mut m = m.to_string();
        m.push_str(": ");
        for c in c.escape_default() {
            m.push(c)
        }
        self.fatal_span_(from_pos, to_pos, &m[..])
    }
    fn struct_fatal_span_char(&self,
                              from_pos: BytePos,
                              to_pos: BytePos,
                              m: &str,
                              c: char)
                              -> DiagnosticBuilder<'a> {
        let mut m = m.to_string();
        m.push_str(": ");
        for c in c.escape_default() {
            m.push(c)
        }
        self.span_diagnostic.struct_span_fatal(codemap::mk_sp(from_pos, to_pos), &m[..])
    }

    /// Report a lexical error spanning [`from_pos`, `to_pos`), appending an
    /// escaped character to the error message
    fn err_span_char(&self, from_pos: BytePos, to_pos: BytePos, m: &str, c: char) {
        let mut m = m.to_string();
        m.push_str(": ");
        for c in c.escape_default() {
            m.push(c)
        }
        self.err_span_(from_pos, to_pos, &m[..]);
    }
    fn struct_err_span_char(&self,
                            from_pos: BytePos,
                            to_pos: BytePos,
                            m: &str,
                            c: char)
                            -> DiagnosticBuilder<'a> {
        let mut m = m.to_string();
        m.push_str(": ");
        for c in c.escape_default() {
            m.push(c)
        }
        self.span_diagnostic.struct_span_err(codemap::mk_sp(from_pos, to_pos), &m[..])
    }

    /// Report a lexical error spanning [`from_pos`, `to_pos`), appending the
    /// offending string to the error message
    fn fatal_span_verbose(&self, from_pos: BytePos, to_pos: BytePos, mut m: String) -> FatalError {
        m.push_str(": ");
        let from = self.byte_offset(from_pos).to_usize();
        let to = self.byte_offset(to_pos).to_usize();
        m.push_str(&self.source_text[from..to]);
        self.fatal_span_(from_pos, to_pos, &m[..])
    }

    /// Advance peek_tok and peek_span to refer to the next token, and
    /// possibly update the interner.
    fn advance_token(&mut self) {
        match self.scan_whitespace_or_comment() {
            Some(comment) => {
                self.peek_span = comment.sp;
                self.peek_tok = comment.tok;
            }
            None => {
                if self.is_eof() {
                    self.peek_tok = token::Eof;
                    self.peek_span = codemap::mk_sp(self.filemap.end_pos, self.filemap.end_pos);
                } else {
                    let start_bytepos = self.last_pos;
                    self.peek_tok = self.next_token_inner();
                    self.peek_span = codemap::mk_sp(start_bytepos, self.last_pos);
                };
            }
        }
    }

    fn byte_offset(&self, pos: BytePos) -> BytePos {
        (pos - self.filemap.start_pos)
    }

    /// Calls `f` with a string slice of the source text spanning from `start`
    /// up to but excluding `self.last_pos`, meaning the slice does not include
    /// the character `self.curr`.
    pub fn with_str_from<T, F>(&self, start: BytePos, f: F) -> T
        where F: FnOnce(&str) -> T
    {
        self.with_str_from_to(start, self.last_pos, f)
    }

    /// Create a Name from a given offset to the current offset, each
    /// adjusted 1 towards each other (assumes that on either side there is a
    /// single-byte delimiter).
    pub fn name_from(&self, start: BytePos) -> ast::Name {
        debug!("taking an ident from {:?} to {:?}", start, self.last_pos);
        self.with_str_from(start, token::intern)
    }

    /// As name_from, with an explicit endpoint.
    pub fn name_from_to(&self, start: BytePos, end: BytePos) -> ast::Name {
        debug!("taking an ident from {:?} to {:?}", start, end);
        self.with_str_from_to(start, end, token::intern)
    }

    /// Calls `f` with a string slice of the source text spanning from `start`
    /// up to but excluding `end`.
    fn with_str_from_to<T, F>(&self, start: BytePos, end: BytePos, f: F) -> T
        where F: FnOnce(&str) -> T
    {
        f(&self.source_text[self.byte_offset(start).to_usize()..self.byte_offset(end).to_usize()])
    }

    /// Converts CRLF to LF in the given string, raising an error on bare CR.
    fn translate_crlf<'b>(&self, start: BytePos, s: &'b str, errmsg: &'b str) -> Cow<'b, str> {
        let mut i = 0;
        while i < s.len() {
            let ch = char_at(s, i);
            let next = i + ch.len_utf8();
            if ch == '\r' {
                if next < s.len() && char_at(s, next) == '\n' {
                    return translate_crlf_(self, start, s, errmsg, i).into();
                }
                let pos = start + BytePos(i as u32);
                let end_pos = start + BytePos(next as u32);
                self.err_span_(pos, end_pos, errmsg);
            }
            i = next;
        }
        return s.into();

        fn translate_crlf_(rdr: &StringReader,
                           start: BytePos,
                           s: &str,
                           errmsg: &str,
                           mut i: usize)
                           -> String {
            let mut buf = String::with_capacity(s.len());
            let mut j = 0;
            while i < s.len() {
                let ch = char_at(s, i);
                let next = i + ch.len_utf8();
                if ch == '\r' {
                    if j < i {
                        buf.push_str(&s[j..i]);
                    }
                    j = next;
                    if next >= s.len() || char_at(s, next) != '\n' {
                        let pos = start + BytePos(i as u32);
                        let end_pos = start + BytePos(next as u32);
                        rdr.err_span_(pos, end_pos, errmsg);
                    }
                }
                i = next;
            }
            if j < s.len() {
                buf.push_str(&s[j..]);
            }
            buf
        }
    }


    /// Advance the StringReader by one character. If a newline is
    /// discovered, add it to the FileMap's list of line start offsets.
    pub fn bump(&mut self) {
        self.last_pos = self.pos;
        let current_byte_offset = self.byte_offset(self.pos).to_usize();
        if current_byte_offset < self.source_text.len() {
            assert!(self.curr.is_some());
            let last_char = self.curr.unwrap();
            let ch = char_at(&self.source_text, current_byte_offset);
            let next = current_byte_offset + ch.len_utf8();
            let byte_offset_diff = next - current_byte_offset;
            self.pos = self.pos + Pos::from_usize(byte_offset_diff);
            self.curr = Some(ch);
            self.col = self.col + CharPos(1);
            if last_char == '\n' {
                self.filemap.next_line(self.last_pos);
                self.col = CharPos(0);
            }

            if byte_offset_diff > 1 {
                self.filemap.record_multibyte_char(self.last_pos, byte_offset_diff);
            }
        } else {
            self.curr = None;
        }
    }

    pub fn nextch(&self) -> Option<char> {
        let offset = self.byte_offset(self.pos).to_usize();
        if offset < self.source_text.len() {
            Some(char_at(&self.source_text, offset))
        } else {
            None
        }
    }

    pub fn nextch_is(&self, c: char) -> bool {
        self.nextch() == Some(c)
    }

    pub fn nextnextch(&self) -> Option<char> {
        let offset = self.byte_offset(self.pos).to_usize();
        let s = &self.source_text[..];
        if offset >= s.len() {
            return None;
        }
        let next = offset + char_at(s, offset).len_utf8();
        if next < s.len() {
            Some(char_at(s, next))
        } else {
            None
        }
    }

    pub fn nextnextch_is(&self, c: char) -> bool {
        self.nextnextch() == Some(c)
    }

    /// Eats <XID_start><XID_continue>*, if possible.
    fn scan_optional_raw_name(&mut self) -> Option<ast::Name> {
        if !ident_start(self.curr) {
            return None;
        }
        let start = self.last_pos;
        while ident_continue(self.curr) {
            self.bump();
        }

        self.with_str_from(start, |string| {
            if string == "_" {
                None
            } else {
                Some(token::intern(string))
            }
        })
    }

    /// PRECONDITION: self.curr is not whitespace
    /// Eats any kind of comment.
    fn scan_comment(&mut self) -> Option<TokenAndSpan> {
        match self.curr {
            Some(c) => {
                if c.is_whitespace() {
                    self.span_diagnostic.span_err(codemap::mk_sp(self.last_pos, self.last_pos),
                                                  "called consume_any_line_comment, but there \
                                                   was whitespace");
                }
            }
            None => {}
        }

        if self.curr_is('/') {
            match self.nextch() {
                Some('/') => {
                    self.bump();
                    self.bump();

                    // line comments starting with "///" or "//!" are doc-comments
                    let doc_comment = self.curr_is('/') || self.curr_is('!');
                    let start_bpos = if doc_comment {
                        self.pos - BytePos(3)
                    } else {
                        self.last_pos - BytePos(2)
                    };

                    while !self.is_eof() {
                        match self.curr.unwrap() {
                            '\n' => break,
                            '\r' => {
                                if self.nextch_is('\n') {
                                    // CRLF
                                    break;
                                } else if doc_comment {
                                    self.err_span_(self.last_pos,
                                                   self.pos,
                                                   "bare CR not allowed in doc-comment");
                                }
                            }
                            _ => (),
                        }
                        self.bump();
                    }

                    return if doc_comment {
                        self.with_str_from(start_bpos, |string| {
                            // comments with only more "/"s are not doc comments
                            let tok = if is_doc_comment(string) {
                                token::DocComment(token::intern(string))
                            } else {
                                token::Comment
                            };

                            Some(TokenAndSpan {
                                tok: tok,
                                sp: codemap::mk_sp(start_bpos, self.last_pos),
                            })
                        })
                    } else {
                        Some(TokenAndSpan {
                            tok: token::Comment,
                            sp: codemap::mk_sp(start_bpos, self.last_pos),
                        })
                    };
                }
                Some('*') => {
                    self.bump();
                    self.bump();
                    self.scan_block_comment()
                }
                _ => None,
            }
        } else if self.curr_is('#') {
            if self.nextch_is('!') {

                // Parse an inner attribute.
                if self.nextnextch_is('[') {
                    return None;
                }

                // I guess this is the only way to figure out if
                // we're at the beginning of the file...
                let cmap = CodeMap::new();
                cmap.files.borrow_mut().push(self.filemap.clone());
                let loc = cmap.lookup_char_pos_adj(self.last_pos);
                debug!("Skipping a shebang");
                if loc.line == 1 && loc.col == CharPos(0) {
                    // FIXME: Add shebang "token", return it
                    let start = self.last_pos;
                    while !self.curr_is('\n') && !self.is_eof() {
                        self.bump();
                    }
                    return Some(TokenAndSpan {
                        tok: token::Shebang(self.name_from(start)),
                        sp: codemap::mk_sp(start, self.last_pos),
                    });
                }
            }
            None
        } else {
            None
        }
    }

    /// If there is whitespace, shebang, or a comment, scan it. Otherwise,
    /// return None.
    fn scan_whitespace_or_comment(&mut self) -> Option<TokenAndSpan> {
        match self.curr.unwrap_or('\0') {
            // # to handle shebang at start of file -- this is the entry point
            // for skipping over all "junk"
            '/' | '#' => {
                let c = self.scan_comment();
                debug!("scanning a comment {:?}", c);
                c
            }
            c if is_whitespace(Some(c)) => {
                let start_bpos = self.last_pos;
                while is_whitespace(self.curr) {
                    self.bump();
                }
                let c = Some(TokenAndSpan {
                    tok: token::Whitespace,
                    sp: codemap::mk_sp(start_bpos, self.last_pos),
                });
                debug!("scanning whitespace: {:?}", c);
                c
            }
            _ => None,
        }
    }

    /// Might return a sugared-doc-attr
    fn scan_block_comment(&mut self) -> Option<TokenAndSpan> {
        // block comments starting with "/**" or "/*!" are doc-comments
        let is_doc_comment = self.curr_is('*') || self.curr_is('!');
        let start_bpos = self.last_pos - BytePos(2);

        let mut level: isize = 1;
        let mut has_cr = false;
        while level > 0 {
            if self.is_eof() {
                let msg = if is_doc_comment {
                    "unterminated block doc-comment"
                } else {
                    "unterminated block comment"
                };
                let last_bpos = self.last_pos;
                panic!(self.fatal_span_(start_bpos, last_bpos, msg));
            }
            let n = self.curr.unwrap();
            match n {
                '/' if self.nextch_is('*') => {
                    level += 1;
                    self.bump();
                }
                '*' if self.nextch_is('/') => {
                    level -= 1;
                    self.bump();
                }
                '\r' => {
                    has_cr = true;
                }
                _ => (),
            }
            self.bump();
        }

        self.with_str_from(start_bpos, |string| {
            // but comments with only "*"s between two "/"s are not
            let tok = if is_block_doc_comment(string) {
                let string = if has_cr {
                    self.translate_crlf(start_bpos,
                                        string,
                                        "bare CR not allowed in block doc-comment")
                } else {
                    string.into()
                };
                token::DocComment(token::intern(&string[..]))
            } else {
                token::Comment
            };

            Some(TokenAndSpan {
                tok: tok,
                sp: codemap::mk_sp(start_bpos, self.last_pos),
            })
        })
    }

    /// Scan through any digits (base `scan_radix`) or underscores,
    /// and return how many digits there were.
    ///
    /// `real_radix` represents the true radix of the number we're
    /// interested in, and errors will be emitted for any digits
    /// between `real_radix` and `scan_radix`.
    fn scan_digits(&mut self, real_radix: u32, scan_radix: u32) -> usize {
        assert!(real_radix <= scan_radix);
        let mut len = 0;
        loop {
            let c = self.curr;
            if c == Some('_') {
                debug!("skipping a _");
                self.bump();
                continue;
            }
            match c.and_then(|cc| cc.to_digit(scan_radix)) {
                Some(_) => {
                    debug!("{:?} in scan_digits", c);
                    // check that the hypothetical digit is actually
                    // in range for the true radix
                    if c.unwrap().to_digit(real_radix).is_none() {
                        self.err_span_(self.last_pos,
                                       self.pos,
                                       &format!("invalid digit for a base {} literal", real_radix));
                    }
                    len += 1;
                    self.bump();
                }
                _ => return len,
            }
        }
    }

    /// Lex a LIT_INTEGER or a LIT_FLOAT
    fn scan_number(&mut self, c: char) -> token::Lit {
        let num_digits;
        let mut base = 10;
        let start_bpos = self.last_pos;

        self.bump();

        if c == '0' {
            match self.curr.unwrap_or('\0') {
                'b' => {
                    self.bump();
                    base = 2;
                    num_digits = self.scan_digits(2, 10);
                }
                'o' => {
                    self.bump();
                    base = 8;
                    num_digits = self.scan_digits(8, 10);
                }
                'x' => {
                    self.bump();
                    base = 16;
                    num_digits = self.scan_digits(16, 16);
                }
                '0'...'9' | '_' | '.' => {
                    num_digits = self.scan_digits(10, 10) + 1;
                }
                _ => {
                    // just a 0
                    return token::Integer(self.name_from(start_bpos));
                }
            }
        } else if c.is_digit(10) {
            num_digits = self.scan_digits(10, 10) + 1;
        } else {
            num_digits = 0;
        }

        if num_digits == 0 {
            self.err_span_(start_bpos,
                           self.last_pos,
                           "no valid digits found for number");
            return token::Integer(token::intern("0"));
        }

        // might be a float, but don't be greedy if this is actually an
        // integer literal followed by field/method access or a range pattern
        // (`0..2` and `12.foo()`)
        if self.curr_is('.') && !self.nextch_is('.') &&
<<<<<<< HEAD
            !UnicodeXID::is_xid_start(self.nextch().unwrap_or('\0'))
        {
=======
           !self.nextch()
                .unwrap_or('\0')
                .is_xid_start() {
>>>>>>> 3d8c1b02
            // might have stuff after the ., and if it does, it needs to start
            // with a number
            self.bump();
            if self.curr.unwrap_or('\0').is_digit(10) {
                self.scan_digits(10, 10);
                self.scan_float_exponent();
            }
            let last_pos = self.last_pos;
            self.check_float_base(start_bpos, last_pos, base);
            return token::Float(self.name_from(start_bpos));
        } else {
            // it might be a float if it has an exponent
            if self.curr_is('e') || self.curr_is('E') {
                self.scan_float_exponent();
                let last_pos = self.last_pos;
                self.check_float_base(start_bpos, last_pos, base);
                return token::Float(self.name_from(start_bpos));
            }
            // but we certainly have an integer!
            return token::Integer(self.name_from(start_bpos));
        }
    }

    /// Scan over `n_digits` hex digits, stopping at `delim`, reporting an
    /// error if too many or too few digits are encountered.
    fn scan_hex_digits(&mut self, n_digits: usize, delim: char, below_0x7f_only: bool) -> bool {
        debug!("scanning {} digits until {:?}", n_digits, delim);
        let start_bpos = self.last_pos;
        let mut accum_int = 0;

        let mut valid = true;
        for _ in 0..n_digits {
            if self.is_eof() {
                let last_bpos = self.last_pos;
                panic!(self.fatal_span_(start_bpos,
                                        last_bpos,
                                        "unterminated numeric character escape"));
            }
            if self.curr_is(delim) {
                let last_bpos = self.last_pos;
                self.err_span_(start_bpos,
                               last_bpos,
                               "numeric character escape is too short");
                valid = false;
                break;
            }
            let c = self.curr.unwrap_or('\x00');
            accum_int *= 16;
            accum_int += c.to_digit(16).unwrap_or_else(|| {
                self.err_span_char(self.last_pos,
                                   self.pos,
                                   "invalid character in numeric character escape",
                                   c);

                valid = false;
                0
            });
            self.bump();
        }

        if below_0x7f_only && accum_int >= 0x80 {
            self.err_span_(start_bpos,
                           self.last_pos,
                           "this form of character escape may only be used with characters in \
                            the range [\\x00-\\x7f]");
            valid = false;
        }

        match char::from_u32(accum_int) {
            Some(_) => valid,
            None => {
                let last_bpos = self.last_pos;
                self.err_span_(start_bpos, last_bpos, "invalid numeric character escape");
                false
            }
        }
    }

    /// Scan for a single (possibly escaped) byte or char
    /// in a byte, (non-raw) byte string, char, or (non-raw) string literal.
    /// `start` is the position of `first_source_char`, which is already consumed.
    ///
    /// Returns true if there was a valid char/byte, false otherwise.
    fn scan_char_or_byte(&mut self,
                         start: BytePos,
                         first_source_char: char,
                         ascii_only: bool,
                         delim: char)
                         -> bool {
        match first_source_char {
            '\\' => {
                // '\X' for some X must be a character constant:
                let escaped = self.curr;
                let escaped_pos = self.last_pos;
                self.bump();
                match escaped {
                    None => {}  // EOF here is an error that will be checked later.
                    Some(e) => {
                        return match e {
                            'n' | 'r' | 't' | '\\' | '\'' | '"' | '0' => true,
                            'x' => self.scan_byte_escape(delim, !ascii_only),
                            'u' => {
                                let valid = if self.curr_is('{') {
                                    self.scan_unicode_escape(delim) && !ascii_only
                                } else {
                                    let span = codemap::mk_sp(start, self.last_pos);
                                    self.span_diagnostic
                                        .struct_span_err(span, "incorrect unicode escape sequence")
                                        .span_help(span,
                                                   "format of unicode escape sequences is \
                                                    `\\u{…}`")
                                        .emit();
                                    false
                                };
                                if ascii_only {
                                    self.err_span_(start,
                                                   self.last_pos,
                                                   "unicode escape sequences cannot be used as a \
                                                    byte or in a byte string");
                                }
                                valid

                            }
                            '\n' if delim == '"' => {
                                self.consume_whitespace();
                                true
                            }
                            '\r' if delim == '"' && self.curr_is('\n') => {
                                self.consume_whitespace();
                                true
                            }
                            c => {
                                let last_pos = self.last_pos;
                                let mut err = self.struct_err_span_char(escaped_pos,
                                                                        last_pos,
                                                                        if ascii_only {
                                                                            "unknown byte escape"
                                                                        } else {
                                                                            "unknown character \
                                                                             escape"
                                                                        },
                                                                        c);
                                if e == '\r' {
                                    err.span_help(codemap::mk_sp(escaped_pos, last_pos),
                                                  "this is an isolated carriage return; consider \
                                                   checking your editor and version control \
                                                   settings");
                                }
                                if (e == '{' || e == '}') && !ascii_only {
                                    err.span_help(codemap::mk_sp(escaped_pos, last_pos),
                                                  "if used in a formatting string, curly braces \
                                                   are escaped with `{{` and `}}`");
                                }
                                err.emit();
                                false
                            }
                        }
                    }
                }
            }
            '\t' | '\n' | '\r' | '\'' if delim == '\'' => {
                let last_pos = self.last_pos;
                self.err_span_char(start,
                                   last_pos,
                                   if ascii_only {
                                       "byte constant must be escaped"
                                   } else {
                                       "character constant must be escaped"
                                   },
                                   first_source_char);
                return false;
            }
            '\r' => {
                if self.curr_is('\n') {
                    self.bump();
                    return true;
                } else {
                    self.err_span_(start,
                                   self.last_pos,
                                   "bare CR not allowed in string, use \\r instead");
                    return false;
                }
            }
            _ => {
                if ascii_only && first_source_char > '\x7F' {
                    let last_pos = self.last_pos;
                    self.err_span_char(start,
                                       last_pos,
                                       "byte constant must be ASCII. Use a \\xHH escape for a \
                                        non-ASCII byte",
                                       first_source_char);
                    return false;
                }
            }
        }
        true
    }

    /// Scan over a \u{...} escape
    ///
    /// At this point, we have already seen the \ and the u, the { is the current character. We
    /// will read at least one digit, and up to 6, and pass over the }.
    fn scan_unicode_escape(&mut self, delim: char) -> bool {
        self.bump(); // past the {
        let start_bpos = self.last_pos;
        let mut count = 0;
        let mut accum_int = 0;
        let mut valid = true;

        while !self.curr_is('}') && count <= 6 {
            let c = match self.curr {
                Some(c) => c,
                None => {
                    panic!(self.fatal_span_(start_bpos,
                                            self.last_pos,
                                            "unterminated unicode escape (found EOF)"));
                }
            };
            accum_int *= 16;
            accum_int += c.to_digit(16).unwrap_or_else(|| {
                if c == delim {
                    panic!(self.fatal_span_(self.last_pos,
                                            self.pos,
                                            "unterminated unicode escape (needed a `}`)"));
                } else {
                    self.err_span_char(self.last_pos,
                                       self.pos,
                                       "invalid character in unicode escape",
                                       c);
                }
                valid = false;
                0
            });
            self.bump();
            count += 1;
        }

        if count > 6 {
            self.err_span_(start_bpos,
                           self.last_pos,
                           "overlong unicode escape (can have at most 6 hex digits)");
            valid = false;
        }

        if valid && (char::from_u32(accum_int).is_none() || count == 0) {
            self.err_span_(start_bpos,
                           self.last_pos,
                           "invalid unicode character escape");
            valid = false;
        }

        self.bump(); // past the ending }
        valid
    }

    /// Scan over a float exponent.
    fn scan_float_exponent(&mut self) {
        if self.curr_is('e') || self.curr_is('E') {
            self.bump();
            if self.curr_is('-') || self.curr_is('+') {
                self.bump();
            }
            if self.scan_digits(10, 10) == 0 {
                self.err_span_(self.last_pos,
                               self.pos,
                               "expected at least one digit in exponent")
            }
        }
    }

    /// Check that a base is valid for a floating literal, emitting a nice
    /// error if it isn't.
    fn check_float_base(&mut self, start_bpos: BytePos, last_bpos: BytePos, base: usize) {
        match base {
            16 => {
                self.err_span_(start_bpos,
                               last_bpos,
                               "hexadecimal float literal is not supported")
            }
            8 => {
                self.err_span_(start_bpos,
                               last_bpos,
                               "octal float literal is not supported")
            }
            2 => {
                self.err_span_(start_bpos,
                               last_bpos,
                               "binary float literal is not supported")
            }
            _ => (),
        }
    }

    fn binop(&mut self, op: token::BinOpToken) -> token::Token {
        self.bump();
        if self.curr_is('=') {
            self.bump();
            return token::BinOpEq(op);
        } else {
            return token::BinOp(op);
        }
    }

    /// Return the next token from the string, advances the input past that
    /// token, and updates the interner
    fn next_token_inner(&mut self) -> token::Token {
        let c = self.curr;
        if ident_start(c) &&
           match (c.unwrap(), self.nextch(), self.nextnextch()) {
            // Note: r as in r" or r#" is part of a raw string literal,
            // b as in b' is part of a byte literal.
            // They are not identifiers, and are handled further down.
            ('r', Some('"'), _) |
            ('r', Some('#'), _) |
            ('b', Some('"'), _) |
            ('b', Some('\''), _) |
            ('b', Some('r'), Some('"')) |
            ('b', Some('r'), Some('#')) => false,
            _ => true,
        } {
            let start = self.last_pos;
            while ident_continue(self.curr) {
                self.bump();
            }

            return self.with_str_from(start, |string| {
                if string == "_" {
                    token::Underscore
                } else {
                    // FIXME: perform NFKC normalization here. (Issue #2253)
                    if self.curr_is(':') && self.nextch_is(':') {
                        token::Ident(str_to_ident(string), token::ModName)
                    } else {
                        token::Ident(str_to_ident(string), token::Plain)
                    }
                }
            });
        }

        if is_dec_digit(c) {
            let num = self.scan_number(c.unwrap());
            let suffix = self.scan_optional_raw_name();
            debug!("next_token_inner: scanned number {:?}, {:?}", num, suffix);
            return token::Literal(num, suffix);
        }

        match c.expect("next_token_inner called at EOF") {
            // One-byte tokens.
            ';' => {
                self.bump();
                return token::Semi;
            }
            ',' => {
                self.bump();
                return token::Comma;
            }
            '.' => {
                self.bump();
                return if self.curr_is('.') {
                    self.bump();
                    if self.curr_is('.') {
                        self.bump();
                        token::DotDotDot
                    } else {
                        token::DotDot
                    }
                } else {
                    token::Dot
                };
            }
            '(' => {
                self.bump();
                return token::OpenDelim(token::Paren);
            }
            ')' => {
                self.bump();
                return token::CloseDelim(token::Paren);
            }
            '{' => {
                self.bump();
                return token::OpenDelim(token::Brace);
            }
            '}' => {
                self.bump();
                return token::CloseDelim(token::Brace);
            }
            '[' => {
                self.bump();
                return token::OpenDelim(token::Bracket);
            }
            ']' => {
                self.bump();
                return token::CloseDelim(token::Bracket);
            }
            '@' => {
                self.bump();
                return token::At;
            }
            '#' => {
                self.bump();
                return token::Pound;
            }
            '~' => {
                self.bump();
                return token::Tilde;
            }
            '?' => {
                self.bump();
                return token::Question;
            }
            ':' => {
                self.bump();
                if self.curr_is(':') {
                    self.bump();
                    return token::ModSep;
                } else {
                    return token::Colon;
                }
            }

            '$' => {
                self.bump();
                return token::Dollar;
            }

            // Multi-byte tokens.
            '=' => {
                self.bump();
                if self.curr_is('=') {
                    self.bump();
                    return token::EqEq;
                } else if self.curr_is('>') {
                    self.bump();
                    return token::FatArrow;
                } else {
                    return token::Eq;
                }
            }
            '!' => {
                self.bump();
                if self.curr_is('=') {
                    self.bump();
                    return token::Ne;
                } else {
                    return token::Not;
                }
            }
            '<' => {
                self.bump();
                match self.curr.unwrap_or('\x00') {
                    '=' => {
                        self.bump();
                        return token::Le;
                    }
                    '<' => {
                        return self.binop(token::Shl);
                    }
                    '-' => {
                        self.bump();
                        match self.curr.unwrap_or('\x00') {
                            _ => {
                                return token::LArrow;
                            }
                        }
                    }
                    _ => {
                        return token::Lt;
                    }
                }
            }
            '>' => {
                self.bump();
                match self.curr.unwrap_or('\x00') {
                    '=' => {
                        self.bump();
                        return token::Ge;
                    }
                    '>' => {
                        return self.binop(token::Shr);
                    }
                    _ => {
                        return token::Gt;
                    }
                }
            }
            '\'' => {
                // Either a character constant 'a' OR a lifetime name 'abc
                let start_with_quote = self.last_pos;
                self.bump();
                let start = self.last_pos;

                // the eof will be picked up by the final `'` check below
                let c2 = self.curr.unwrap_or('\x00');
                self.bump();

                // If the character is an ident start not followed by another single
                // quote, then this is a lifetime name:
                if ident_start(Some(c2)) && !self.curr_is('\'') {
                    while ident_continue(self.curr) {
                        self.bump();
                    }
                    // lifetimes shouldn't end with a single quote
                    // if we find one, then this is an invalid character literal
                    if self.curr_is('\'') {
                        panic!(self.fatal_span_verbose(
                               start_with_quote, self.pos,
                               String::from("character literal may only contain one codepoint")));

                    }

                    // Include the leading `'` in the real identifier, for macro
                    // expansion purposes. See #12512 for the gory details of why
                    // this is necessary.
                    let ident = self.with_str_from(start, |lifetime_name| {
                        str_to_ident(&format!("'{}", lifetime_name))
                    });

                    // Conjure up a "keyword checking ident" to make sure that
                    // the lifetime name is not a keyword.
                    let keyword_checking_ident = self.with_str_from(start, |lifetime_name| {
                        str_to_ident(lifetime_name)
                    });
                    let keyword_checking_token = &token::Ident(keyword_checking_ident,
                                                               token::Plain);
                    let last_bpos = self.last_pos;
                    if keyword_checking_token.is_keyword(token::keywords::SelfValue) {
                        self.err_span_(start,
                                       last_bpos,
                                       "invalid lifetime name: 'self is no longer a special \
                                        lifetime");
                    } else if keyword_checking_token.is_any_keyword() &&
                       !keyword_checking_token.is_keyword(token::keywords::Static) {
                        self.err_span_(start, last_bpos, "invalid lifetime name");
                    }

                    return token::Lifetime(ident);
                }

                let valid = self.scan_char_or_byte(start,
                                                   c2,
                                                   // ascii_only =
                                                   false,
                                                   '\'');

                if !self.curr_is('\'') {
                    panic!(self.fatal_span_verbose(
                           start_with_quote, self.last_pos,
                           String::from("character literal may only contain one codepoint")));
                }

                let id = if valid {
                    self.name_from(start)
                } else {
                    token::intern("0")
                };
                self.bump(); // advance curr past token
                let suffix = self.scan_optional_raw_name();
                return token::Literal(token::Char(id), suffix);
            }
            'b' => {
                self.bump();
                let lit = match self.curr {
                    Some('\'') => self.scan_byte(),
                    Some('"') => self.scan_byte_string(),
                    Some('r') => self.scan_raw_byte_string(),
                    _ => unreachable!(),  // Should have been a token::Ident above.
                };
                let suffix = self.scan_optional_raw_name();
                return token::Literal(lit, suffix);
            }
            '"' => {
                let start_bpos = self.last_pos;
                let mut valid = true;
                self.bump();
                while !self.curr_is('"') {
                    if self.is_eof() {
                        let last_bpos = self.last_pos;
                        panic!(self.fatal_span_(start_bpos,
                                                last_bpos,
                                                "unterminated double quote string"));
                    }

                    let ch_start = self.last_pos;
                    let ch = self.curr.unwrap();
                    self.bump();
                    valid &= self.scan_char_or_byte(ch_start,
                                                    ch,
                                                    // ascii_only =
                                                    false,
                                                    '"');
                }
                // adjust for the ASCII " at the start of the literal
                let id = if valid {
                    self.name_from(start_bpos + BytePos(1))
                } else {
                    token::intern("??")
                };
                self.bump();
                let suffix = self.scan_optional_raw_name();
                return token::Literal(token::Str_(id), suffix);
            }
            'r' => {
                let start_bpos = self.last_pos;
                self.bump();
                let mut hash_count = 0;
                while self.curr_is('#') {
                    self.bump();
                    hash_count += 1;
                }

                if self.is_eof() {
                    let last_bpos = self.last_pos;
                    panic!(self.fatal_span_(start_bpos, last_bpos, "unterminated raw string"));
                } else if !self.curr_is('"') {
                    let last_bpos = self.last_pos;
                    let curr_char = self.curr.unwrap();
                    panic!(self.fatal_span_char(start_bpos,
                                                last_bpos,
                                                "found invalid character; only `#` is allowed \
                                                 in raw string delimitation",
                                                curr_char));
                }
                self.bump();
                let content_start_bpos = self.last_pos;
                let mut content_end_bpos;
                let mut valid = true;
                'outer: loop {
                    if self.is_eof() {
                        let last_bpos = self.last_pos;
                        panic!(self.fatal_span_(start_bpos, last_bpos, "unterminated raw string"));
                    }
                    // if self.curr_is('"') {
                    // content_end_bpos = self.last_pos;
                    // for _ in 0..hash_count {
                    // self.bump();
                    // if !self.curr_is('#') {
                    // continue 'outer;
                    let c = self.curr.unwrap();
                    match c {
                        '"' => {
                            content_end_bpos = self.last_pos;
                            for _ in 0..hash_count {
                                self.bump();
                                if !self.curr_is('#') {
                                    continue 'outer;
                                }
                            }
                            break;
                        }
                        '\r' => {
                            if !self.nextch_is('\n') {
                                let last_bpos = self.last_pos;
                                self.err_span_(start_bpos,
                                               last_bpos,
                                               "bare CR not allowed in raw string, use \\r \
                                                instead");
                                valid = false;
                            }
                        }
                        _ => (),
                    }
                    self.bump();
                }
                self.bump();
                let id = if valid {
                    self.name_from_to(content_start_bpos, content_end_bpos)
                } else {
                    token::intern("??")
                };
                let suffix = self.scan_optional_raw_name();
                return token::Literal(token::StrRaw(id, hash_count), suffix);
            }
            '-' => {
                if self.nextch_is('>') {
                    self.bump();
                    self.bump();
                    return token::RArrow;
                } else {
                    return self.binop(token::Minus);
                }
            }
            '&' => {
                if self.nextch_is('&') {
                    self.bump();
                    self.bump();
                    return token::AndAnd;
                } else {
                    return self.binop(token::And);
                }
            }
            '|' => {
                match self.nextch() {
                    Some('|') => {
                        self.bump();
                        self.bump();
                        return token::OrOr;
                    }
                    _ => {
                        return self.binop(token::Or);
                    }
                }
            }
            '+' => {
                return self.binop(token::Plus);
            }
            '*' => {
                return self.binop(token::Star);
            }
            '/' => {
                return self.binop(token::Slash);
            }
            '^' => {
                return self.binop(token::Caret);
            }
            '%' => {
                return self.binop(token::Percent);
            }
            c => {
                let last_bpos = self.last_pos;
                let bpos = self.pos;
                let mut err = self.struct_fatal_span_char(last_bpos,
                                                          bpos,
                                                          "unknown start of token",
                                                          c);
                unicode_chars::check_for_substitution(&self, c, &mut err);
                err.emit();
                panic!(FatalError);
            }
        }
    }

    fn consume_whitespace(&mut self) {
        while is_whitespace(self.curr) && !self.is_eof() {
            self.bump();
        }
    }

    fn read_to_eol(&mut self) -> String {
        let mut val = String::new();
        while !self.curr_is('\n') && !self.is_eof() {
            val.push(self.curr.unwrap());
            self.bump();
        }
        if self.curr_is('\n') {
            self.bump();
        }
        return val;
    }

    fn read_one_line_comment(&mut self) -> String {
        let val = self.read_to_eol();
        assert!((val.as_bytes()[0] == b'/' && val.as_bytes()[1] == b'/') ||
                (val.as_bytes()[0] == b'#' && val.as_bytes()[1] == b'!'));
        return val;
    }

    fn consume_non_eol_whitespace(&mut self) {
        while is_whitespace(self.curr) && !self.curr_is('\n') && !self.is_eof() {
            self.bump();
        }
    }

    fn peeking_at_comment(&self) -> bool {
        (self.curr_is('/') && self.nextch_is('/')) || (self.curr_is('/') && self.nextch_is('*')) ||
        // consider shebangs comments, but not inner attributes
        (self.curr_is('#') && self.nextch_is('!') && !self.nextnextch_is('['))
    }

    fn scan_byte(&mut self) -> token::Lit {
        self.bump();
        let start = self.last_pos;

        // the eof will be picked up by the final `'` check below
        let c2 = self.curr.unwrap_or('\x00');
        self.bump();

        let valid = self.scan_char_or_byte(start,
                                           c2,
                                           // ascii_only =
                                           true,
                                           '\'');
        if !self.curr_is('\'') {
            // Byte offsetting here is okay because the
            // character before position `start` are an
            // ascii single quote and ascii 'b'.
            let last_pos = self.last_pos;
            panic!(self.fatal_span_verbose(start - BytePos(2),
                                           last_pos,
                                           "unterminated byte constant".to_string()));
        }

        let id = if valid {
            self.name_from(start)
        } else {
            token::intern("?")
        };
        self.bump(); // advance curr past token
        return token::Byte(id);
    }

    fn scan_byte_escape(&mut self, delim: char, below_0x7f_only: bool) -> bool {
        self.scan_hex_digits(2, delim, below_0x7f_only)
    }

    fn scan_byte_string(&mut self) -> token::Lit {
        self.bump();
        let start = self.last_pos;
        let mut valid = true;

        while !self.curr_is('"') {
            if self.is_eof() {
                let last_pos = self.last_pos;
                panic!(self.fatal_span_(start, last_pos, "unterminated double quote byte string"));
            }

            let ch_start = self.last_pos;
            let ch = self.curr.unwrap();
            self.bump();
            valid &= self.scan_char_or_byte(ch_start,
                                            ch,
                                            // ascii_only =
                                            true,
                                            '"');
        }
        let id = if valid {
            self.name_from(start)
        } else {
            token::intern("??")
        };
        self.bump();
        return token::ByteStr(id);
    }

    fn scan_raw_byte_string(&mut self) -> token::Lit {
        let start_bpos = self.last_pos;
        self.bump();
        let mut hash_count = 0;
        while self.curr_is('#') {
            self.bump();
            hash_count += 1;
        }

        if self.is_eof() {
            let last_pos = self.last_pos;
            panic!(self.fatal_span_(start_bpos, last_pos, "unterminated raw string"));
        } else if !self.curr_is('"') {
            let last_pos = self.last_pos;
            let ch = self.curr.unwrap();
            panic!(self.fatal_span_char(start_bpos,
                                        last_pos,
                                        "found invalid character; only `#` is allowed in raw \
                                         string delimitation",
                                        ch));
        }
        self.bump();
        let content_start_bpos = self.last_pos;
        let mut content_end_bpos;
        'outer: loop {
            match self.curr {
                None => {
                    let last_pos = self.last_pos;
                    panic!(self.fatal_span_(start_bpos, last_pos, "unterminated raw string"))
                }
                Some('"') => {
                    content_end_bpos = self.last_pos;
                    for _ in 0..hash_count {
                        self.bump();
                        if !self.curr_is('#') {
                            continue 'outer;
                        }
                    }
                    break;
                }
                Some(c) => {
                    if c > '\x7F' {
                        let last_pos = self.last_pos;
                        self.err_span_char(last_pos, last_pos, "raw byte string must be ASCII", c);
                    }
                }
            }
            self.bump();
        }
        self.bump();
        return token::ByteStrRaw(self.name_from_to(content_start_bpos, content_end_bpos),
                                 hash_count);
    }
}

pub fn is_whitespace(c: Option<char>) -> bool {
    match c.unwrap_or('\x00') { // None can be null for now... it's not whitespace
        ' ' | '\n' | '\t' | '\r' => true,
        _ => false,
    }
}

fn in_range(c: Option<char>, lo: char, hi: char) -> bool {
    match c {
        Some(c) => lo <= c && c <= hi,
        _ => false,
    }
}

fn is_dec_digit(c: Option<char>) -> bool {
    return in_range(c, '0', '9');
}

pub fn is_doc_comment(s: &str) -> bool {
    let res = (s.starts_with("///") && *s.as_bytes().get(3).unwrap_or(&b' ') != b'/') ||
              s.starts_with("//!");
    debug!("is {:?} a doc comment? {}", s, res);
    res
}

pub fn is_block_doc_comment(s: &str) -> bool {
    // Prevent `/**/` from being parsed as a doc comment
    let res = ((s.starts_with("/**") && *s.as_bytes().get(3).unwrap_or(&b' ') != b'*') ||
               s.starts_with("/*!")) && s.len() >= 5;
    debug!("is {:?} a doc comment? {}", s, res);
    res
}

fn ident_start(c: Option<char>) -> bool {
    let c = match c {
        Some(c) => c,
        None => return false,
    };

<<<<<<< HEAD
    (c >= 'a' && c <= 'z')
        || (c >= 'A' && c <= 'Z')
        || c == '_'
        || (c > '\x7f' && UnicodeXID::is_xid_start(c))
=======
    (c >= 'a' && c <= 'z') || (c >= 'A' && c <= 'Z') || c == '_' || (c > '\x7f' && c.is_xid_start())
>>>>>>> 3d8c1b02
}

fn ident_continue(c: Option<char>) -> bool {
    let c = match c {
        Some(c) => c,
        None => return false,
    };

<<<<<<< HEAD
    (c >= 'a' && c <= 'z')
        || (c >= 'A' && c <= 'Z')
        || (c >= '0' && c <= '9')
        || c == '_'
        || (c > '\x7f' && UnicodeXID::is_xid_continue(c))
=======
    (c >= 'a' && c <= 'z') || (c >= 'A' && c <= 'Z') || (c >= '0' && c <= '9') || c == '_' ||
    (c > '\x7f' && c.is_xid_continue())
>>>>>>> 3d8c1b02
}

#[cfg(test)]
mod tests {
    use super::*;

    use codemap::{BytePos, CodeMap, Span, NO_EXPANSION};
    use errors;
    use parse::token;
    use parse::token::str_to_ident;
    use std::io;
    use std::rc::Rc;

    fn mk_sh(cm: Rc<CodeMap>) -> errors::Handler {
        // FIXME (#22405): Replace `Box::new` with `box` here when/if possible.
        let emitter = errors::emitter::EmitterWriter::new(Box::new(io::sink()), None, cm);
        errors::Handler::with_emitter(true, false, Box::new(emitter))
    }

    // open a string reader for the given string
    fn setup<'a>(cm: &CodeMap,
                 span_handler: &'a errors::Handler,
                 teststr: String)
                 -> StringReader<'a> {
        let fm = cm.new_filemap("zebra.rs".to_string(), teststr);
        StringReader::new(span_handler, fm)
    }

    #[test]
    fn t1() {
        let cm = Rc::new(CodeMap::new());
        let sh = mk_sh(cm.clone());
        let mut string_reader = setup(&cm,
                                      &sh,
                                      "/* my source file */ fn main() { println!(\"zebra\"); }\n"
                                          .to_string());
        let id = str_to_ident("fn");
        assert_eq!(string_reader.next_token().tok, token::Comment);
        assert_eq!(string_reader.next_token().tok, token::Whitespace);
        let tok1 = string_reader.next_token();
        let tok2 = TokenAndSpan {
            tok: token::Ident(id, token::Plain),
            sp: Span {
                lo: BytePos(21),
                hi: BytePos(23),
                expn_id: NO_EXPANSION,
            },
        };
        assert_eq!(tok1, tok2);
        assert_eq!(string_reader.next_token().tok, token::Whitespace);
        // the 'main' id is already read:
        assert_eq!(string_reader.last_pos.clone(), BytePos(28));
        // read another token:
        let tok3 = string_reader.next_token();
        let tok4 = TokenAndSpan {
            tok: token::Ident(str_to_ident("main"), token::Plain),
            sp: Span {
                lo: BytePos(24),
                hi: BytePos(28),
                expn_id: NO_EXPANSION,
            },
        };
        assert_eq!(tok3, tok4);
        // the lparen is already read:
        assert_eq!(string_reader.last_pos.clone(), BytePos(29))
    }

    // check that the given reader produces the desired stream
    // of tokens (stop checking after exhausting the expected vec)
    fn check_tokenization(mut string_reader: StringReader, expected: Vec<token::Token>) {
        for expected_tok in &expected {
            assert_eq!(&string_reader.next_token().tok, expected_tok);
        }
    }

    // make the identifier by looking up the string in the interner
    fn mk_ident(id: &str, style: token::IdentStyle) -> token::Token {
        token::Ident(str_to_ident(id), style)
    }

    #[test]
    fn doublecolonparsing() {
        let cm = Rc::new(CodeMap::new());
        let sh = mk_sh(cm.clone());
        check_tokenization(setup(&cm, &sh, "a b".to_string()),
                           vec![mk_ident("a", token::Plain),
                                token::Whitespace,
                                mk_ident("b", token::Plain)]);
    }

    #[test]
    fn dcparsing_2() {
        let cm = Rc::new(CodeMap::new());
        let sh = mk_sh(cm.clone());
        check_tokenization(setup(&cm, &sh, "a::b".to_string()),
                           vec![mk_ident("a", token::ModName),
                                token::ModSep,
                                mk_ident("b", token::Plain)]);
    }

    #[test]
    fn dcparsing_3() {
        let cm = Rc::new(CodeMap::new());
        let sh = mk_sh(cm.clone());
        check_tokenization(setup(&cm, &sh, "a ::b".to_string()),
                           vec![mk_ident("a", token::Plain),
                                token::Whitespace,
                                token::ModSep,
                                mk_ident("b", token::Plain)]);
    }

    #[test]
    fn dcparsing_4() {
        let cm = Rc::new(CodeMap::new());
        let sh = mk_sh(cm.clone());
        check_tokenization(setup(&cm, &sh, "a:: b".to_string()),
                           vec![mk_ident("a", token::ModName),
                                token::ModSep,
                                token::Whitespace,
                                mk_ident("b", token::Plain)]);
    }

    #[test]
    fn character_a() {
        let cm = Rc::new(CodeMap::new());
        let sh = mk_sh(cm.clone());
        assert_eq!(setup(&cm, &sh, "'a'".to_string()).next_token().tok,
                   token::Literal(token::Char(token::intern("a")), None));
    }

    #[test]
    fn character_space() {
        let cm = Rc::new(CodeMap::new());
        let sh = mk_sh(cm.clone());
        assert_eq!(setup(&cm, &sh, "' '".to_string()).next_token().tok,
                   token::Literal(token::Char(token::intern(" ")), None));
    }

    #[test]
    fn character_escaped() {
        let cm = Rc::new(CodeMap::new());
        let sh = mk_sh(cm.clone());
        assert_eq!(setup(&cm, &sh, "'\\n'".to_string()).next_token().tok,
                   token::Literal(token::Char(token::intern("\\n")), None));
    }

    #[test]
    fn lifetime_name() {
        let cm = Rc::new(CodeMap::new());
        let sh = mk_sh(cm.clone());
        assert_eq!(setup(&cm, &sh, "'abc".to_string()).next_token().tok,
                   token::Lifetime(token::str_to_ident("'abc")));
    }

    #[test]
    fn raw_string() {
        let cm = Rc::new(CodeMap::new());
        let sh = mk_sh(cm.clone());
        assert_eq!(setup(&cm, &sh, "r###\"\"#a\\b\x00c\"\"###".to_string())
                       .next_token()
                       .tok,
                   token::Literal(token::StrRaw(token::intern("\"#a\\b\x00c\""), 3), None));
    }

    #[test]
    fn literal_suffixes() {
        let cm = Rc::new(CodeMap::new());
        let sh = mk_sh(cm.clone());
        macro_rules! test {
            ($input: expr, $tok_type: ident, $tok_contents: expr) => {{
                assert_eq!(setup(&cm, &sh, format!("{}suffix", $input)).next_token().tok,
                           token::Literal(token::$tok_type(token::intern($tok_contents)),
                                          Some(token::intern("suffix"))));
                // with a whitespace separator:
                assert_eq!(setup(&cm, &sh, format!("{} suffix", $input)).next_token().tok,
                           token::Literal(token::$tok_type(token::intern($tok_contents)),
                                          None));
            }}
        }

        test!("'a'", Char, "a");
        test!("b'a'", Byte, "a");
        test!("\"a\"", Str_, "a");
        test!("b\"a\"", ByteStr, "a");
        test!("1234", Integer, "1234");
        test!("0b101", Integer, "0b101");
        test!("0xABC", Integer, "0xABC");
        test!("1.0", Float, "1.0");
        test!("1.0e10", Float, "1.0e10");

        assert_eq!(setup(&cm, &sh, "2us".to_string()).next_token().tok,
                   token::Literal(token::Integer(token::intern("2")),
                                  Some(token::intern("us"))));
        assert_eq!(setup(&cm, &sh, "r###\"raw\"###suffix".to_string()).next_token().tok,
                   token::Literal(token::StrRaw(token::intern("raw"), 3),
                                  Some(token::intern("suffix"))));
        assert_eq!(setup(&cm, &sh, "br###\"raw\"###suffix".to_string()).next_token().tok,
                   token::Literal(token::ByteStrRaw(token::intern("raw"), 3),
                                  Some(token::intern("suffix"))));
    }

    #[test]
    fn line_doc_comments() {
        assert!(is_doc_comment("///"));
        assert!(is_doc_comment("/// blah"));
        assert!(!is_doc_comment("////"));
    }

    #[test]
    fn nested_block_comments() {
        let cm = Rc::new(CodeMap::new());
        let sh = mk_sh(cm.clone());
        let mut lexer = setup(&cm, &sh, "/* /* */ */'a'".to_string());
        match lexer.next_token().tok {
            token::Comment => {}
            _ => panic!("expected a comment!"),
        }
        assert_eq!(lexer.next_token().tok,
                   token::Literal(token::Char(token::intern("a")), None));
    }

    #[test]
    fn crlf_comments() {
        let cm = Rc::new(CodeMap::new());
        let sh = mk_sh(cm.clone());
        let mut lexer = setup(&cm, &sh, "// test\r\n/// test\r\n".to_string());
        let comment = lexer.next_token();
        assert_eq!(comment.tok, token::Comment);
        assert_eq!(comment.sp, ::codemap::mk_sp(BytePos(0), BytePos(7)));
        assert_eq!(lexer.next_token().tok, token::Whitespace);
        assert_eq!(lexer.next_token().tok,
                   token::DocComment(token::intern("/// test")));
    }
}<|MERGE_RESOLUTION|>--- conflicted
+++ resolved
@@ -707,14 +707,8 @@
         // integer literal followed by field/method access or a range pattern
         // (`0..2` and `12.foo()`)
         if self.curr_is('.') && !self.nextch_is('.') &&
-<<<<<<< HEAD
             !UnicodeXID::is_xid_start(self.nextch().unwrap_or('\0'))
         {
-=======
-           !self.nextch()
-                .unwrap_or('\0')
-                .is_xid_start() {
->>>>>>> 3d8c1b02
             // might have stuff after the ., and if it does, it needs to start
             // with a number
             self.bump();
@@ -1642,14 +1636,7 @@
         None => return false,
     };
 
-<<<<<<< HEAD
-    (c >= 'a' && c <= 'z')
-        || (c >= 'A' && c <= 'Z')
-        || c == '_'
-        || (c > '\x7f' && UnicodeXID::is_xid_start(c))
-=======
-    (c >= 'a' && c <= 'z') || (c >= 'A' && c <= 'Z') || c == '_' || (c > '\x7f' && c.is_xid_start())
->>>>>>> 3d8c1b02
+    (c >= 'a' && c <= 'z') || (c >= 'A' && c <= 'Z') || c == '_' || (c > '\x7f' && UnicodeXID::is_xid_start(c))
 }
 
 fn ident_continue(c: Option<char>) -> bool {
@@ -1658,16 +1645,8 @@
         None => return false,
     };
 
-<<<<<<< HEAD
-    (c >= 'a' && c <= 'z')
-        || (c >= 'A' && c <= 'Z')
-        || (c >= '0' && c <= '9')
-        || c == '_'
-        || (c > '\x7f' && UnicodeXID::is_xid_continue(c))
-=======
     (c >= 'a' && c <= 'z') || (c >= 'A' && c <= 'Z') || (c >= '0' && c <= '9') || c == '_' ||
-    (c > '\x7f' && c.is_xid_continue())
->>>>>>> 3d8c1b02
+    (c > '\x7f' && UnicodeXID::is_xid_continue(c))
 }
 
 #[cfg(test)]
