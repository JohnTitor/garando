// Copyright 2012-2013 The Rust Project Developers. See the COPYRIGHT
// file at the top-level directory of this distribution and at
// http://rust-lang.org/COPYRIGHT.
//
// Licensed under the Apache License, Version 2.0 <LICENSE-APACHE or
// http://www.apache.org/licenses/LICENSE-2.0> or the MIT license
// <LICENSE-MIT or http://opensource.org/licenses/MIT>, at your
// option. This file may not be copied, modified, or distributed
// except according to those terms.

use ast::{self, Ident};
use syntax_pos::{self, BytePos, CharPos, Pos, Span, NO_EXPANSION};
use codemap::{CodeMap, FilePathMapping};
use errors::{FatalError, DiagnosticBuilder};
use parse::{token, ParseSess};
use str::char_at;
use symbol::{Symbol, keywords};

use std::borrow::Cow;
use std::char;
use std::mem::replace;
use std::rc::Rc;

use unicode_xid::UnicodeXID;

pub mod comments;
mod tokentrees;
mod unicode_chars;

#[derive(Clone, PartialEq, Eq, Debug)]
pub struct TokenAndSpan {
    pub tok: token::Token,
    pub sp: Span,
}

impl Default for TokenAndSpan {
    fn default() -> Self {
        TokenAndSpan { tok: token::Underscore, sp: syntax_pos::DUMMY_SP }
    }
}

pub struct StringReader<'a> {
    pub sess: &'a ParseSess,
    /// The absolute offset within the codemap of the next character to read
    pub next_pos: BytePos,
    /// The absolute offset within the codemap of the current character
    pub pos: BytePos,
    /// The column of the next character to read
    pub col: CharPos,
    /// The current character (which has been read from self.pos)
    pub ch: Option<char>,
    pub filemap: Rc<syntax_pos::FileMap>,
    /// If Some, stop reading the source at this position (inclusive).
    pub terminator: Option<BytePos>,
    /// Whether to record new-lines and multibyte chars in filemap.
    /// This is only necessary the first time a filemap is lexed.
    /// If part of a filemap is being re-lexed, this should be set to false.
    pub save_new_lines_and_multibyte: bool,
    // cached:
    pub peek_tok: token::Token,
    pub peek_span: Span,
    pub fatal_errs: Vec<DiagnosticBuilder<'a>>,
    // cache a direct reference to the source text, so that we don't have to
    // retrieve it via `self.filemap.src.as_ref().unwrap()` all the time.
    source_text: Rc<String>,
    /// Stack of open delimiters and their spans. Used for error message.
    token: token::Token,
    span: Span,
    open_braces: Vec<(token::DelimToken, Span)>,
}

fn mk_sp(lo: BytePos, hi: BytePos) -> Span {
    Span { lo: lo, hi: hi, ctxt: NO_EXPANSION }
}

impl<'a> StringReader<'a> {
    fn next_token(&mut self) -> TokenAndSpan {
        let res = self.try_next_token();
        self.unwrap_or_abort(res)
    }
    fn unwrap_or_abort(&mut self, res: Result<TokenAndSpan, ()>) -> TokenAndSpan {
        match res {
            Ok(tok) => tok,
            Err(_) => {
                self.emit_fatal_errors();
                panic!(FatalError);
            }
        }
    }
    fn try_real_token(&mut self) -> Result<TokenAndSpan, ()> {
        let mut t = try!(self.try_next_token());
        loop {
            match t.tok {
                token::Whitespace | token::Comment | token::Shebang(_) => {
                    t = try!(self.try_next_token());
                }
                _ => break,
            }
        }
        self.token = t.tok.clone();
        self.span = t.sp;
        Ok(t)
    }
    pub fn real_token(&mut self) -> TokenAndSpan {
        let res = self.try_real_token();
        self.unwrap_or_abort(res)
    }
    fn is_eof(&self) -> bool {
        if self.ch.is_none() {
            return true;
        }

        match self.terminator {
            Some(t) => self.next_pos > t,
            None => false,
        }
    }
    /// Return the next token. EFFECT: advances the string_reader.
    pub fn try_next_token(&mut self) -> Result<TokenAndSpan, ()> {
        assert!(self.fatal_errs.is_empty());
        let ret_val = TokenAndSpan {
            tok: replace(&mut self.peek_tok, token::Underscore),
            sp: self.peek_span,
        };
        try!(self.advance_token());
        Ok(ret_val)
    }
    fn fatal(&self, m: &str) -> FatalError {
        self.fatal_span(self.peek_span, m)
    }
    pub fn emit_fatal_errors(&mut self) {
        for err in &mut self.fatal_errs {
            err.emit();
        }
        self.fatal_errs.clear();
    }
    pub fn peek(&self) -> TokenAndSpan {
        // FIXME(pcwalton): Bad copy!
        TokenAndSpan {
            tok: self.peek_tok.clone(),
            sp: self.peek_span,
        }
    }
}

impl<'a> StringReader<'a> {
    /// For comments.rs, which hackily pokes into next_pos and ch
    pub fn new_raw(sess: &'a ParseSess, filemap: Rc<syntax_pos::FileMap>) -> Self {
        let mut sr = StringReader::new_raw_internal(sess, filemap);
        sr.bump();
        sr
    }

    fn new_raw_internal(sess: &'a ParseSess, filemap: Rc<syntax_pos::FileMap>) -> Self {
        if filemap.src.is_none() {
            sess.span_diagnostic.bug(&format!("Cannot lex filemap without source: {}",
                                              filemap.name));
        }

        let source_text = (*filemap.src.as_ref().unwrap()).clone();

        StringReader {
            sess: sess,
            next_pos: filemap.start_pos,
            pos: filemap.start_pos,
            col: CharPos(0),
            ch: Some('\n'),
            filemap: filemap,
            terminator: None,
            save_new_lines_and_multibyte: true,
            // dummy values; not read
            peek_tok: token::Eof,
            peek_span: syntax_pos::DUMMY_SP,
            source_text: source_text,
            fatal_errs: Vec::new(),
            token: token::Eof,
            span: syntax_pos::DUMMY_SP,
            open_braces: Vec::new(),
        }
    }

    pub fn new(sess: &'a ParseSess, filemap: Rc<syntax_pos::FileMap>) -> Self {
        let mut sr = StringReader::new_raw(sess, filemap);
        if sr.advance_token().is_err() {
            sr.emit_fatal_errors();
            panic!(FatalError);
        }
        sr
    }

    pub fn retokenize(sess: &'a ParseSess, mut span: Span) -> Self {
        let begin = sess.codemap().lookup_byte_offset(span.lo);
        let end = sess.codemap().lookup_byte_offset(span.hi);

        // Make the range zero-length if the span is invalid.
        if span.lo > span.hi || begin.fm.start_pos != end.fm.start_pos {
            span.hi = span.lo;
        }

        let mut sr = StringReader::new_raw_internal(sess, begin.fm);

        // Seek the lexer to the right byte range.
        sr.save_new_lines_and_multibyte = false;
        sr.next_pos = span.lo;
        sr.terminator = Some(span.hi);

        sr.bump();

        if sr.advance_token().is_err() {
            sr.emit_fatal_errors();
            panic!(FatalError);
        }
        sr
    }

    pub fn ch_is(&self, c: char) -> bool {
        self.ch == Some(c)
    }

    /// Report a fatal lexical error with a given span.
    pub fn fatal_span(&self, sp: Span, m: &str) -> FatalError {
        self.sess.span_diagnostic.span_fatal(sp, m)
    }

    /// Report a lexical error with a given span.
    pub fn err_span(&self, sp: Span, m: &str) {
        self.sess.span_diagnostic.span_err(sp, m)
    }


    /// Report a fatal error spanning [`from_pos`, `to_pos`).
    fn fatal_span_(&self, from_pos: BytePos, to_pos: BytePos, m: &str) -> FatalError {
        self.fatal_span(mk_sp(from_pos, to_pos), m)
    }

    /// Report a lexical error spanning [`from_pos`, `to_pos`).
    fn err_span_(&self, from_pos: BytePos, to_pos: BytePos, m: &str) {
        self.err_span(mk_sp(from_pos, to_pos), m)
    }

    /// Report a lexical error spanning [`from_pos`, `to_pos`), appending an
    /// escaped character to the error message
    fn fatal_span_char(&self, from_pos: BytePos, to_pos: BytePos, m: &str, c: char) -> FatalError {
        let mut m = m.to_string();
        m.push_str(": ");
        for c in c.escape_default() {
            m.push(c)
        }
        self.fatal_span_(from_pos, to_pos, &m[..])
    }
    fn struct_fatal_span_char(&self,
                              from_pos: BytePos,
                              to_pos: BytePos,
                              m: &str,
                              c: char)
                              -> DiagnosticBuilder<'a> {
        let mut m = m.to_string();
        m.push_str(": ");
        for c in c.escape_default() {
            m.push(c)
        }
        self.sess.span_diagnostic.struct_span_fatal(mk_sp(from_pos, to_pos), &m[..])
    }

    /// Report a lexical error spanning [`from_pos`, `to_pos`), appending an
    /// escaped character to the error message
    fn err_span_char(&self, from_pos: BytePos, to_pos: BytePos, m: &str, c: char) {
        let mut m = m.to_string();
        m.push_str(": ");
        for c in c.escape_default() {
            m.push(c)
        }
        self.err_span_(from_pos, to_pos, &m[..]);
    }
    fn struct_err_span_char(&self,
                            from_pos: BytePos,
                            to_pos: BytePos,
                            m: &str,
                            c: char)
                            -> DiagnosticBuilder<'a> {
        let mut m = m.to_string();
        m.push_str(": ");
        for c in c.escape_default() {
            m.push(c)
        }
        self.sess.span_diagnostic.struct_span_err(mk_sp(from_pos, to_pos), &m[..])
    }

    /// Report a lexical error spanning [`from_pos`, `to_pos`), appending the
    /// offending string to the error message
    fn fatal_span_verbose(&self, from_pos: BytePos, to_pos: BytePos, mut m: String) -> FatalError {
        m.push_str(": ");
        let from = self.byte_offset(from_pos).to_usize();
        let to = self.byte_offset(to_pos).to_usize();
        m.push_str(&self.source_text[from..to]);
        self.fatal_span_(from_pos, to_pos, &m[..])
    }

    /// Advance peek_tok and peek_span to refer to the next token, and
    /// possibly update the interner.
    fn advance_token(&mut self) -> Result<(), ()> {
        match self.scan_whitespace_or_comment() {
            Some(comment) => {
                self.peek_span = comment.sp;
                self.peek_tok = comment.tok;
            }
            None => {
                if self.is_eof() {
                    self.peek_tok = token::Eof;
                    self.peek_span = mk_sp(self.filemap.end_pos, self.filemap.end_pos);
                } else {
                    let start_bytepos = self.pos;
<<<<<<< HEAD
                    self.peek_tok = try!(self.next_token_inner());
                    self.peek_span = syntax_pos::mk_sp(start_bytepos, self.pos);
=======
                    self.peek_tok = self.next_token_inner()?;
                    self.peek_span = mk_sp(start_bytepos, self.pos);
>>>>>>> 965fba49
                };
            }
        }
        Ok(())
    }

    fn byte_offset(&self, pos: BytePos) -> BytePos {
        (pos - self.filemap.start_pos)
    }

    /// Calls `f` with a string slice of the source text spanning from `start`
    /// up to but excluding `self.pos`, meaning the slice does not include
    /// the character `self.ch`.
    pub fn with_str_from<T, F>(&self, start: BytePos, f: F) -> T
        where F: FnOnce(&str) -> T
    {
        self.with_str_from_to(start, self.pos, f)
    }

    /// Create a Name from a given offset to the current offset, each
    /// adjusted 1 towards each other (assumes that on either side there is a
    /// single-byte delimiter).
    pub fn name_from(&self, start: BytePos) -> ast::Name {
        debug!("taking an ident from {:?} to {:?}", start, self.pos);
        self.with_str_from(start, Symbol::intern)
    }

    /// As name_from, with an explicit endpoint.
    pub fn name_from_to(&self, start: BytePos, end: BytePos) -> ast::Name {
        debug!("taking an ident from {:?} to {:?}", start, end);
        self.with_str_from_to(start, end, Symbol::intern)
    }

    /// Calls `f` with a string slice of the source text spanning from `start`
    /// up to but excluding `end`.
    fn with_str_from_to<T, F>(&self, start: BytePos, end: BytePos, f: F) -> T
        where F: FnOnce(&str) -> T
    {
        f(&self.source_text[self.byte_offset(start).to_usize()..self.byte_offset(end).to_usize()])
    }

    /// Converts CRLF to LF in the given string, raising an error on bare CR.
    fn translate_crlf<'b>(&self, start: BytePos, s: &'b str, errmsg: &'b str) -> Cow<'b, str> {
        let mut i = 0;
        while i < s.len() {
            let ch = char_at(s, i);
            let next = i + ch.len_utf8();
            if ch == '\r' {
                if next < s.len() && char_at(s, next) == '\n' {
                    return translate_crlf_(self, start, s, errmsg, i).into();
                }
                let pos = start + BytePos(i as u32);
                let end_pos = start + BytePos(next as u32);
                self.err_span_(pos, end_pos, errmsg);
            }
            i = next;
        }
        return s.into();

        fn translate_crlf_(rdr: &StringReader,
                           start: BytePos,
                           s: &str,
                           errmsg: &str,
                           mut i: usize)
                           -> String {
            let mut buf = String::with_capacity(s.len());
            let mut j = 0;
            while i < s.len() {
                let ch = char_at(s, i);
                let next = i + ch.len_utf8();
                if ch == '\r' {
                    if j < i {
                        buf.push_str(&s[j..i]);
                    }
                    j = next;
                    if next >= s.len() || char_at(s, next) != '\n' {
                        let pos = start + BytePos(i as u32);
                        let end_pos = start + BytePos(next as u32);
                        rdr.err_span_(pos, end_pos, errmsg);
                    }
                }
                i = next;
            }
            if j < s.len() {
                buf.push_str(&s[j..]);
            }
            buf
        }
    }


    /// Advance the StringReader by one character. If a newline is
    /// discovered, add it to the FileMap's list of line start offsets.
    pub fn bump(&mut self) {
        let new_pos = self.next_pos;
        let new_byte_offset = self.byte_offset(new_pos).to_usize();
        let end = self.terminator.map_or(self.source_text.len(), |t| {
            self.byte_offset(t).to_usize()
        });
        if new_byte_offset < end {
            let old_ch_is_newline = self.ch.unwrap() == '\n';
            let new_ch = char_at(&self.source_text, new_byte_offset);
            let new_ch_len = new_ch.len_utf8();

            self.ch = Some(new_ch);
            self.pos = new_pos;
            self.next_pos = new_pos + Pos::from_usize(new_ch_len);
            if old_ch_is_newline {
                if self.save_new_lines_and_multibyte {
                    self.filemap.next_line(self.pos);
                }
                self.col = CharPos(0);
            } else {
                self.col = self.col + CharPos(1);
            }
            if new_ch_len > 1 {
                if self.save_new_lines_and_multibyte {
                    self.filemap.record_multibyte_char(self.pos, new_ch_len);
                }
            }
        } else {
            self.ch = None;
            self.pos = new_pos;
        }
    }

    pub fn nextch(&self) -> Option<char> {
        let offset = self.byte_offset(self.next_pos).to_usize();
        if offset < self.source_text.len() {
            Some(char_at(&self.source_text, offset))
        } else {
            None
        }
    }

    pub fn nextch_is(&self, c: char) -> bool {
        self.nextch() == Some(c)
    }

    pub fn nextnextch(&self) -> Option<char> {
        let offset = self.byte_offset(self.next_pos).to_usize();
        let s = &self.source_text[..];
        if offset >= s.len() {
            return None;
        }
        let next = offset + char_at(s, offset).len_utf8();
        if next < s.len() {
            Some(char_at(s, next))
        } else {
            None
        }
    }

    pub fn nextnextch_is(&self, c: char) -> bool {
        self.nextnextch() == Some(c)
    }

    /// Eats <XID_start><XID_continue>*, if possible.
    fn scan_optional_raw_name(&mut self) -> Option<ast::Name> {
        if !ident_start(self.ch) {
            return None;
        }
        let start = self.pos;
        while ident_continue(self.ch) {
            self.bump();
        }

        self.with_str_from(start, |string| {
            if string == "_" {
                None
            } else {
                Some(Symbol::intern(string))
            }
        })
    }

    /// PRECONDITION: self.ch is not whitespace
    /// Eats any kind of comment.
    fn scan_comment(&mut self) -> Option<TokenAndSpan> {
        if let Some(c) = self.ch {
            if c.is_whitespace() {
                let msg = "called consume_any_line_comment, but there was whitespace";
                self.sess.span_diagnostic.span_err(mk_sp(self.pos, self.pos), msg);
            }
        }

        if self.ch_is('/') {
            match self.nextch() {
                Some('/') => {
                    self.bump();
                    self.bump();

                    // line comments starting with "///" or "//!" are doc-comments
                    let doc_comment = (self.ch_is('/') && !self.nextch_is('/')) || self.ch_is('!');
                    let start_bpos = self.pos - BytePos(2);

                    while !self.is_eof() {
                        match self.ch.unwrap() {
                            '\n' => break,
                            '\r' => {
                                if self.nextch_is('\n') {
                                    // CRLF
                                    break;
                                } else if doc_comment {
                                    self.err_span_(self.pos,
                                                   self.next_pos,
                                                   "bare CR not allowed in doc-comment");
                                }
                            }
                            _ => (),
                        }
                        self.bump();
                    }

                    if doc_comment {
                        self.with_str_from(start_bpos, |string| {
                            // comments with only more "/"s are not doc comments
                            let tok = if is_doc_comment(string) {
                                token::DocComment(Symbol::intern(string))
                            } else {
                                token::Comment
                            };

                            Some(TokenAndSpan {
                                tok: tok,
                                sp: mk_sp(start_bpos, self.pos),
                            })
                        })
                    } else {
                        Some(TokenAndSpan {
                            tok: token::Comment,
                            sp: mk_sp(start_bpos, self.pos),
                        })
                    }
                }
                Some('*') => {
                    self.bump();
                    self.bump();
                    self.scan_block_comment()
                }
                _ => None,
            }
        } else if self.ch_is('#') {
            if self.nextch_is('!') {

                // Parse an inner attribute.
                if self.nextnextch_is('[') {
                    return None;
                }

                // I guess this is the only way to figure out if
                // we're at the beginning of the file...
                let cmap = CodeMap::new(FilePathMapping::empty());
                cmap.files.borrow_mut().push(self.filemap.clone());
                let loc = cmap.lookup_char_pos_adj(self.pos);
                debug!("Skipping a shebang");
                if loc.line == 1 && loc.col == CharPos(0) {
                    // FIXME: Add shebang "token", return it
                    let start = self.pos;
                    while !self.ch_is('\n') && !self.is_eof() {
                        self.bump();
                    }
                    return Some(TokenAndSpan {
                        tok: token::Shebang(self.name_from(start)),
                        sp: mk_sp(start, self.pos),
                    });
                }
            }
            None
        } else {
            None
        }
    }

    /// If there is whitespace, shebang, or a comment, scan it. Otherwise,
    /// return None.
    fn scan_whitespace_or_comment(&mut self) -> Option<TokenAndSpan> {
        match self.ch.unwrap_or('\0') {
            // # to handle shebang at start of file -- this is the entry point
            // for skipping over all "junk"
            '/' | '#' => {
                let c = self.scan_comment();
                debug!("scanning a comment {:?}", c);
                c
            },
            c if is_pattern_whitespace(Some(c)) => {
                let start_bpos = self.pos;
                while is_pattern_whitespace(self.ch) {
                    self.bump();
                }
                let c = Some(TokenAndSpan {
                    tok: token::Whitespace,
                    sp: mk_sp(start_bpos, self.pos),
                });
                debug!("scanning whitespace: {:?}", c);
                c
            }
            _ => None,
        }
    }

    /// Might return a sugared-doc-attr
    fn scan_block_comment(&mut self) -> Option<TokenAndSpan> {
        // block comments starting with "/**" or "/*!" are doc-comments
        let is_doc_comment = self.ch_is('*') || self.ch_is('!');
        let start_bpos = self.pos - BytePos(2);

        let mut level: isize = 1;
        let mut has_cr = false;
        while level > 0 {
            if self.is_eof() {
                let msg = if is_doc_comment {
                    "unterminated block doc-comment"
                } else {
                    "unterminated block comment"
                };
                let last_bpos = self.pos;
                panic!(self.fatal_span_(start_bpos, last_bpos, msg));
            }
            let n = self.ch.unwrap();
            match n {
                '/' if self.nextch_is('*') => {
                    level += 1;
                    self.bump();
                }
                '*' if self.nextch_is('/') => {
                    level -= 1;
                    self.bump();
                }
                '\r' => {
                    has_cr = true;
                }
                _ => (),
            }
            self.bump();
        }

        self.with_str_from(start_bpos, |string| {
            // but comments with only "*"s between two "/"s are not
            let tok = if is_block_doc_comment(string) {
                let string = if has_cr {
                    self.translate_crlf(start_bpos,
                                        string,
                                        "bare CR not allowed in block doc-comment")
                } else {
                    string.into()
                };
                token::DocComment(Symbol::intern(&string[..]))
            } else {
                token::Comment
            };

            Some(TokenAndSpan {
                tok: tok,
                sp: mk_sp(start_bpos, self.pos),
            })
        })
    }

    /// Scan through any digits (base `scan_radix`) or underscores,
    /// and return how many digits there were.
    ///
    /// `real_radix` represents the true radix of the number we're
    /// interested in, and errors will be emitted for any digits
    /// between `real_radix` and `scan_radix`.
    fn scan_digits(&mut self, real_radix: u32, scan_radix: u32) -> usize {
        assert!(real_radix <= scan_radix);
        let mut len = 0;
        loop {
            let c = self.ch;
            if c == Some('_') {
                debug!("skipping a _");
                self.bump();
                continue;
            }
            match c.and_then(|cc| cc.to_digit(scan_radix)) {
                Some(_) => {
                    debug!("{:?} in scan_digits", c);
                    // check that the hypothetical digit is actually
                    // in range for the true radix
                    if c.unwrap().to_digit(real_radix).is_none() {
                        self.err_span_(self.pos,
                                       self.next_pos,
                                       &format!("invalid digit for a base {} literal", real_radix));
                    }
                    len += 1;
                    self.bump();
                }
                _ => return len,
            }
        }
    }

    /// Lex a LIT_INTEGER or a LIT_FLOAT
    fn scan_number(&mut self, c: char) -> token::Lit {
        let num_digits;
        let mut base = 10;
        let start_bpos = self.pos;

        self.bump();

        if c == '0' {
            match self.ch.unwrap_or('\0') {
                'b' => {
                    self.bump();
                    base = 2;
                    num_digits = self.scan_digits(2, 10);
                }
                'o' => {
                    self.bump();
                    base = 8;
                    num_digits = self.scan_digits(8, 10);
                }
                'x' => {
                    self.bump();
                    base = 16;
                    num_digits = self.scan_digits(16, 16);
                }
                '0'...'9' | '_' | '.' | 'e' | 'E' => {
                    num_digits = self.scan_digits(10, 10) + 1;
                }
                _ => {
                    // just a 0
                    return token::Integer(self.name_from(start_bpos));
                }
            }
        } else if c.is_digit(10) {
            num_digits = self.scan_digits(10, 10) + 1;
        } else {
            num_digits = 0;
        }

        if num_digits == 0 {
            self.err_span_(start_bpos,
                           self.pos,
                           "no valid digits found for number");
            return token::Integer(Symbol::intern("0"));
        }

        // might be a float, but don't be greedy if this is actually an
        // integer literal followed by field/method access or a range pattern
        // (`0..2` and `12.foo()`)
        if self.ch_is('.') && !self.nextch_is('.') &&
<<<<<<< HEAD
            !UnicodeXID::is_xid_start(self.nextch().unwrap_or('\0'))
        {
=======
           !ident_start(self.nextch()) {
>>>>>>> 965fba49
            // might have stuff after the ., and if it does, it needs to start
            // with a number
            self.bump();
            if self.ch.unwrap_or('\0').is_digit(10) {
                self.scan_digits(10, 10);
                self.scan_float_exponent();
            }
            let pos = self.pos;
            self.check_float_base(start_bpos, pos, base);
            token::Float(self.name_from(start_bpos))
        } else {
            // it might be a float if it has an exponent
            if self.ch_is('e') || self.ch_is('E') {
                self.scan_float_exponent();
                let pos = self.pos;
                self.check_float_base(start_bpos, pos, base);
                return token::Float(self.name_from(start_bpos));
            }
            // but we certainly have an integer!
            token::Integer(self.name_from(start_bpos))
        }
    }

    /// Scan over `n_digits` hex digits, stopping at `delim`, reporting an
    /// error if too many or too few digits are encountered.
    fn scan_hex_digits(&mut self, n_digits: usize, delim: char, below_0x7f_only: bool) -> bool {
        debug!("scanning {} digits until {:?}", n_digits, delim);
        let start_bpos = self.pos;
        let mut accum_int = 0;

        let mut valid = true;
        for _ in 0..n_digits {
            if self.is_eof() {
                let last_bpos = self.pos;
                panic!(self.fatal_span_(start_bpos,
                                        last_bpos,
                                        "unterminated numeric character escape"));
            }
            if self.ch_is(delim) {
                let last_bpos = self.pos;
                self.err_span_(start_bpos,
                               last_bpos,
                               "numeric character escape is too short");
                valid = false;
                break;
            }
            let c = self.ch.unwrap_or('\x00');
            accum_int *= 16;
            accum_int += c.to_digit(16).unwrap_or_else(|| {
                self.err_span_char(self.pos,
                                   self.next_pos,
                                   "invalid character in numeric character escape",
                                   c);

                valid = false;
                0
            });
            self.bump();
        }

        if below_0x7f_only && accum_int >= 0x80 {
            self.err_span_(start_bpos,
                           self.pos,
                           "this form of character escape may only be used with characters in \
                            the range [\\x00-\\x7f]");
            valid = false;
        }

        match char::from_u32(accum_int) {
            Some(_) => valid,
            None => {
                let last_bpos = self.pos;
                self.err_span_(start_bpos, last_bpos, "invalid numeric character escape");
                false
            }
        }
    }

    /// Scan for a single (possibly escaped) byte or char
    /// in a byte, (non-raw) byte string, char, or (non-raw) string literal.
    /// `start` is the position of `first_source_char`, which is already consumed.
    ///
    /// Returns true if there was a valid char/byte, false otherwise.
    fn scan_char_or_byte(&mut self,
                         start: BytePos,
                         first_source_char: char,
                         ascii_only: bool,
                         delim: char)
                         -> bool {
        match first_source_char {
            '\\' => {
                // '\X' for some X must be a character constant:
                let escaped = self.ch;
                let escaped_pos = self.pos;
                self.bump();
                match escaped {
                    None => {}  // EOF here is an error that will be checked later.
                    Some(e) => {
                        return match e {
                            'n' | 'r' | 't' | '\\' | '\'' | '"' | '0' => true,
                            'x' => self.scan_byte_escape(delim, !ascii_only),
                            'u' => {
                                let valid = if self.ch_is('{') {
                                    self.scan_unicode_escape(delim) && !ascii_only
                                } else {
                                    let span = mk_sp(start, self.pos);
                                    self.sess.span_diagnostic
                                        .struct_span_err(span, "incorrect unicode escape sequence")
                                        .span_help(span,
                                                   "format of unicode escape sequences is \
                                                    `\\u{…}`")
                                        .emit();
                                    false
                                };
                                if ascii_only {
                                    self.err_span_(start,
                                                   self.pos,
                                                   "unicode escape sequences cannot be used as a \
                                                    byte or in a byte string");
                                }
                                valid

                            }
                            '\n' if delim == '"' => {
                                self.consume_whitespace();
                                true
                            }
                            '\r' if delim == '"' && self.ch_is('\n') => {
                                self.consume_whitespace();
                                true
                            }
                            c => {
                                let pos = self.pos;
                                let mut err = self.struct_err_span_char(escaped_pos,
                                                                        pos,
                                                                        if ascii_only {
                                                                            "unknown byte escape"
                                                                        } else {
                                                                            "unknown character \
                                                                             escape"
                                                                        },
                                                                        c);
                                if e == '\r' {
                                    err.span_help(mk_sp(escaped_pos, pos),
                                                  "this is an isolated carriage return; consider \
                                                   checking your editor and version control \
                                                   settings");
                                }
                                if (e == '{' || e == '}') && !ascii_only {
                                    err.span_help(mk_sp(escaped_pos, pos),
                                                  "if used in a formatting string, curly braces \
                                                   are escaped with `{{` and `}}`");
                                }
                                err.emit();
                                false
                            }
                        }
                    }
                }
            }
            '\t' | '\n' | '\r' | '\'' if delim == '\'' => {
                let pos = self.pos;
                self.err_span_char(start,
                                   pos,
                                   if ascii_only {
                                       "byte constant must be escaped"
                                   } else {
                                       "character constant must be escaped"
                                   },
                                   first_source_char);
                return false;
            }
            '\r' => {
                if self.ch_is('\n') {
                    self.bump();
                    return true;
                } else {
                    self.err_span_(start,
                                   self.pos,
                                   "bare CR not allowed in string, use \\r instead");
                    return false;
                }
            }
            _ => {
                if ascii_only && first_source_char > '\x7F' {
                    let pos = self.pos;
                    self.err_span_(start,
                                   pos,
                                   "byte constant must be ASCII. Use a \\xHH escape for a \
                                    non-ASCII byte");
                    return false;
                }
            }
        }
        true
    }

    /// Scan over a \u{...} escape
    ///
    /// At this point, we have already seen the \ and the u, the { is the current character. We
    /// will read at least one digit, and up to 6, and pass over the }.
    fn scan_unicode_escape(&mut self, delim: char) -> bool {
        self.bump(); // past the {
        let start_bpos = self.pos;
        let mut count = 0;
        let mut accum_int = 0;
        let mut valid = true;

        while !self.ch_is('}') && count <= 6 {
            let c = match self.ch {
                Some(c) => c,
                None => {
                    panic!(self.fatal_span_(start_bpos,
                                            self.pos,
                                            "unterminated unicode escape (found EOF)"));
                }
            };
            accum_int *= 16;
            accum_int += c.to_digit(16).unwrap_or_else(|| {
                if c == delim {
                    panic!(self.fatal_span_(self.pos,
                                            self.next_pos,
                                            "unterminated unicode escape (needed a `}`)"));
                } else {
                    self.err_span_char(self.pos,
                                       self.next_pos,
                                       "invalid character in unicode escape",
                                       c);
                }
                valid = false;
                0
            });
            self.bump();
            count += 1;
        }

        if count > 6 {
            self.err_span_(start_bpos,
                           self.pos,
                           "overlong unicode escape (can have at most 6 hex digits)");
            valid = false;
        }

        if valid && (char::from_u32(accum_int).is_none() || count == 0) {
            self.err_span_(start_bpos,
                           self.pos,
                           "invalid unicode character escape");
            valid = false;
        }

        self.bump(); // past the ending }
        valid
    }

    /// Scan over a float exponent.
    fn scan_float_exponent(&mut self) {
        if self.ch_is('e') || self.ch_is('E') {
            self.bump();
            if self.ch_is('-') || self.ch_is('+') {
                self.bump();
            }
            if self.scan_digits(10, 10) == 0 {
                self.err_span_(self.pos,
                               self.next_pos,
                               "expected at least one digit in exponent")
            }
        }
    }

    /// Check that a base is valid for a floating literal, emitting a nice
    /// error if it isn't.
    fn check_float_base(&mut self, start_bpos: BytePos, last_bpos: BytePos, base: usize) {
        match base {
            16 => {
                self.err_span_(start_bpos,
                               last_bpos,
                               "hexadecimal float literal is not supported")
            }
            8 => {
                self.err_span_(start_bpos,
                               last_bpos,
                               "octal float literal is not supported")
            }
            2 => {
                self.err_span_(start_bpos,
                               last_bpos,
                               "binary float literal is not supported")
            }
            _ => (),
        }
    }

    fn binop(&mut self, op: token::BinOpToken) -> token::Token {
        self.bump();
        if self.ch_is('=') {
            self.bump();
            token::BinOpEq(op)
        } else {
            token::BinOp(op)
        }
    }

    /// Return the next token from the string, advances the input past that
    /// token, and updates the interner
    fn next_token_inner(&mut self) -> Result<token::Token, ()> {
        let c = self.ch;
        if ident_start(c) &&
           match (c.unwrap(), self.nextch(), self.nextnextch()) {
            // Note: r as in r" or r#" is part of a raw string literal,
            // b as in b' is part of a byte literal.
            // They are not identifiers, and are handled further down.
            ('r', Some('"'), _) |
            ('r', Some('#'), _) |
            ('b', Some('"'), _) |
            ('b', Some('\''), _) |
            ('b', Some('r'), Some('"')) |
            ('b', Some('r'), Some('#')) => false,
            _ => true,
        } {
            let start = self.pos;
            while ident_continue(self.ch) {
                self.bump();
            }

            return Ok(self.with_str_from(start, |string| {
                if string == "_" {
                    token::Underscore
                } else {
                    // FIXME: perform NFKC normalization here. (Issue #2253)
                    token::Ident(Ident::from_str(string))
                }
            }));
        }

        if is_dec_digit(c) {
            let num = self.scan_number(c.unwrap());
            let suffix = self.scan_optional_raw_name();
            debug!("next_token_inner: scanned number {:?}, {:?}", num, suffix);
            return Ok(token::Literal(num, suffix));
        }

        match c.expect("next_token_inner called at EOF") {
            // One-byte tokens.
            ';' => {
                self.bump();
                Ok(token::Semi)
            }
            ',' => {
                self.bump();
                Ok(token::Comma)
            }
            '.' => {
                self.bump();
                if self.ch_is('.') {
                    self.bump();
                    if self.ch_is('.') {
                        self.bump();
                        Ok(token::DotDotDot)
                    } else {
                        Ok(token::DotDot)
                    }
                } else {
                    Ok(token::Dot)
                }
            }
            '(' => {
                self.bump();
                Ok(token::OpenDelim(token::Paren))
            }
            ')' => {
                self.bump();
                Ok(token::CloseDelim(token::Paren))
            }
            '{' => {
                self.bump();
                Ok(token::OpenDelim(token::Brace))
            }
            '}' => {
                self.bump();
                Ok(token::CloseDelim(token::Brace))
            }
            '[' => {
                self.bump();
                Ok(token::OpenDelim(token::Bracket))
            }
            ']' => {
                self.bump();
                Ok(token::CloseDelim(token::Bracket))
            }
            '@' => {
                self.bump();
                Ok(token::At)
            }
            '#' => {
                self.bump();
                Ok(token::Pound)
            }
            '~' => {
                self.bump();
                Ok(token::Tilde)
            }
            '?' => {
                self.bump();
                Ok(token::Question)
            }
            ':' => {
                self.bump();
                if self.ch_is(':') {
                    self.bump();
                    Ok(token::ModSep)
                } else {
                    Ok(token::Colon)
                }
            }

            '$' => {
                self.bump();
                Ok(token::Dollar)
            }

            // Multi-byte tokens.
            '=' => {
                self.bump();
                if self.ch_is('=') {
                    self.bump();
                    Ok(token::EqEq)
                } else if self.ch_is('>') {
                    self.bump();
                    Ok(token::FatArrow)
                } else {
                    Ok(token::Eq)
                }
            }
            '!' => {
                self.bump();
                if self.ch_is('=') {
                    self.bump();
                    Ok(token::Ne)
                } else {
                    Ok(token::Not)
                }
            }
            '<' => {
                self.bump();
                match self.ch.unwrap_or('\x00') {
                    '=' => {
                        self.bump();
                        Ok(token::Le)
                    }
                    '<' => {
                        Ok(self.binop(token::Shl))
                    }
                    '-' => {
                        self.bump();
                        match self.ch.unwrap_or('\x00') {
                            _ => {
                                Ok(token::LArrow)
                            }
                        }
                    }
                    _ => {
                        Ok(token::Lt)
                    }
                }
            }
            '>' => {
                self.bump();
                match self.ch.unwrap_or('\x00') {
                    '=' => {
                        self.bump();
                        Ok(token::Ge)
                    }
                    '>' => {
                        Ok(self.binop(token::Shr))
                    }
                    _ => {
                        Ok(token::Gt)
                    }
                }
            }
            '\'' => {
                // Either a character constant 'a' OR a lifetime name 'abc
                let start_with_quote = self.pos;
                self.bump();
                let start = self.pos;

                // the eof will be picked up by the final `'` check below
                let c2 = self.ch.unwrap_or('\x00');
                self.bump();

                // If the character is an ident start not followed by another single
                // quote, then this is a lifetime name:
                if ident_start(Some(c2)) && !self.ch_is('\'') {
                    while ident_continue(self.ch) {
                        self.bump();
                    }
                    // lifetimes shouldn't end with a single quote
                    // if we find one, then this is an invalid character literal
                    if self.ch_is('\'') {
                        panic!(self.fatal_span_verbose(
                               start_with_quote, self.next_pos,
                               String::from("character literal may only contain one codepoint")));

                    }

                    // Include the leading `'` in the real identifier, for macro
                    // expansion purposes. See #12512 for the gory details of why
                    // this is necessary.
                    let ident = self.with_str_from(start, |lifetime_name| {
                        Ident::from_str(&format!("'{}", lifetime_name))
                    });

                    // Conjure up a "keyword checking ident" to make sure that
                    // the lifetime name is not a keyword.
                    let keyword_checking_ident = self.with_str_from(start, |lifetime_name| {
                        Ident::from_str(lifetime_name)
                    });
                    let keyword_checking_token = &token::Ident(keyword_checking_ident);
                    let last_bpos = self.pos;
                    if keyword_checking_token.is_any_keyword() &&
                       !keyword_checking_token.is_keyword(keywords::Static) {
                        self.err_span_(start, last_bpos, "lifetimes cannot use keyword names");
                    }

                    return Ok(token::Lifetime(ident));
                }

                let valid = self.scan_char_or_byte(start,
                                                   c2,
                                                   // ascii_only =
                                                   false,
                                                   '\'');

                if !self.ch_is('\'') {
                    panic!(self.fatal_span_verbose(
                           start_with_quote, self.pos,
                           String::from("character literal may only contain one codepoint")));
                }

                let id = if valid {
                    self.name_from(start)
                } else {
                    Symbol::intern("0")
                };
                self.bump(); // advance ch past token
                let suffix = self.scan_optional_raw_name();
                Ok(token::Literal(token::Char(id), suffix))
            }
            'b' => {
                self.bump();
                let lit = match self.ch {
                    Some('\'') => self.scan_byte(),
                    Some('"') => self.scan_byte_string(),
                    Some('r') => self.scan_raw_byte_string(),
                    _ => unreachable!(),  // Should have been a token::Ident above.
                };
                let suffix = self.scan_optional_raw_name();
                Ok(token::Literal(lit, suffix))
            }
            '"' => {
                let start_bpos = self.pos;
                let mut valid = true;
                self.bump();
                while !self.ch_is('"') {
                    if self.is_eof() {
                        let last_bpos = self.pos;
                        panic!(self.fatal_span_(start_bpos,
                                                last_bpos,
                                                "unterminated double quote string"));
                    }

                    let ch_start = self.pos;
                    let ch = self.ch.unwrap();
                    self.bump();
                    valid &= self.scan_char_or_byte(ch_start,
                                                    ch,
                                                    // ascii_only =
                                                    false,
                                                    '"');
                }
                // adjust for the ASCII " at the start of the literal
                let id = if valid {
                    self.name_from(start_bpos + BytePos(1))
                } else {
                    Symbol::intern("??")
                };
                self.bump();
                let suffix = self.scan_optional_raw_name();
                Ok(token::Literal(token::Str_(id), suffix))
            }
            'r' => {
                let start_bpos = self.pos;
                self.bump();
                let mut hash_count = 0;
                while self.ch_is('#') {
                    self.bump();
                    hash_count += 1;
                }

                if self.is_eof() {
                    let last_bpos = self.pos;
                    panic!(self.fatal_span_(start_bpos, last_bpos, "unterminated raw string"));
                } else if !self.ch_is('"') {
                    let last_bpos = self.pos;
                    let curr_char = self.ch.unwrap();
                    panic!(self.fatal_span_char(start_bpos,
                                                last_bpos,
                                                "found invalid character; only `#` is allowed \
                                                 in raw string delimitation",
                                                curr_char));
                }
                self.bump();
                let content_start_bpos = self.pos;
                let mut content_end_bpos;
                let mut valid = true;
                'outer: loop {
                    if self.is_eof() {
                        let last_bpos = self.pos;
                        panic!(self.fatal_span_(start_bpos, last_bpos, "unterminated raw string"));
                    }
                    // if self.ch_is('"') {
                    // content_end_bpos = self.pos;
                    // for _ in 0..hash_count {
                    // self.bump();
                    // if !self.ch_is('#') {
                    // continue 'outer;
                    let c = self.ch.unwrap();
                    match c {
                        '"' => {
                            content_end_bpos = self.pos;
                            for _ in 0..hash_count {
                                self.bump();
                                if !self.ch_is('#') {
                                    continue 'outer;
                                }
                            }
                            break;
                        }
                        '\r' => {
                            if !self.nextch_is('\n') {
                                let last_bpos = self.pos;
                                self.err_span_(start_bpos,
                                               last_bpos,
                                               "bare CR not allowed in raw string, use \\r \
                                                instead");
                                valid = false;
                            }
                        }
                        _ => (),
                    }
                    self.bump();
                }
                self.bump();
                let id = if valid {
                    self.name_from_to(content_start_bpos, content_end_bpos)
                } else {
                    Symbol::intern("??")
                };
                let suffix = self.scan_optional_raw_name();
                Ok(token::Literal(token::StrRaw(id, hash_count), suffix))
            }
            '-' => {
                if self.nextch_is('>') {
                    self.bump();
                    self.bump();
                    Ok(token::RArrow)
                } else {
                    Ok(self.binop(token::Minus))
                }
            }
            '&' => {
                if self.nextch_is('&') {
                    self.bump();
                    self.bump();
                    Ok(token::AndAnd)
                } else {
                    Ok(self.binop(token::And))
                }
            }
            '|' => {
                match self.nextch() {
                    Some('|') => {
                        self.bump();
                        self.bump();
                        Ok(token::OrOr)
                    }
                    _ => {
                        Ok(self.binop(token::Or))
                    }
                }
            }
            '+' => {
                Ok(self.binop(token::Plus))
            }
            '*' => {
                Ok(self.binop(token::Star))
            }
            '/' => {
                Ok(self.binop(token::Slash))
            }
            '^' => {
                Ok(self.binop(token::Caret))
            }
            '%' => {
                Ok(self.binop(token::Percent))
            }
            c => {
                let last_bpos = self.pos;
                let bpos = self.next_pos;
                let mut err = self.struct_fatal_span_char(last_bpos,
                                                          bpos,
                                                          "unknown start of token",
                                                          c);
                unicode_chars::check_for_substitution(self, c, &mut err);
                self.fatal_errs.push(err);
                Err(())
            }
        }
    }

    fn consume_whitespace(&mut self) {
        while is_pattern_whitespace(self.ch) && !self.is_eof() {
            self.bump();
        }
    }

    fn read_to_eol(&mut self) -> String {
        let mut val = String::new();
        while !self.ch_is('\n') && !self.is_eof() {
            val.push(self.ch.unwrap());
            self.bump();
        }
        if self.ch_is('\n') {
            self.bump();
        }
        val
    }

    fn read_one_line_comment(&mut self) -> String {
        let val = self.read_to_eol();
        assert!((val.as_bytes()[0] == b'/' && val.as_bytes()[1] == b'/') ||
                (val.as_bytes()[0] == b'#' && val.as_bytes()[1] == b'!'));
        val
    }

    fn consume_non_eol_whitespace(&mut self) {
        while is_pattern_whitespace(self.ch) && !self.ch_is('\n') && !self.is_eof() {
            self.bump();
        }
    }

    fn peeking_at_comment(&self) -> bool {
        (self.ch_is('/') && self.nextch_is('/')) || (self.ch_is('/') && self.nextch_is('*')) ||
        // consider shebangs comments, but not inner attributes
        (self.ch_is('#') && self.nextch_is('!') && !self.nextnextch_is('['))
    }

    fn scan_byte(&mut self) -> token::Lit {
        self.bump();
        let start = self.pos;

        // the eof will be picked up by the final `'` check below
        let c2 = self.ch.unwrap_or('\x00');
        self.bump();

        let valid = self.scan_char_or_byte(start,
                                           c2,
                                           // ascii_only =
                                           true,
                                           '\'');
        if !self.ch_is('\'') {
            // Byte offsetting here is okay because the
            // character before position `start` are an
            // ascii single quote and ascii 'b'.
            let pos = self.pos;
            panic!(self.fatal_span_verbose(start - BytePos(2),
                                           pos,
                                           "unterminated byte constant".to_string()));
        }

        let id = if valid {
            self.name_from(start)
        } else {
            Symbol::intern("?")
        };
        self.bump(); // advance ch past token
        token::Byte(id)
    }

    fn scan_byte_escape(&mut self, delim: char, below_0x7f_only: bool) -> bool {
        self.scan_hex_digits(2, delim, below_0x7f_only)
    }

    fn scan_byte_string(&mut self) -> token::Lit {
        self.bump();
        let start = self.pos;
        let mut valid = true;

        while !self.ch_is('"') {
            if self.is_eof() {
                let pos = self.pos;
                panic!(self.fatal_span_(start, pos, "unterminated double quote byte string"));
            }

            let ch_start = self.pos;
            let ch = self.ch.unwrap();
            self.bump();
            valid &= self.scan_char_or_byte(ch_start,
                                            ch,
                                            // ascii_only =
                                            true,
                                            '"');
        }
        let id = if valid {
            self.name_from(start)
        } else {
            Symbol::intern("??")
        };
        self.bump();
        token::ByteStr(id)
    }

    fn scan_raw_byte_string(&mut self) -> token::Lit {
        let start_bpos = self.pos;
        self.bump();
        let mut hash_count = 0;
        while self.ch_is('#') {
            self.bump();
            hash_count += 1;
        }

        if self.is_eof() {
            let pos = self.pos;
            panic!(self.fatal_span_(start_bpos, pos, "unterminated raw string"));
        } else if !self.ch_is('"') {
            let pos = self.pos;
            let ch = self.ch.unwrap();
            panic!(self.fatal_span_char(start_bpos,
                                        pos,
                                        "found invalid character; only `#` is allowed in raw \
                                         string delimitation",
                                        ch));
        }
        self.bump();
        let content_start_bpos = self.pos;
        let mut content_end_bpos;
        'outer: loop {
            match self.ch {
                None => {
                    let pos = self.pos;
                    panic!(self.fatal_span_(start_bpos, pos, "unterminated raw string"))
                }
                Some('"') => {
                    content_end_bpos = self.pos;
                    for _ in 0..hash_count {
                        self.bump();
                        if !self.ch_is('#') {
                            continue 'outer;
                        }
                    }
                    break;
                }
                Some(c) => {
                    if c > '\x7F' {
                        let pos = self.pos;
                        self.err_span_char(pos, pos, "raw byte string must be ASCII", c);
                    }
                }
            }
            self.bump();
        }
        self.bump();
        token::ByteStrRaw(self.name_from_to(content_start_bpos, content_end_bpos),
                                 hash_count)
    }
}

// This tests the character for the unicode property 'PATTERN_WHITE_SPACE' which
// is guaranteed to be forward compatible. http://unicode.org/reports/tr31/#R3
pub fn is_pattern_whitespace(c: Option<char>) -> bool {
    // Please note, the function signature is the one which uses rustc_unicode
    // but the function body is from the prior version.
    match c.unwrap_or('\x00') {
        ' ' | '\n' | '\t' | '\r' => true,
        _ => false
    }
}

fn in_range(c: Option<char>, lo: char, hi: char) -> bool {
    match c {
        Some(c) => lo <= c && c <= hi,
        _ => false,
    }
}

fn is_dec_digit(c: Option<char>) -> bool {
    in_range(c, '0', '9')
}

pub fn is_doc_comment(s: &str) -> bool {
    let res = (s.starts_with("///") && *s.as_bytes().get(3).unwrap_or(&b' ') != b'/') ||
              s.starts_with("//!");
    debug!("is {:?} a doc comment? {}", s, res);
    res
}

pub fn is_block_doc_comment(s: &str) -> bool {
    // Prevent `/**/` from being parsed as a doc comment
    let res = ((s.starts_with("/**") && *s.as_bytes().get(3).unwrap_or(&b' ') != b'*') ||
               s.starts_with("/*!")) && s.len() >= 5;
    debug!("is {:?} a doc comment? {}", s, res);
    res
}

fn ident_start(c: Option<char>) -> bool {
    let c = match c {
        Some(c) => c,
        None => return false,
    };

    (c >= 'a' && c <= 'z') || (c >= 'A' && c <= 'Z') || c == '_' || (c > '\x7f' && UnicodeXID::is_xid_start(c))
}

fn ident_continue(c: Option<char>) -> bool {
    let c = match c {
        Some(c) => c,
        None => return false,
    };

    (c >= 'a' && c <= 'z') || (c >= 'A' && c <= 'Z') || (c >= '0' && c <= '9') || c == '_' ||
    (c > '\x7f' && UnicodeXID::is_xid_continue(c))
}

#[cfg(test)]
mod tests {
    use super::*;

    use ast::{Ident, CrateConfig};
    use symbol::Symbol;
    use syntax_pos::{BytePos, Span, NO_EXPANSION};
    use codemap::CodeMap;
    use errors;
    use feature_gate::UnstableFeatures;
    use parse::token;
    use std::cell::RefCell;
    use std::collections::HashSet;
    use std::io;
    use std::rc::Rc;

    fn mk_sess(cm: Rc<CodeMap>) -> ParseSess {
        let emitter = errors::emitter::EmitterWriter::new(Box::new(io::sink()), Some(cm.clone()));
        ParseSess {
            span_diagnostic: errors::Handler::with_emitter(true, false, Box::new(emitter)),
            unstable_features: UnstableFeatures::from_environment(),
            config: CrateConfig::new(),
            included_mod_stack: RefCell::new(Vec::new()),
            code_map: cm,
            missing_fragment_specifiers: RefCell::new(HashSet::new()),
        }
    }

    // open a string reader for the given string
    fn setup<'a>(cm: &CodeMap,
                 sess: &'a ParseSess,
                 teststr: String)
                 -> StringReader<'a> {
        let fm = cm.new_filemap("zebra.rs".to_string(), teststr);
        StringReader::new(sess, fm)
    }

    #[test]
    fn t1() {
        let cm = Rc::new(CodeMap::new(FilePathMapping::empty()));
        let sh = mk_sess(cm.clone());
        let mut string_reader = setup(&cm,
                                      &sh,
                                      "/* my source file */ fn main() { println!(\"zebra\"); }\n"
                                          .to_string());
        let id = Ident::from_str("fn");
        assert_eq!(string_reader.next_token().tok, token::Comment);
        assert_eq!(string_reader.next_token().tok, token::Whitespace);
        let tok1 = string_reader.next_token();
        let tok2 = TokenAndSpan {
            tok: token::Ident(id),
            sp: Span {
                lo: BytePos(21),
                hi: BytePos(23),
                ctxt: NO_EXPANSION,
            },
        };
        assert_eq!(tok1, tok2);
        assert_eq!(string_reader.next_token().tok, token::Whitespace);
        // the 'main' id is already read:
        assert_eq!(string_reader.pos.clone(), BytePos(28));
        // read another token:
        let tok3 = string_reader.next_token();
        let tok4 = TokenAndSpan {
            tok: token::Ident(Ident::from_str("main")),
            sp: Span {
                lo: BytePos(24),
                hi: BytePos(28),
                ctxt: NO_EXPANSION,
            },
        };
        assert_eq!(tok3, tok4);
        // the lparen is already read:
        assert_eq!(string_reader.pos.clone(), BytePos(29))
    }

    // check that the given reader produces the desired stream
    // of tokens (stop checking after exhausting the expected vec)
    fn check_tokenization(mut string_reader: StringReader, expected: Vec<token::Token>) {
        for expected_tok in &expected {
            assert_eq!(&string_reader.next_token().tok, expected_tok);
        }
    }

    // make the identifier by looking up the string in the interner
    fn mk_ident(id: &str) -> token::Token {
        token::Ident(Ident::from_str(id))
    }

    #[test]
    fn doublecolonparsing() {
        let cm = Rc::new(CodeMap::new(FilePathMapping::empty()));
        let sh = mk_sess(cm.clone());
        check_tokenization(setup(&cm, &sh, "a b".to_string()),
                           vec![mk_ident("a"), token::Whitespace, mk_ident("b")]);
    }

    #[test]
    fn dcparsing_2() {
        let cm = Rc::new(CodeMap::new(FilePathMapping::empty()));
        let sh = mk_sess(cm.clone());
        check_tokenization(setup(&cm, &sh, "a::b".to_string()),
                           vec![mk_ident("a"), token::ModSep, mk_ident("b")]);
    }

    #[test]
    fn dcparsing_3() {
        let cm = Rc::new(CodeMap::new(FilePathMapping::empty()));
        let sh = mk_sess(cm.clone());
        check_tokenization(setup(&cm, &sh, "a ::b".to_string()),
                           vec![mk_ident("a"), token::Whitespace, token::ModSep, mk_ident("b")]);
    }

    #[test]
    fn dcparsing_4() {
        let cm = Rc::new(CodeMap::new(FilePathMapping::empty()));
        let sh = mk_sess(cm.clone());
        check_tokenization(setup(&cm, &sh, "a:: b".to_string()),
                           vec![mk_ident("a"), token::ModSep, token::Whitespace, mk_ident("b")]);
    }

    #[test]
    fn character_a() {
        let cm = Rc::new(CodeMap::new(FilePathMapping::empty()));
        let sh = mk_sess(cm.clone());
        assert_eq!(setup(&cm, &sh, "'a'".to_string()).next_token().tok,
                   token::Literal(token::Char(Symbol::intern("a")), None));
    }

    #[test]
    fn character_space() {
        let cm = Rc::new(CodeMap::new(FilePathMapping::empty()));
        let sh = mk_sess(cm.clone());
        assert_eq!(setup(&cm, &sh, "' '".to_string()).next_token().tok,
                   token::Literal(token::Char(Symbol::intern(" ")), None));
    }

    #[test]
    fn character_escaped() {
        let cm = Rc::new(CodeMap::new(FilePathMapping::empty()));
        let sh = mk_sess(cm.clone());
        assert_eq!(setup(&cm, &sh, "'\\n'".to_string()).next_token().tok,
                   token::Literal(token::Char(Symbol::intern("\\n")), None));
    }

    #[test]
    fn lifetime_name() {
        let cm = Rc::new(CodeMap::new(FilePathMapping::empty()));
        let sh = mk_sess(cm.clone());
        assert_eq!(setup(&cm, &sh, "'abc".to_string()).next_token().tok,
                   token::Lifetime(Ident::from_str("'abc")));
    }

    #[test]
    fn raw_string() {
        let cm = Rc::new(CodeMap::new(FilePathMapping::empty()));
        let sh = mk_sess(cm.clone());
        assert_eq!(setup(&cm, &sh, "r###\"\"#a\\b\x00c\"\"###".to_string())
                       .next_token()
                       .tok,
                   token::Literal(token::StrRaw(Symbol::intern("\"#a\\b\x00c\""), 3), None));
    }

    #[test]
    fn literal_suffixes() {
        let cm = Rc::new(CodeMap::new(FilePathMapping::empty()));
        let sh = mk_sess(cm.clone());
        macro_rules! test {
            ($input: expr, $tok_type: ident, $tok_contents: expr) => {{
                assert_eq!(setup(&cm, &sh, format!("{}suffix", $input)).next_token().tok,
                           token::Literal(token::$tok_type(Symbol::intern($tok_contents)),
                                          Some(Symbol::intern("suffix"))));
                // with a whitespace separator:
                assert_eq!(setup(&cm, &sh, format!("{} suffix", $input)).next_token().tok,
                           token::Literal(token::$tok_type(Symbol::intern($tok_contents)),
                                          None));
            }}
        }

        test!("'a'", Char, "a");
        test!("b'a'", Byte, "a");
        test!("\"a\"", Str_, "a");
        test!("b\"a\"", ByteStr, "a");
        test!("1234", Integer, "1234");
        test!("0b101", Integer, "0b101");
        test!("0xABC", Integer, "0xABC");
        test!("1.0", Float, "1.0");
        test!("1.0e10", Float, "1.0e10");

        assert_eq!(setup(&cm, &sh, "2us".to_string()).next_token().tok,
                   token::Literal(token::Integer(Symbol::intern("2")),
                                  Some(Symbol::intern("us"))));
        assert_eq!(setup(&cm, &sh, "r###\"raw\"###suffix".to_string()).next_token().tok,
                   token::Literal(token::StrRaw(Symbol::intern("raw"), 3),
                                  Some(Symbol::intern("suffix"))));
        assert_eq!(setup(&cm, &sh, "br###\"raw\"###suffix".to_string()).next_token().tok,
                   token::Literal(token::ByteStrRaw(Symbol::intern("raw"), 3),
                                  Some(Symbol::intern("suffix"))));
    }

    #[test]
    fn line_doc_comments() {
        assert!(is_doc_comment("///"));
        assert!(is_doc_comment("/// blah"));
        assert!(!is_doc_comment("////"));
    }

    #[test]
    fn nested_block_comments() {
        let cm = Rc::new(CodeMap::new(FilePathMapping::empty()));
        let sh = mk_sess(cm.clone());
        let mut lexer = setup(&cm, &sh, "/* /* */ */'a'".to_string());
        match lexer.next_token().tok {
            token::Comment => {}
            _ => panic!("expected a comment!"),
        }
        assert_eq!(lexer.next_token().tok,
                   token::Literal(token::Char(Symbol::intern("a")), None));
    }

    #[test]
    fn crlf_comments() {
        let cm = Rc::new(CodeMap::new(FilePathMapping::empty()));
        let sh = mk_sess(cm.clone());
        let mut lexer = setup(&cm, &sh, "// test\r\n/// test\r\n".to_string());
        let comment = lexer.next_token();
        assert_eq!(comment.tok, token::Comment);
        assert_eq!((comment.sp.lo, comment.sp.hi), (BytePos(0), BytePos(7)));
        assert_eq!(lexer.next_token().tok, token::Whitespace);
        assert_eq!(lexer.next_token().tok,
                   token::DocComment(Symbol::intern("/// test")));
    }
}<|MERGE_RESOLUTION|>--- conflicted
+++ resolved
@@ -15,13 +15,12 @@
 use parse::{token, ParseSess};
 use str::char_at;
 use symbol::{Symbol, keywords};
+use std_unicode::property::Pattern_White_Space;
 
 use std::borrow::Cow;
 use std::char;
 use std::mem::replace;
 use std::rc::Rc;
-
-use unicode_xid::UnicodeXID;
 
 pub mod comments;
 mod tokentrees;
@@ -88,11 +87,11 @@
         }
     }
     fn try_real_token(&mut self) -> Result<TokenAndSpan, ()> {
-        let mut t = try!(self.try_next_token());
+        let mut t = self.try_next_token()?;
         loop {
             match t.tok {
                 token::Whitespace | token::Comment | token::Shebang(_) => {
-                    t = try!(self.try_next_token());
+                    t = self.try_next_token()?;
                 }
                 _ => break,
             }
@@ -122,7 +121,7 @@
             tok: replace(&mut self.peek_tok, token::Underscore),
             sp: self.peek_span,
         };
-        try!(self.advance_token());
+        self.advance_token()?;
         Ok(ret_val)
     }
     fn fatal(&self, m: &str) -> FatalError {
@@ -310,13 +309,8 @@
                     self.peek_span = mk_sp(self.filemap.end_pos, self.filemap.end_pos);
                 } else {
                     let start_bytepos = self.pos;
-<<<<<<< HEAD
-                    self.peek_tok = try!(self.next_token_inner());
-                    self.peek_span = syntax_pos::mk_sp(start_bytepos, self.pos);
-=======
                     self.peek_tok = self.next_token_inner()?;
                     self.peek_span = mk_sp(start_bytepos, self.pos);
->>>>>>> 965fba49
                 };
             }
         }
@@ -760,12 +754,7 @@
         // integer literal followed by field/method access or a range pattern
         // (`0..2` and `12.foo()`)
         if self.ch_is('.') && !self.nextch_is('.') &&
-<<<<<<< HEAD
-            !UnicodeXID::is_xid_start(self.nextch().unwrap_or('\0'))
-        {
-=======
            !ident_start(self.nextch()) {
->>>>>>> 965fba49
             // might have stuff after the ., and if it does, it needs to start
             // with a number
             self.bump();
@@ -1646,12 +1635,7 @@
 // This tests the character for the unicode property 'PATTERN_WHITE_SPACE' which
 // is guaranteed to be forward compatible. http://unicode.org/reports/tr31/#R3
 pub fn is_pattern_whitespace(c: Option<char>) -> bool {
-    // Please note, the function signature is the one which uses rustc_unicode
-    // but the function body is from the prior version.
-    match c.unwrap_or('\x00') {
-        ' ' | '\n' | '\t' | '\r' => true,
-        _ => false
-    }
+    c.map_or(false, Pattern_White_Space)
 }
 
 fn in_range(c: Option<char>, lo: char, hi: char) -> bool {
@@ -1686,7 +1670,7 @@
         None => return false,
     };
 
-    (c >= 'a' && c <= 'z') || (c >= 'A' && c <= 'Z') || c == '_' || (c > '\x7f' && UnicodeXID::is_xid_start(c))
+    (c >= 'a' && c <= 'z') || (c >= 'A' && c <= 'Z') || c == '_' || (c > '\x7f' && c.is_xid_start())
 }
 
 fn ident_continue(c: Option<char>) -> bool {
@@ -1696,7 +1680,7 @@
     };
 
     (c >= 'a' && c <= 'z') || (c >= 'A' && c <= 'Z') || (c >= '0' && c <= '9') || c == '_' ||
-    (c > '\x7f' && UnicodeXID::is_xid_continue(c))
+    (c > '\x7f' && c.is_xid_continue())
 }
 
 #[cfg(test)]
