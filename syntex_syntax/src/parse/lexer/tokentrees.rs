--- conflicted
+++ resolved
@@ -19,11 +19,7 @@
     pub fn parse_all_token_trees(&mut self) -> PResult<'a, TokenStream> {
         let mut tts = Vec::new();
         while self.token != token::Eof {
-<<<<<<< HEAD
-            tts.push(try!(self.parse_token_tree()));
-=======
             tts.push(self.parse_token_tree()?.into());
->>>>>>> 965fba49
         }
         Ok(TokenStream::concat(tts))
     }
