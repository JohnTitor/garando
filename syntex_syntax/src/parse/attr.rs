--- conflicted
+++ resolved
@@ -194,7 +194,7 @@
     }
 
     fn parse_unsuffixed_lit(&mut self) -> PResult<'a, ast::Lit> {
-        let lit = self.parse_lit()?;
+        let lit = try!(self.parse_lit());
         debug!("Checking if {:?} is unusuffixed.", lit);
 
         if !lit.node.is_unsuffixed() {
@@ -230,20 +230,7 @@
         match self.token {
             token::Eq => {
                 self.bump();
-<<<<<<< HEAD
-                let lit = try!(self.parse_lit());
-                // FIXME #623 Non-string meta items are not serialized correctly;
-                // just forbid them for now
-                match lit.node {
-                    ast::LitKind::Str(..) => {}
-                    _ => {
-                        self.span_err(lit.span,
-                                      "non-string literals are not allowed in meta-items");
-                    }
-                }
-=======
-                let lit = self.parse_unsuffixed_lit()?;
->>>>>>> 740efb5e
+                let lit = try!(self.parse_unsuffixed_lit());
                 let hi = self.span.hi;
                 Ok(P(spanned(lo, hi, ast::MetaItemKind::NameValue(name, lit))))
             }
