--- conflicted
+++ resolved
@@ -36,9 +36,6 @@
             debug!("parse_outer_attributes: self.token={:?}", self.token);
             match self.token {
                 token::Pound => {
-<<<<<<< HEAD
-                    attrs.push(try!(self.parse_attribute(false)));
-=======
                     let inner_error_reason = if just_parsed_doc_comment {
                         "an inner attribute is not permitted following an outer doc comment"
                     } else if !attrs.is_empty() {
@@ -48,9 +45,8 @@
                     };
                     let inner_parse_policy =
                         InnerAttributeParsePolicy::NotPermitted { reason: inner_error_reason };
-                    attrs.push(self.parse_attribute_with_inner_parse_policy(inner_parse_policy)?);
+                    attrs.push(try!(self.parse_attribute_with_inner_parse_policy(inner_parse_policy)));
                     just_parsed_doc_comment = false;
->>>>>>> c2028969
                 }
                 token::DocComment(s) => {
                     let attr = ::attr::mk_sugared_doc_attr(
