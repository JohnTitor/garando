// Copyright 2012-2014 The Rust Project Developers. See the COPYRIGHT
// file at the top-level directory of this distribution and at
// http://rust-lang.org/COPYRIGHT.
//
// Licensed under the Apache License, Version 2.0 <LICENSE-APACHE or
// http://www.apache.org/licenses/LICENSE-2.0> or the MIT license
// <LICENSE-MIT or http://opensource.org/licenses/MIT>, at your
// option. This file may not be copied, modified, or distributed
// except according to those terms.

// Code that generates a test runner to run all the tests in a crate

#![allow(dead_code)]
#![allow(unused_imports)]
use self::HasTestSignature::*;

use std::iter;
use std::slice;
use std::mem;
use std::vec;
use attr::AttrMetaMethods;
use attr;
use codemap::{DUMMY_SP, Span, ExpnInfo, NameAndSpan, MacroAttribute};
use codemap;
use errors;
use config;
use entry::{self, EntryPointType};
use ext::base::{ExtCtxt, DummyMacroLoader};
use ext::build::AstBuilder;
use ext::expand::ExpansionConfig;
use fold::Folder;
use util::move_map::MoveMap;
use fold;
use parse::token::{intern, keywords, InternedString};
use parse::{token, ParseSess};
use print::pprust;
use ast;
use ptr::P;
use util::small_vector::SmallVector;

enum ShouldPanic {
    No,
    Yes(Option<InternedString>),
}

struct Test {
    span: Span,
    path: Vec<ast::Ident> ,
    bench: bool,
    ignore: bool,
    should_panic: ShouldPanic
}

struct TestCtxt<'a> {
    sess: &'a ParseSess,
    span_diagnostic: &'a errors::Handler,
    path: Vec<ast::Ident>,
    ext_cx: ExtCtxt<'a>,
    testfns: Vec<Test>,
    reexport_test_harness_main: Option<InternedString>,
    is_test_crate: bool,

    // top-level re-export submodule, filled out after folding is finished
    toplevel_reexport: Option<ast::Ident>,
}

// Traverse the crate, collecting all the test functions, eliding any
// existing main functions, and synthesizing a main test harness
pub fn modify_for_testing(sess: &ParseSess,
                          should_test: bool,
                          krate: ast::Crate,
                          span_diagnostic: &errors::Handler) -> ast::Crate {
    // Check for #[reexport_test_harness_main = "some_name"] which
    // creates a `use some_name = __test::main;`. This needs to be
    // unconditional, so that the attribute is still marked as used in
    // non-test builds.
    let reexport_test_harness_main =
        attr::first_attr_value_str_by_name(&krate.attrs,
                                           "reexport_test_harness_main");

    if should_test {
        generate_test_harness(sess, reexport_test_harness_main, krate, span_diagnostic)
    } else {
        krate
    }
}

struct TestHarnessGenerator<'a> {
    cx: TestCtxt<'a>,
    tests: Vec<ast::Ident>,

    // submodule name, gensym'd identifier for re-exports
    tested_submods: Vec<(ast::Ident, ast::Ident)>,
}

impl<'a> fold::Folder for TestHarnessGenerator<'a> {
    fn fold_crate(&mut self, c: ast::Crate) -> ast::Crate {
        let mut folded = fold::noop_fold_crate(c, self);

        // Add a special __test module to the crate that will contain code
        // generated for the test harness
        let (mod_, reexport) = mk_test_module(&mut self.cx);
        match reexport {
            Some(re) => folded.module.items.push(re),
            None => {}
        }
        folded.module.items.push(mod_);
        folded
    }

    fn fold_item(&mut self, i: P<ast::Item>) -> SmallVector<P<ast::Item>> {
        let ident = i.ident;
        if ident.name != keywords::Invalid.name() {
            self.cx.path.push(ident);
        }
        debug!("current path: {}", path_name_i(&self.cx.path));

        let i = if is_test_fn(&self.cx, &i) || is_bench_fn(&self.cx, &i) {
            match i.node {
                ast::ItemKind::Fn(_, ast::Unsafety::Unsafe, _, _, _, _) => {
                    let diag = self.cx.span_diagnostic;
                    panic!(diag.span_fatal(i.span, "unsafe functions cannot be used for tests"));
                }
                _ => {
                    debug!("this is a test function");
                    let test = Test {
                        span: i.span,
                        path: self.cx.path.clone(),
                        bench: is_bench_fn(&self.cx, &i),
                        ignore: is_ignored(&i),
                        should_panic: should_panic(&i)
                    };
                    self.cx.testfns.push(test);
                    self.tests.push(i.ident);
                    // debug!("have {} test/bench functions",
                    //        cx.testfns.len());

                    // Make all tests public so we can call them from outside
                    // the module (note that the tests are re-exported and must
                    // be made public themselves to avoid privacy errors).
                    i.map(|mut i| {
                        i.vis = ast::Visibility::Public;
                        i
                    })
                }
            }
        } else {
            i
        };

        // We don't want to recurse into anything other than mods, since
        // mods or tests inside of functions will break things
        let res = match i.node {
            ast::ItemKind::Mod(..) => fold::noop_fold_item(i, self),
            _ => SmallVector::one(i),
        };
        if ident.name != keywords::Invalid.name() {
            self.cx.path.pop();
        }
        res
    }

    fn fold_mod(&mut self, m: ast::Mod) -> ast::Mod {
        let tests = mem::replace(&mut self.tests, Vec::new());
        let tested_submods = mem::replace(&mut self.tested_submods, Vec::new());
        let mut mod_folded = fold::noop_fold_mod(m, self);
        let tests = mem::replace(&mut self.tests, tests);
        let tested_submods = mem::replace(&mut self.tested_submods, tested_submods);

        if !tests.is_empty() || !tested_submods.is_empty() {
            let (it, sym) = mk_reexport_mod(&mut self.cx, tests, tested_submods);
            mod_folded.items.push(it);

            if !self.cx.path.is_empty() {
                self.tested_submods.push((self.cx.path[self.cx.path.len()-1], sym));
            } else {
                debug!("pushing nothing, sym: {:?}", sym);
                self.cx.toplevel_reexport = Some(sym);
            }
        }

        mod_folded
    }
}

struct EntryPointCleaner {
    // Current depth in the ast
    depth: usize,
}

impl fold::Folder for EntryPointCleaner {
    fn fold_item(&mut self, i: P<ast::Item>) -> SmallVector<P<ast::Item>> {
        self.depth += 1;
        let folded = fold::noop_fold_item(i, self).expect_one("noop did something");
        self.depth -= 1;

        // Remove any #[main] or #[start] from the AST so it doesn't
        // clash with the one we're going to add, but mark it as
        // #[allow(dead_code)] to avoid printing warnings.
        let folded = match entry::entry_point_type(&folded, self.depth) {
            EntryPointType::MainNamed |
            EntryPointType::MainAttr |
            EntryPointType::Start =>
                folded.map(|ast::Item {id, ident, attrs, node, vis, span}| {
                    let allow_str = InternedString::new("allow");
                    let dead_code_str = InternedString::new("dead_code");
                    let allow_dead_code_item =
                        attr::mk_list_item(allow_str,
                                           vec![attr::mk_word_item(dead_code_str)]);
                    let allow_dead_code = attr::mk_attr_outer(attr::mk_attr_id(),
                                                              allow_dead_code_item);

                    ast::Item {
                        id: id,
                        ident: ident,
                        attrs: attrs.into_iter()
                            .filter(|attr| {
                                !attr.check_name("main") && !attr.check_name("start")
                            })
                            .chain(iter::once(allow_dead_code))
                            .collect(),
                        node: node,
                        vis: vis,
                        span: span
                    }
                }),
            EntryPointType::None |
            EntryPointType::OtherMain => folded,
        };

        SmallVector::one(folded)
    }
}

fn mk_reexport_mod(cx: &mut TestCtxt, tests: Vec<ast::Ident>,
                   tested_submods: Vec<(ast::Ident, ast::Ident)>) -> (P<ast::Item>, ast::Ident) {
    let super_ = token::str_to_ident("super");

    let items = tests.into_iter().map(|r| {
        cx.ext_cx.item_use_simple(DUMMY_SP, ast::Visibility::Public,
                                  cx.ext_cx.path(DUMMY_SP, vec![super_, r]))
    }).chain(tested_submods.into_iter().map(|(r, sym)| {
        let path = cx.ext_cx.path(DUMMY_SP, vec![super_, r, sym]);
        cx.ext_cx.item_use_simple_(DUMMY_SP, ast::Visibility::Public, r, path)
    }));

    let reexport_mod = ast::Mod {
        inner: DUMMY_SP,
        items: items.collect(),
    };

    let sym = token::gensym_ident("__test_reexports");
    let it = P(ast::Item {
        ident: sym.clone(),
        attrs: Vec::new(),
        id: ast::DUMMY_NODE_ID,
        node: ast::ItemKind::Mod(reexport_mod),
        vis: ast::Visibility::Public,
        span: DUMMY_SP,
    });

    (it, sym)
}

fn generate_test_harness(sess: &ParseSess,
                         reexport_test_harness_main: Option<InternedString>,
                         krate: ast::Crate,
                         sd: &errors::Handler) -> ast::Crate {
    // Remove the entry points
    let mut cleaner = EntryPointCleaner { depth: 0 };
    let krate = cleaner.fold_crate(krate);

<<<<<<< HEAD
    let mut feature_gated_cfgs = vec![];
=======
>>>>>>> 462e43f6
    let mut loader = DummyMacroLoader;
    let mut cx: TestCtxt = TestCtxt {
        sess: sess,
        span_diagnostic: sd,
        ext_cx: ExtCtxt::new(sess, vec![],
                             ExpansionConfig::default("test".to_string()),
<<<<<<< HEAD
                             &mut feature_gated_cfgs,
=======
>>>>>>> 462e43f6
                             &mut loader),
        path: Vec::new(),
        testfns: Vec::new(),
        reexport_test_harness_main: reexport_test_harness_main,
        is_test_crate: is_test_crate(&krate),
        toplevel_reexport: None,
    };
    cx.ext_cx.crate_root = Some("std");

    cx.ext_cx.bt_push(ExpnInfo {
        call_site: DUMMY_SP,
        callee: NameAndSpan {
            format: MacroAttribute(intern("test")),
            span: None,
            allow_internal_unstable: false,
        }
    });

    let mut fold = TestHarnessGenerator {
        cx: cx,
        tests: Vec::new(),
        tested_submods: Vec::new(),
    };
    let res = fold.fold_crate(krate);
    fold.cx.ext_cx.bt_pop();
    return res;
}

/// Craft a span that will be ignored by the stability lint's
/// call to codemap's is_internal check.
/// The expanded code calls some unstable functions in the test crate.
fn ignored_span(cx: &TestCtxt, sp: Span) -> Span {
    let info = ExpnInfo {
        call_site: DUMMY_SP,
        callee: NameAndSpan {
            format: MacroAttribute(intern("test")),
            span: None,
            allow_internal_unstable: true,
        }
    };
    let expn_id = cx.sess.codemap().record_expansion(info);
    let mut sp = sp;
    sp.expn_id = expn_id;
    return sp;
}

#[derive(PartialEq)]
enum HasTestSignature {
    Yes,
    No,
    NotEvenAFunction,
}

fn is_test_fn(cx: &TestCtxt, i: &ast::Item) -> bool {
    let has_test_attr = attr::contains_name(&i.attrs, "test");

    fn has_test_signature(i: &ast::Item) -> HasTestSignature {
        match i.node {
          ast::ItemKind::Fn(ref decl, _, _, _, ref generics, _) => {
            let no_output = match decl.output {
                ast::FunctionRetTy::Default(..) => true,
                ast::FunctionRetTy::Ty(ref t) if t.node == ast::TyKind::Tup(vec![]) => true,
                _ => false
            };
            if decl.inputs.is_empty()
                   && no_output
                   && !generics.is_parameterized() {
                Yes
            } else {
                No
            }
          }
          _ => NotEvenAFunction,
        }
    }

    if has_test_attr {
        let diag = cx.span_diagnostic;
        match has_test_signature(i) {
            Yes => {},
            No => diag.span_err(i.span, "functions used as tests must have signature fn() -> ()"),
            NotEvenAFunction => diag.span_err(i.span,
                                              "only functions may be used as tests"),
        }
    }

    return has_test_attr && has_test_signature(i) == Yes;
}

fn is_bench_fn(cx: &TestCtxt, i: &ast::Item) -> bool {
    let has_bench_attr = attr::contains_name(&i.attrs, "bench");

    fn has_test_signature(i: &ast::Item) -> bool {
        match i.node {
            ast::ItemKind::Fn(ref decl, _, _, _, ref generics, _) => {
                let input_cnt = decl.inputs.len();
                let no_output = match decl.output {
                    ast::FunctionRetTy::Default(..) => true,
                    ast::FunctionRetTy::Ty(ref t) if t.node == ast::TyKind::Tup(vec![]) => true,
                    _ => false
                };
                let tparm_cnt = generics.ty_params.len();
                // NB: inadequate check, but we're running
                // well before resolve, can't get too deep.
                input_cnt == 1
                    && no_output && tparm_cnt == 0
            }
          _ => false
        }
    }

    if has_bench_attr && !has_test_signature(i) {
        let diag = cx.span_diagnostic;
        diag.span_err(i.span, "functions used as benches must have signature \
                      `fn(&mut Bencher) -> ()`");
    }

    return has_bench_attr && has_test_signature(i);
}

fn is_ignored(i: &ast::Item) -> bool {
    i.attrs.iter().any(|attr| attr.check_name("ignore"))
}

fn should_panic(i: &ast::Item) -> ShouldPanic {
    match i.attrs.iter().find(|attr| attr.check_name("should_panic")) {
        Some(attr) => {
            let msg = attr.meta_item_list()
                .and_then(|list| list.iter().find(|mi| mi.check_name("expected")))
                .and_then(|mi| mi.value_str());
            ShouldPanic::Yes(msg)
        }
        None => ShouldPanic::No,
    }
}

/*

We're going to be building a module that looks more or less like:

mod __test {
  extern crate test (name = "test", vers = "...");
  fn main() {
    test::test_main_static(&::os::args()[], tests)
  }

  static tests : &'static [test::TestDescAndFn] = &[
    ... the list of tests in the crate ...
  ];
}

*/

fn mk_std(cx: &TestCtxt) -> P<ast::Item> {
    let id_test = token::str_to_ident("test");
    let (vi, vis, ident) = if cx.is_test_crate {
        (ast::ItemKind::Use(
            P(nospan(ast::ViewPathSimple(id_test,
                                         path_node(vec!(id_test)))))),
         ast::Visibility::Public, keywords::Invalid.ident())
    } else {
        (ast::ItemKind::ExternCrate(None), ast::Visibility::Inherited, id_test)
    };
    P(ast::Item {
        id: ast::DUMMY_NODE_ID,
        ident: ident,
        node: vi,
        attrs: vec![],
        vis: vis,
        span: DUMMY_SP
    })
}

fn mk_main(cx: &mut TestCtxt) -> P<ast::Item> {
    // Writing this out by hand with 'ignored_span':
    //        pub fn main() {
    //            #![main]
    //            use std::slice::AsSlice;
    //            test::test_main_static(::std::os::args().as_slice(), TESTS);
    //        }

    let sp = ignored_span(cx, DUMMY_SP);
    let ecx = &cx.ext_cx;

    // test::test_main_static
    let test_main_path = ecx.path(sp, vec![token::str_to_ident("test"),
                                           token::str_to_ident("test_main_static")]);
    // test::test_main_static(...)
    let test_main_path_expr = ecx.expr_path(test_main_path);
    let tests_ident_expr = ecx.expr_ident(sp, token::str_to_ident("TESTS"));
    let call_test_main = ecx.expr_call(sp, test_main_path_expr,
                                       vec![tests_ident_expr]);
    let call_test_main = ecx.stmt_expr(call_test_main);
    // #![main]
    let main_meta = ecx.meta_word(sp, token::intern_and_get_ident("main"));
    let main_attr = ecx.attribute(sp, main_meta);
    // pub fn main() { ... }
    let main_ret_ty = ecx.ty(sp, ast::TyKind::Tup(vec![]));
    let main_body = ecx.block_all(sp, vec![call_test_main], None);
    let main = ast::ItemKind::Fn(ecx.fn_decl(vec![], main_ret_ty),
                           ast::Unsafety::Normal,
                           ast::Constness::NotConst,
                           ::abi::Abi::Rust, ast::Generics::default(), main_body);
    let main = P(ast::Item {
        ident: token::str_to_ident("main"),
        attrs: vec![main_attr],
        id: ast::DUMMY_NODE_ID,
        node: main,
        vis: ast::Visibility::Public,
        span: sp
    });

    return main;
}

fn mk_test_module(cx: &mut TestCtxt) -> (P<ast::Item>, Option<P<ast::Item>>) {
    // Link to test crate
    let import = mk_std(cx);

    // A constant vector of test descriptors.
    let tests = mk_tests(cx);

    // The synthesized main function which will call the console test runner
    // with our list of tests
    let mainfn = mk_main(cx);

    let testmod = ast::Mod {
        inner: DUMMY_SP,
        items: vec![import, mainfn, tests],
    };
    let item_ = ast::ItemKind::Mod(testmod);

    let mod_ident = token::gensym_ident("__test");
    let item = P(ast::Item {
        id: ast::DUMMY_NODE_ID,
        ident: mod_ident,
        attrs: vec![],
        node: item_,
        vis: ast::Visibility::Public,
        span: DUMMY_SP,
    });
    let reexport = cx.reexport_test_harness_main.as_ref().map(|s| {
        // building `use <ident> = __test::main`
        let reexport_ident = token::str_to_ident(&s);

        let use_path =
            nospan(ast::ViewPathSimple(reexport_ident,
                                       path_node(vec![mod_ident, token::str_to_ident("main")])));

        P(ast::Item {
            id: ast::DUMMY_NODE_ID,
            ident: keywords::Invalid.ident(),
            attrs: vec![],
            node: ast::ItemKind::Use(P(use_path)),
            vis: ast::Visibility::Inherited,
            span: DUMMY_SP
        })
    });

    debug!("Synthetic test module:\n{}\n", pprust::item_to_string(&item));

    (item, reexport)
}

fn nospan<T>(t: T) -> codemap::Spanned<T> {
    codemap::Spanned { node: t, span: DUMMY_SP }
}

fn path_node(ids: Vec<ast::Ident> ) -> ast::Path {
    ast::Path {
        span: DUMMY_SP,
        global: false,
        segments: ids.into_iter().map(|identifier| ast::PathSegment {
            identifier: identifier,
            parameters: ast::PathParameters::none(),
        }).collect()
    }
}

fn path_name_i(idents: &[ast::Ident]) -> String {
    // FIXME: Bad copies (#2543 -- same for everything else that says "bad")
    idents.iter().map(|i| i.to_string()).collect::<Vec<String>>().join("::")
}

fn mk_tests(cx: &TestCtxt) -> P<ast::Item> {
    // The vector of test_descs for this crate
    let test_descs = mk_test_descs(cx);

    // FIXME #15962: should be using quote_item, but that stringifies
    // __test_reexports, causing it to be reinterned, losing the
    // gensym information.
    let sp = DUMMY_SP;
    let ecx = &cx.ext_cx;
    let struct_type = ecx.ty_path(ecx.path(sp, vec![ecx.ident_of("self"),
                                                    ecx.ident_of("test"),
                                                    ecx.ident_of("TestDescAndFn")]));
    let static_lt = ecx.lifetime(sp, keywords::StaticLifetime.name());
    // &'static [self::test::TestDescAndFn]
    let static_type = ecx.ty_rptr(sp,
                                  ecx.ty(sp, ast::TyKind::Vec(struct_type)),
                                  Some(static_lt),
                                  ast::Mutability::Immutable);
    // static TESTS: $static_type = &[...];
    ecx.item_const(sp,
                   ecx.ident_of("TESTS"),
                   static_type,
                   test_descs)
}

fn is_test_crate(krate: &ast::Crate) -> bool {
    match attr::find_crate_name(&krate.attrs) {
        Some(ref s) if "test" == &s[..] => true,
        _ => false
    }
}

fn mk_test_descs(cx: &TestCtxt) -> P<ast::Expr> {
    debug!("building test vector from {} tests", cx.testfns.len());

    P(ast::Expr {
        id: ast::DUMMY_NODE_ID,
        node: ast::ExprKind::AddrOf(ast::Mutability::Immutable,
            P(ast::Expr {
                id: ast::DUMMY_NODE_ID,
                node: ast::ExprKind::Vec(cx.testfns.iter().map(|test| {
                    mk_test_desc_and_fn_rec(cx, test)
                }).collect()),
                span: DUMMY_SP,
                attrs: None,
            })),
        span: DUMMY_SP,
        attrs: None,
    })
}

fn mk_test_desc_and_fn_rec(cx: &TestCtxt, test: &Test) -> P<ast::Expr> {
    // FIXME #15962: should be using quote_expr, but that stringifies
    // __test_reexports, causing it to be reinterned, losing the
    // gensym information.

    let span = ignored_span(cx, test.span);
    let path = test.path.clone();
    let ecx = &cx.ext_cx;
    let self_id = ecx.ident_of("self");
    let test_id = ecx.ident_of("test");

    // creates self::test::$name
    let test_path = |name| {
        ecx.path(span, vec![self_id, test_id, ecx.ident_of(name)])
    };
    // creates $name: $expr
    let field = |name, expr| ecx.field_imm(span, ecx.ident_of(name), expr);

    debug!("encoding {}", path_name_i(&path[..]));

    // path to the #[test] function: "foo::bar::baz"
    let path_string = path_name_i(&path[..]);
    let name_expr = ecx.expr_str(span, token::intern_and_get_ident(&path_string[..]));

    // self::test::StaticTestName($name_expr)
    let name_expr = ecx.expr_call(span,
                                  ecx.expr_path(test_path("StaticTestName")),
                                  vec![name_expr]);

    let ignore_expr = ecx.expr_bool(span, test.ignore);
    let should_panic_path = |name| {
        ecx.path(span, vec![self_id, test_id, ecx.ident_of("ShouldPanic"), ecx.ident_of(name)])
    };
    let fail_expr = match test.should_panic {
        ShouldPanic::No => ecx.expr_path(should_panic_path("No")),
        ShouldPanic::Yes(ref msg) => {
            match *msg {
                Some(ref msg) => {
                    let msg = ecx.expr_str(span, msg.clone());
                    let path = should_panic_path("YesWithMessage");
                    ecx.expr_call(span, ecx.expr_path(path), vec![msg])
                }
                None => ecx.expr_path(should_panic_path("Yes")),
            }
        }
    };

    // self::test::TestDesc { ... }
    let desc_expr = ecx.expr_struct(
        span,
        test_path("TestDesc"),
        vec![field("name", name_expr),
             field("ignore", ignore_expr),
             field("should_panic", fail_expr)]);


    let mut visible_path = match cx.toplevel_reexport {
        Some(id) => vec![id],
        None => {
            let diag = cx.span_diagnostic;
            diag.bug("expected to find top-level re-export name, but found None");
        }
    };
    visible_path.extend(path);

    let fn_expr = ecx.expr_path(ecx.path_global(span, visible_path));

    let variant_name = if test.bench { "StaticBenchFn" } else { "StaticTestFn" };
    // self::test::$variant_name($fn_expr)
    let testfn_expr = ecx.expr_call(span, ecx.expr_path(test_path(variant_name)), vec![fn_expr]);

    // self::test::TestDescAndFn { ... }
    ecx.expr_struct(span,
                    test_path("TestDescAndFn"),
                    vec![field("desc", desc_expr),
                         field("testfn", testfn_expr)])
}<|MERGE_RESOLUTION|>--- conflicted
+++ resolved
@@ -270,20 +270,12 @@
     let mut cleaner = EntryPointCleaner { depth: 0 };
     let krate = cleaner.fold_crate(krate);
 
-<<<<<<< HEAD
-    let mut feature_gated_cfgs = vec![];
-=======
->>>>>>> 462e43f6
     let mut loader = DummyMacroLoader;
     let mut cx: TestCtxt = TestCtxt {
         sess: sess,
         span_diagnostic: sd,
         ext_cx: ExtCtxt::new(sess, vec![],
                              ExpansionConfig::default("test".to_string()),
-<<<<<<< HEAD
-                             &mut feature_gated_cfgs,
-=======
->>>>>>> 462e43f6
                              &mut loader),
         path: Vec::new(),
         testfns: Vec::new(),
