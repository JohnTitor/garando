--- conflicted
+++ resolved
@@ -31,258 +31,6 @@
 
 use ast::Name;
 
-<<<<<<< HEAD
-// _____________________________________________________________________________
-// Pos, BytePos, CharPos
-//
-
-pub trait Pos {
-    fn from_usize(n: usize) -> Self;
-    fn to_usize(&self) -> usize;
-}
-
-/// A byte offset. Keep this small (currently 32-bits), as AST contains
-/// a lot of them.
-#[derive(Clone, Copy, PartialEq, Eq, Hash, PartialOrd, Ord, Debug)]
-pub struct BytePos(pub u32);
-
-/// A character offset. Because of multibyte utf8 characters, a byte offset
-/// is not equivalent to a character offset. The CodeMap will convert BytePos
-/// values to CharPos values as necessary.
-#[derive(Copy, Clone, PartialEq, Eq, Hash, PartialOrd, Ord, Debug)]
-pub struct CharPos(pub usize);
-
-// FIXME: Lots of boilerplate in these impls, but so far my attempts to fix
-// have been unsuccessful
-
-impl Pos for BytePos {
-    fn from_usize(n: usize) -> BytePos { BytePos(n as u32) }
-    fn to_usize(&self) -> usize { let BytePos(n) = *self; n as usize }
-}
-
-impl Add for BytePos {
-    type Output = BytePos;
-
-    fn add(self, rhs: BytePos) -> BytePos {
-        BytePos((self.to_usize() + rhs.to_usize()) as u32)
-    }
-}
-
-impl Sub for BytePos {
-    type Output = BytePos;
-
-    fn sub(self, rhs: BytePos) -> BytePos {
-        BytePos((self.to_usize() - rhs.to_usize()) as u32)
-    }
-}
-
-impl Encodable for BytePos {
-    fn encode<S: Encoder>(&self, s: &mut S) -> Result<(), S::Error> {
-        s.emit_u32(self.0)
-    }
-}
-
-impl Decodable for BytePos {
-    fn decode<D: Decoder>(d: &mut D) -> Result<BytePos, D::Error> {
-        Ok(BytePos(try!(d.read_u32())))
-    }
-}
-
-impl Pos for CharPos {
-    fn from_usize(n: usize) -> CharPos { CharPos(n) }
-    fn to_usize(&self) -> usize { let CharPos(n) = *self; n }
-}
-
-impl Add for CharPos {
-    type Output = CharPos;
-
-    fn add(self, rhs: CharPos) -> CharPos {
-        CharPos(self.to_usize() + rhs.to_usize())
-    }
-}
-
-impl Sub for CharPos {
-    type Output = CharPos;
-
-    fn sub(self, rhs: CharPos) -> CharPos {
-        CharPos(self.to_usize() - rhs.to_usize())
-    }
-}
-
-// _____________________________________________________________________________
-// Span, MultiSpan, Spanned
-//
-
-/// Spans represent a region of code, used for error reporting. Positions in spans
-/// are *absolute* positions from the beginning of the codemap, not positions
-/// relative to FileMaps. Methods on the CodeMap can be used to relate spans back
-/// to the original source.
-/// You must be careful if the span crosses more than one file - you will not be
-/// able to use many of the functions on spans in codemap and you cannot assume
-/// that the length of the span = hi - lo; there may be space in the BytePos
-/// range between files.
-#[derive(Clone, Copy, Hash, PartialEq, Eq)]
-pub struct Span {
-    pub lo: BytePos,
-    pub hi: BytePos,
-    /// Information about where the macro came from, if this piece of
-    /// code was created by a macro expansion.
-    pub expn_id: ExpnId
-}
-
-/// A collection of spans. Spans have two orthogonal attributes:
-///
-/// - they can be *primary spans*. In this case they are the locus of
-///   the error, and would be rendered with `^^^`.
-/// - they can have a *label*. In this case, the label is written next
-///   to the mark in the snippet when we render.
-#[derive(Clone)]
-pub struct MultiSpan {
-    primary_spans: Vec<Span>,
-    span_labels: Vec<(Span, String)>,
-}
-
-#[derive(Clone, Debug)]
-pub struct SpanLabel {
-    /// The span we are going to include in the final snippet.
-    pub span: Span,
-
-    /// Is this a primary span? This is the "locus" of the message,
-    /// and is indicated with a `^^^^` underline, versus `----`.
-    pub is_primary: bool,
-
-    /// What label should we attach to this span (if any)?
-    pub label: Option<String>,
-}
-
-pub const DUMMY_SP: Span = Span { lo: BytePos(0), hi: BytePos(0), expn_id: NO_EXPANSION };
-
-// Generic span to be used for code originating from the command line
-pub const COMMAND_LINE_SP: Span = Span { lo: BytePos(0),
-                                         hi: BytePos(0),
-                                         expn_id: COMMAND_LINE_EXPN };
-
-impl Span {
-    /// Returns a new span representing just the end-point of this span
-    pub fn end_point(self) -> Span {
-        let lo = cmp::max(self.hi.0 - 1, self.lo.0);
-        Span { lo: BytePos(lo), hi: self.hi, expn_id: self.expn_id}
-    }
-
-    /// Returns `self` if `self` is not the dummy span, and `other` otherwise.
-    pub fn substitute_dummy(self, other: Span) -> Span {
-        if self.source_equal(&DUMMY_SP) { other } else { self }
-    }
-
-    pub fn contains(self, other: Span) -> bool {
-        self.lo <= other.lo && other.hi <= self.hi
-    }
-
-    /// Return true if the spans are equal with regards to the source text.
-    ///
-    /// Use this instead of `==` when either span could be generated code,
-    /// and you only care that they point to the same bytes of source text.
-    pub fn source_equal(&self, other: &Span) -> bool {
-        self.lo == other.lo && self.hi == other.hi
-    }
-
-    /// Returns `Some(span)`, a union of `self` and `other`, on overlap.
-    pub fn merge(self, other: Span) -> Option<Span> {
-        if self.expn_id != other.expn_id {
-            return None;
-        }
-
-        if (self.lo <= other.lo && self.hi > other.lo) ||
-           (self.lo >= other.lo && self.lo < other.hi) {
-            Some(Span {
-                lo: cmp::min(self.lo, other.lo),
-                hi: cmp::max(self.hi, other.hi),
-                expn_id: self.expn_id,
-            })
-        } else {
-            None
-        }
-    }
-
-    /// Returns `Some(span)`, where the start is trimmed by the end of `other`
-    pub fn trim_start(self, other: Span) -> Option<Span> {
-        if self.hi > other.hi {
-            Some(Span { lo: cmp::max(self.lo, other.hi), .. self })
-        } else {
-            None
-        }
-    }
-}
-
-#[derive(Clone, PartialEq, Eq, RustcEncodable, RustcDecodable, Hash, Debug, Copy)]
-pub struct Spanned<T> {
-    pub node: T,
-    pub span: Span,
-}
-
-impl Encodable for Span {
-    fn encode<S: Encoder>(&self, s: &mut S) -> Result<(), S::Error> {
-        s.emit_struct("Span", 2, |s| {
-            try!(s.emit_struct_field("lo", 0, |s| {
-                self.lo.encode(s)
-            }));
-
-            s.emit_struct_field("hi", 1, |s| {
-                self.hi.encode(s)
-            })
-        })
-    }
-}
-
-impl Decodable for Span {
-    fn decode<D: Decoder>(d: &mut D) -> Result<Span, D::Error> {
-        d.read_struct("Span", 2, |d| {
-            let lo = try!(d.read_struct_field("lo", 0, |d| {
-                BytePos::decode(d)
-            }));
-
-            let hi = try!(d.read_struct_field("hi", 1, |d| {
-                BytePos::decode(d)
-            }));
-
-            Ok(mk_sp(lo, hi))
-        })
-    }
-}
-
-fn default_span_debug(span: Span, f: &mut fmt::Formatter) -> fmt::Result {
-    write!(f, "Span {{ lo: {:?}, hi: {:?}, expn_id: {:?} }}",
-           span.lo, span.hi, span.expn_id)
-}
-
-thread_local!(pub static SPAN_DEBUG: Cell<fn(Span, &mut fmt::Formatter) -> fmt::Result> =
-                Cell::new(default_span_debug));
-
-impl fmt::Debug for Span {
-    fn fmt(&self, f: &mut fmt::Formatter) -> fmt::Result {
-        SPAN_DEBUG.with(|span_debug| span_debug.get()(*self, f))
-    }
-}
-
-pub fn spanned<T>(lo: BytePos, hi: BytePos, t: T) -> Spanned<T> {
-    respan(mk_sp(lo, hi), t)
-}
-
-pub fn respan<T>(sp: Span, t: T) -> Spanned<T> {
-    Spanned {node: t, span: sp}
-}
-
-pub fn dummy_spanned<T>(t: T) -> Spanned<T> {
-    respan(DUMMY_SP, t)
-}
-
-/* assuming that we're not in macro expansion */
-pub fn mk_sp(lo: BytePos, hi: BytePos) -> Span {
-    Span {lo: lo, hi: hi, expn_id: NO_EXPANSION}
-}
-
-=======
->>>>>>> 1fab36d3
 /// Return the span itself if it doesn't come from a macro expansion,
 /// otherwise return the call site span up to the `enclosing_sp` by
 /// following the `expn_info` chain.
@@ -367,239 +115,6 @@
 // FileMap, MultiByteChar, FileName, FileLines
 //
 
-<<<<<<< HEAD
-pub type FileName = String;
-
-#[derive(Copy, Clone, Debug, PartialEq, Eq)]
-pub struct LineInfo {
-    /// Index of line, starting from 0.
-    pub line_index: usize,
-
-    /// Column in line where span begins, starting from 0.
-    pub start_col: CharPos,
-
-    /// Column in line where span ends, starting from 0, exclusive.
-    pub end_col: CharPos,
-}
-
-pub struct FileLines {
-    pub file: Rc<FileMap>,
-    pub lines: Vec<LineInfo>
-}
-
-/// Identifies an offset of a multi-byte character in a FileMap
-#[derive(Copy, Clone, RustcEncodable, RustcDecodable, Eq, PartialEq)]
-pub struct MultiByteChar {
-    /// The absolute offset of the character in the CodeMap
-    pub pos: BytePos,
-    /// The number of bytes, >=2
-    pub bytes: usize,
-}
-
-/// A single source in the CodeMap.
-pub struct FileMap {
-    /// The name of the file that the source came from, source that doesn't
-    /// originate from files has names between angle brackets by convention,
-    /// e.g. `<anon>`
-    pub name: FileName,
-    /// The absolute path of the file that the source came from.
-    pub abs_path: Option<FileName>,
-    /// The complete source code
-    pub src: Option<Rc<String>>,
-    /// The start position of this source in the CodeMap
-    pub start_pos: BytePos,
-    /// The end position of this source in the CodeMap
-    pub end_pos: BytePos,
-    /// Locations of lines beginnings in the source code
-    pub lines: RefCell<Vec<BytePos>>,
-    /// Locations of multi-byte characters in the source code
-    pub multibyte_chars: RefCell<Vec<MultiByteChar>>,
-}
-
-impl Encodable for FileMap {
-    fn encode<S: Encoder>(&self, s: &mut S) -> Result<(), S::Error> {
-        s.emit_struct("FileMap", 6, |s| {
-            try!(s.emit_struct_field("name", 0, |s| self.name.encode(s)));
-            try!(s.emit_struct_field("abs_path", 1, |s| self.abs_path.encode(s)));
-            try!(s.emit_struct_field("start_pos", 2, |s| self.start_pos.encode(s)));
-            try!(s.emit_struct_field("end_pos", 3, |s| self.end_pos.encode(s)));
-            try!(s.emit_struct_field("lines", 4, |s| {
-                let lines = self.lines.borrow();
-                // store the length
-                try!(s.emit_u32(lines.len() as u32));
-
-                if !lines.is_empty() {
-                    // In order to preserve some space, we exploit the fact that
-                    // the lines list is sorted and individual lines are
-                    // probably not that long. Because of that we can store lines
-                    // as a difference list, using as little space as possible
-                    // for the differences.
-                    let max_line_length = if lines.len() == 1 {
-                        0
-                    } else {
-                        lines.windows(2)
-                             .map(|w| w[1] - w[0])
-                             .map(|bp| bp.to_usize())
-                             .max()
-                             .unwrap()
-                    };
-
-                    let bytes_per_diff: u8 = match max_line_length {
-                        0 ... 0xFF => 1,
-                        0x100 ... 0xFFFF => 2,
-                        _ => 4
-                    };
-
-                    // Encode the number of bytes used per diff.
-                    try!(bytes_per_diff.encode(s));
-
-                    // Encode the first element.
-                    try!(lines[0].encode(s));
-
-                    let diff_iter = (&lines[..]).windows(2)
-                                                .map(|w| (w[1] - w[0]));
-
-                    match bytes_per_diff {
-                        1 => for diff in diff_iter { try!((diff.0 as u8).encode(s)) },
-                        2 => for diff in diff_iter { try!((diff.0 as u16).encode(s)) },
-                        4 => for diff in diff_iter { try!(diff.0.encode(s)) },
-                        _ => unreachable!()
-                    }
-                }
-
-                Ok(())
-            }));
-            s.emit_struct_field("multibyte_chars", 5, |s| {
-                (*self.multibyte_chars.borrow()).encode(s)
-            })
-        })
-    }
-}
-
-impl Decodable for FileMap {
-    fn decode<D: Decoder>(d: &mut D) -> Result<FileMap, D::Error> {
-
-        d.read_struct("FileMap", 6, |d| {
-            let name: String = try!(d.read_struct_field("name", 0, |d| Decodable::decode(d)));
-            let abs_path: Option<String> =
-                try!(d.read_struct_field("abs_path", 1, |d| Decodable::decode(d)));
-            let start_pos: BytePos = try!(d.read_struct_field("start_pos", 2, |d| Decodable::decode(d)));
-            let end_pos: BytePos = try!(d.read_struct_field("end_pos", 3, |d| Decodable::decode(d)));
-            let lines: Vec<BytePos> = try!(d.read_struct_field("lines", 4, |d| {
-                let num_lines: u32 = try!(Decodable::decode(d));
-                let mut lines = Vec::with_capacity(num_lines as usize);
-
-                if num_lines > 0 {
-                    // Read the number of bytes used per diff.
-                    let bytes_per_diff: u8 = try!(Decodable::decode(d));
-
-                    // Read the first element.
-                    let mut line_start: BytePos = try!(Decodable::decode(d));
-                    lines.push(line_start);
-
-                    for _ in 1..num_lines {
-                        let diff = match bytes_per_diff {
-                            1 => try!(d.read_u8()) as u32,
-                            2 => try!(d.read_u16()) as u32,
-                            4 => try!(d.read_u32()),
-                            _ => unreachable!()
-                        };
-
-                        line_start = line_start + BytePos(diff);
-
-                        lines.push(line_start);
-                    }
-                }
-
-                Ok(lines)
-            }));
-            let multibyte_chars: Vec<MultiByteChar> =
-                try!(d.read_struct_field("multibyte_chars", 5, |d| Decodable::decode(d)));
-            Ok(FileMap {
-                name: name,
-                abs_path: abs_path,
-                start_pos: start_pos,
-                end_pos: end_pos,
-                src: None,
-                lines: RefCell::new(lines),
-                multibyte_chars: RefCell::new(multibyte_chars)
-            })
-        })
-    }
-}
-
-impl fmt::Debug for FileMap {
-    fn fmt(&self, fmt: &mut fmt::Formatter) -> fmt::Result {
-        write!(fmt, "FileMap({})", self.name)
-    }
-}
-
-impl FileMap {
-    /// EFFECT: register a start-of-line offset in the
-    /// table of line-beginnings.
-    /// UNCHECKED INVARIANT: these offsets must be added in the right
-    /// order and must be in the right places; there is shared knowledge
-    /// about what ends a line between this file and parse.rs
-    /// WARNING: pos param here is the offset relative to start of CodeMap,
-    /// and CodeMap will append a newline when adding a filemap without a newline at the end,
-    /// so the safe way to call this is with value calculated as
-    /// filemap.start_pos + newline_offset_relative_to_the_start_of_filemap.
-    pub fn next_line(&self, pos: BytePos) {
-        // the new charpos must be > the last one (or it's the first one).
-        let mut lines = self.lines.borrow_mut();
-        let line_len = lines.len();
-        assert!(line_len == 0 || ((*lines)[line_len - 1] < pos));
-        lines.push(pos);
-    }
-
-    /// get a line from the list of pre-computed line-beginnings.
-    /// line-number here is 0-based.
-    pub fn get_line(&self, line_number: usize) -> Option<&str> {
-        match self.src {
-            Some(ref src) => {
-                let lines = self.lines.borrow();
-                lines.get(line_number).map(|&line| {
-                    let begin: BytePos = line - self.start_pos;
-                    let begin = begin.to_usize();
-                    // We can't use `lines.get(line_number+1)` because we might
-                    // be parsing when we call this function and thus the current
-                    // line is the last one we have line info for.
-                    let slice = &src[begin..];
-                    match slice.find('\n') {
-                        Some(e) => &slice[..e],
-                        None => slice
-                    }
-                })
-            }
-            None => None
-        }
-    }
-
-    pub fn record_multibyte_char(&self, pos: BytePos, bytes: usize) {
-        assert!(bytes >=2 && bytes <= 4);
-        let mbc = MultiByteChar {
-            pos: pos,
-            bytes: bytes,
-        };
-        self.multibyte_chars.borrow_mut().push(mbc);
-    }
-
-    pub fn is_real_file(&self) -> bool {
-        !(self.name.starts_with("<") &&
-          self.name.ends_with(">"))
-    }
-
-    pub fn is_imported(&self) -> bool {
-        self.src.is_none()
-    }
-
-    fn count_lines(&self) -> usize {
-        self.lines.borrow().len()
-    }
-}
-
-=======
->>>>>>> 1fab36d3
 /// An abstraction over the fs operations used by the Parser.
 pub trait FileLoader {
     /// Query the existence of a file.
