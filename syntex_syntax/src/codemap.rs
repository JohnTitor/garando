--- conflicted
+++ resolved
@@ -580,9 +580,6 @@
         }
     }
 
-<<<<<<< HEAD
-    pub fn new_filemap(&self, filename: FileName, src: String) -> Rc<FileMap> {
-=======
     pub fn file_exists(&self, path: &Path) -> bool {
         self.file_loader.file_exists(path)
     }
@@ -593,7 +590,6 @@
     }
 
     pub fn new_filemap(&self, filename: FileName, mut src: String) -> Rc<FileMap> {
->>>>>>> b369fdd5
         let mut files = self.files.borrow_mut();
         let start_pos = match files.last() {
             None => 0,
@@ -603,7 +599,7 @@
         // Remove utf-8 BOM if any.
         // FIXME #12884: no efficient/safe way to remove from the start of a string
         // and reuse the allocation.
-        let mut src = if src.starts_with("\u{feff}") {
+        src = if src.starts_with("\u{feff}") {
             String::from(&src[3..])
         } else {
             String::from(&src[..])
