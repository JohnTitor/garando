--- conflicted
+++ resolved
@@ -283,17 +283,7 @@
     /// Begin (if there is any) on top of it. Stuff is flushed off the
     /// bottom as it becomes irrelevant due to the primary ring-buffer
     /// advancing.
-<<<<<<< HEAD
-    scan_stack: Vec<usize>,
-    /// Top==bottom disambiguator
-    scan_stack_empty: bool,
-    /// Index of top of scan_stack
-    top: usize,
-    /// Index of bottom of scan_stack
-    bottom: usize,
-=======
     scan_stack: VecDeque<usize> ,
->>>>>>> 26f880df
     /// Stack of blocks-in-progress being flushed by print
     print_stack: Vec<PrintStackElem> ,
     /// Buffered indentation to avoid writing trailing whitespace
