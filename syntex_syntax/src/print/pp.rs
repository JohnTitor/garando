--- conflicted
+++ resolved
@@ -263,15 +263,8 @@
     left: usize,
     /// Index of right side of input stream
     right: usize,
-<<<<<<< HEAD
-    /// Ring-buffer stream goes through
-    token: Vec<Token>,
-    /// Ring-buffer of calculated sizes
-    size: Vec<isize>,
-=======
     /// Ring-buffer of tokens and calculated sizes
     buf: Vec<BufEntry>,
->>>>>>> 1df17355
     /// Running size of stream "...left"
     left_total: isize,
     /// Running size of stream "...right"
