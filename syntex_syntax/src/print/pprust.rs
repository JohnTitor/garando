--- conflicted
+++ resolved
@@ -735,19 +735,11 @@
         let mut count = 0;
         for attr in attrs {
             if attr.node.style == kind {
-<<<<<<< HEAD
-                try!(self.print_attribute_inline(attr, is_inline));
-                if is_inline {
-                    try!(self.nbsp());
-                }
-                count += 1;
-=======
                     self.print_attribute_inline(attr, is_inline)?;
                     if is_inline {
                         self.nbsp()?;
                     }
                     count += 1;
->>>>>>> 50cbf5e6
             }
         }
         if count > 0 && trailing_hardbreak && !is_inline {
@@ -767,11 +759,7 @@
         }
         self.maybe_print_comment(attr.span.lo)?;
         if attr.node.is_sugared_doc {
-<<<<<<< HEAD
-            try!(word(self.writer(), &attr.value_str().unwrap()));
-=======
             word(self.writer(), &attr.value_str().unwrap())?;
->>>>>>> 50cbf5e6
             hardbreak(self.writer())
         } else {
             match attr.node.style {
