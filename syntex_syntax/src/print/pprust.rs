--- conflicted
+++ resolved
@@ -2541,24 +2541,15 @@
                 }
                 try!(self.print_pat(&inner));
             }
-<<<<<<< HEAD
             PatKind::Lit(ref e) => try!(self.print_expr(&**e)),
-            PatKind::Range(ref begin, ref end) => {
+            PatKind::Range(ref begin, ref end, ref end_kind) => {
                 try!(self.print_expr(&begin));
                 try!(space(&mut self.s));
-                try!(word(&mut self.s, "..."));
+                match *end_kind {
+                    RangeEnd::Included => try!(word(&mut self.s, "...")),
+                    RangeEnd::Excluded => try!(word(&mut self.s, "..")),
+                }
                 try!(self.print_expr(&end));
-=======
-            PatKind::Lit(ref e) => self.print_expr(&**e)?,
-            PatKind::Range(ref begin, ref end, ref end_kind) => {
-                self.print_expr(&begin)?;
-                space(&mut self.s)?;
-                match *end_kind {
-                    RangeEnd::Included => word(&mut self.s, "...")?,
-                    RangeEnd::Excluded => word(&mut self.s, "..")?,
-                }
-                self.print_expr(&end)?;
->>>>>>> f85557dd
             }
             PatKind::Slice(ref before, ref slice, ref after) => {
                 try!(word(&mut self.s, "["));
