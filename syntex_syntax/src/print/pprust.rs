--- conflicted
+++ resolved
@@ -1403,14 +1403,9 @@
                 try!(self.commasep(
                     Inconsistent, struct_def.fields(),
                     |s, field| {
-<<<<<<< HEAD
-                        try!(s.print_visibility(&field.vis));
-                        try!(s.maybe_print_comment(field.span.lo));
-=======
                         try!(s.maybe_print_comment(field.span.lo));
                         try!(s.print_outer_attributes(&field.attrs));
                         try!(s.print_visibility(&field.vis));
->>>>>>> 462e43f6
                         s.print_type(&field.ty)
                     }
                 ));
@@ -2465,18 +2460,9 @@
                     }
                 }
                 try!(self.print_ident(path1.node));
-<<<<<<< HEAD
-                match *sub {
-                    Some(ref p) => {
-                        try!(word(&mut self.s, "@"));
-                        try!(self.print_pat(&p));
-                    }
-                    None => ()
-=======
                 if let Some(ref p) = *sub {
                     try!(word(&mut self.s, "@"));
                     try!(self.print_pat(&p));
->>>>>>> 462e43f6
                 }
             }
             PatKind::TupleStruct(ref path, ref elts, ddpos) => {
@@ -3020,20 +3006,6 @@
             Some(cm) => cm,
             _ => return Ok(())
         };
-<<<<<<< HEAD
-        match self.next_comment() {
-            Some(ref cmnt) => {
-                if (*cmnt).style != comments::Trailing { return Ok(()) }
-                let span_line = cm.lookup_char_pos(span.hi);
-                let comment_line = cm.lookup_char_pos((*cmnt).pos);
-                let mut next = (*cmnt).pos + BytePos(1);
-                match next_pos { None => (), Some(p) => next = p }
-                if span.hi < (*cmnt).pos && (*cmnt).pos < next &&
-                    span_line.line == comment_line.line {
-                        try!(self.print_comment(cmnt));
-                        self.cur_cmnt_and_lit.cur_cmnt += 1;
-                    }
-=======
         if let Some(ref cmnt) = self.next_comment() {
             if (*cmnt).style != comments::Trailing { return Ok(()) }
             let span_line = cm.lookup_char_pos(span.hi);
@@ -3044,9 +3016,8 @@
             }
             if span.hi < (*cmnt).pos && (*cmnt).pos < next &&
                span_line.line == comment_line.line {
-                self.print_comment(cmnt)?;
+                try!(self.print_comment(cmnt));
                 self.cur_cmnt_and_lit.cur_cmnt += 1;
->>>>>>> 462e43f6
             }
         }
         Ok(())
