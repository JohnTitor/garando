// Copyright 2012-2014 The Rust Project Developers. See the COPYRIGHT
// file at the top-level directory of this distribution and at
// http://rust-lang.org/COPYRIGHT.
//
// Licensed under the Apache License, Version 2.0 <LICENSE-APACHE or
// http://www.apache.org/licenses/LICENSE-2.0> or the MIT license
// <LICENSE-MIT or http://opensource.org/licenses/MIT>, at your
// option. This file may not be copied, modified, or distributed
// except according to those terms.

pub use self::AnnNode::*;

use abi;
use ast::{self, TokenTree};
use ast::{RegionTyParamBound, TraitTyParamBound, TraitBoundModifier};
use ast::Attribute;
use attr::ThinAttributesExt;
use util::parser::AssocOp;
use attr;
use attr::{AttrMetaMethods, AttributeMethods};
use codemap::{self, CodeMap, BytePos};
use errors;
use parse::token::{self, BinOpToken, Token, InternedString};
use parse::lexer::comments;
use parse;
use print::pp::{self, break_offset, word, space, zerobreak, hardbreak};
use print::pp::{Breaks, eof};
use print::pp::Breaks::{Consistent, Inconsistent};
use ptr::P;
use std_inject;
use str::slice_shift_char;

use std::ascii;
use std::io::{self, Write, Read};
use std::iter;

pub enum AnnNode<'a> {
    NodeIdent(&'a ast::Ident),
    NodeName(&'a ast::Name),
    NodeBlock(&'a ast::Block),
    NodeItem(&'a ast::Item),
    NodeSubItem(ast::NodeId),
    NodeExpr(&'a ast::Expr),
    NodePat(&'a ast::Pat),
}

pub trait PpAnn {
    fn pre(&self, _state: &mut State, _node: AnnNode) -> io::Result<()> { Ok(()) }
    fn post(&self, _state: &mut State, _node: AnnNode) -> io::Result<()> { Ok(()) }
}

#[derive(Copy, Clone)]
pub struct NoAnn;

impl PpAnn for NoAnn {}

#[derive(Copy, Clone)]
pub struct CurrentCommentAndLiteral {
    pub cur_cmnt: usize,
    pub cur_lit: usize,
}

pub struct State<'a> {
    pub s: pp::Printer<'a>,
    cm: Option<&'a CodeMap>,
    comments: Option<Vec<comments::Comment> >,
    literals: Option<Vec<comments::Literal> >,
    cur_cmnt_and_lit: CurrentCommentAndLiteral,
    boxes: Vec<pp::Breaks>,
    ann: &'a (PpAnn+'a),
}

pub fn rust_printer<'a>(writer: Box<Write+'a>) -> State<'a> {
    static NO_ANN: NoAnn = NoAnn;
    rust_printer_annotated(writer, &NO_ANN)
}

pub fn rust_printer_annotated<'a>(writer: Box<Write+'a>,
                                  ann: &'a PpAnn) -> State<'a> {
    State {
        s: pp::mk_printer(writer, DEFAULT_COLUMNS),
        cm: None,
        comments: None,
        literals: None,
        cur_cmnt_and_lit: CurrentCommentAndLiteral {
            cur_cmnt: 0,
            cur_lit: 0
        },
        boxes: Vec::new(),
        ann: ann,
    }
}

pub const INDENT_UNIT: usize = 4;

pub const DEFAULT_COLUMNS: usize = 78;

/// Requires you to pass an input filename and reader so that
/// it can scan the input text for comments and literals to
/// copy forward.
pub fn print_crate<'a>(cm: &'a CodeMap,
                       span_diagnostic: &errors::Handler,
                       krate: &ast::Crate,
                       filename: String,
                       input: &mut Read,
                       out: Box<Write+'a>,
                       ann: &'a PpAnn,
                       is_expanded: bool) -> io::Result<()> {
    let mut s = State::new_from_input(cm,
                                      span_diagnostic,
                                      filename,
                                      input,
                                      out,
                                      ann,
                                      is_expanded);
    if is_expanded && !std_inject::no_std(krate) {
        // We need to print `#![no_std]` (and its feature gate) so that
        // compiling pretty-printed source won't inject libstd again.
        // However we don't want these attributes in the AST because
        // of the feature gate, so we fake them up here.

        // #![feature(prelude_import)]
        let prelude_import_meta = attr::mk_word_item(InternedString::new("prelude_import"));
        let list = attr::mk_list_item(InternedString::new("feature"),
                                      vec![prelude_import_meta]);
        let fake_attr = attr::mk_attr_inner(attr::mk_attr_id(), list);
        try!(s.print_attribute(&fake_attr));

        // #![no_std]
        let no_std_meta = attr::mk_word_item(InternedString::new("no_std"));
        let fake_attr = attr::mk_attr_inner(attr::mk_attr_id(), no_std_meta);
        try!(s.print_attribute(&fake_attr));
    }

    try!(s.print_mod(&krate.module, &krate.attrs));
    try!(s.print_remaining_comments());
    eof(&mut s.s)
}

impl<'a> State<'a> {
    pub fn new_from_input(cm: &'a CodeMap,
                          span_diagnostic: &errors::Handler,
                          filename: String,
                          input: &mut Read,
                          out: Box<Write+'a>,
                          ann: &'a PpAnn,
                          is_expanded: bool) -> State<'a> {
        let (cmnts, lits) = comments::gather_comments_and_literals(
            span_diagnostic,
            filename,
            input);

        State::new(
            cm,
            out,
            ann,
            Some(cmnts),
            // If the code is post expansion, don't use the table of
            // literals, since it doesn't correspond with the literals
            // in the AST anymore.
            if is_expanded { None } else { Some(lits) })
    }

    pub fn new(cm: &'a CodeMap,
               out: Box<Write+'a>,
               ann: &'a PpAnn,
               comments: Option<Vec<comments::Comment>>,
               literals: Option<Vec<comments::Literal>>) -> State<'a> {
        State {
            s: pp::mk_printer(out, DEFAULT_COLUMNS),
            cm: Some(cm),
            comments: comments,
            literals: literals,
            cur_cmnt_and_lit: CurrentCommentAndLiteral {
                cur_cmnt: 0,
                cur_lit: 0
            },
            boxes: Vec::new(),
            ann: ann,
        }
    }
}

pub fn to_string<F>(f: F) -> String where
    F: FnOnce(&mut State) -> io::Result<()>,
{
    let mut wr = Vec::new();
    {
        let mut printer = rust_printer(Box::new(&mut wr));
        f(&mut printer).unwrap();
        eof(&mut printer.s).unwrap();
    }
    String::from_utf8(wr).unwrap()
}

pub fn binop_to_string(op: BinOpToken) -> &'static str {
    match op {
        token::Plus     => "+",
        token::Minus    => "-",
        token::Star     => "*",
        token::Slash    => "/",
        token::Percent  => "%",
        token::Caret    => "^",
        token::And      => "&",
        token::Or       => "|",
        token::Shl      => "<<",
        token::Shr      => ">>",
    }
}

pub fn token_to_string(tok: &Token) -> String {
    match *tok {
        token::Eq                   => "=".to_string(),
        token::Lt                   => "<".to_string(),
        token::Le                   => "<=".to_string(),
        token::EqEq                 => "==".to_string(),
        token::Ne                   => "!=".to_string(),
        token::Ge                   => ">=".to_string(),
        token::Gt                   => ">".to_string(),
        token::Not                  => "!".to_string(),
        token::Tilde                => "~".to_string(),
        token::OrOr                 => "||".to_string(),
        token::AndAnd               => "&&".to_string(),
        token::BinOp(op)            => binop_to_string(op).to_string(),
        token::BinOpEq(op)          => format!("{}=", binop_to_string(op)),

        /* Structural symbols */
        token::At                   => "@".to_string(),
        token::Dot                  => ".".to_string(),
        token::DotDot               => "..".to_string(),
        token::DotDotDot            => "...".to_string(),
        token::Comma                => ",".to_string(),
        token::Semi                 => ";".to_string(),
        token::Colon                => ":".to_string(),
        token::ModSep               => "::".to_string(),
        token::RArrow               => "->".to_string(),
        token::LArrow               => "<-".to_string(),
        token::FatArrow             => "=>".to_string(),
        token::OpenDelim(token::Paren) => "(".to_string(),
        token::CloseDelim(token::Paren) => ")".to_string(),
        token::OpenDelim(token::Bracket) => "[".to_string(),
        token::CloseDelim(token::Bracket) => "]".to_string(),
        token::OpenDelim(token::Brace) => "{".to_string(),
        token::CloseDelim(token::Brace) => "}".to_string(),
        token::Pound                => "#".to_string(),
        token::Dollar               => "$".to_string(),
        token::Question             => "?".to_string(),

        /* Literals */
        token::Literal(lit, suf) => {
            let mut out = match lit {
                token::Byte(b)           => format!("b'{}'", b),
                token::Char(c)           => format!("'{}'", c),
                token::Float(c)          => c.to_string(),
                token::Integer(c)        => c.to_string(),
                token::Str_(s)           => format!("\"{}\"", s),
                token::StrRaw(s, n)      => format!("r{delim}\"{string}\"{delim}",
                                                    delim=repeat("#", n),
                                                    string=s),
                token::ByteStr(v)         => format!("b\"{}\"", v),
                token::ByteStrRaw(s, n)   => format!("br{delim}\"{string}\"{delim}",
                                                    delim=repeat("#", n),
                                                    string=s),
            };

            if let Some(s) = suf {
                out.push_str(&s.as_str())
            }

            out
        }

        /* Name components */
        token::Ident(s, _)          => s.to_string(),
        token::Lifetime(s)          => s.to_string(),
        token::Underscore           => "_".to_string(),

        /* Other */
        token::DocComment(s)        => s.to_string(),
        token::SubstNt(s, _)        => format!("${}", s),
        token::MatchNt(s, t, _, _)  => format!("${}:{}", s, t),
        token::Eof                  => "<eof>".to_string(),
        token::Whitespace           => " ".to_string(),
        token::Comment              => "/* */".to_string(),
        token::Shebang(s)           => format!("/* shebang: {}*/", s),

        token::SpecialVarNt(var)    => format!("${}", var.as_str()),

        token::Interpolated(ref nt) => match *nt {
            token::NtExpr(ref e)        => expr_to_string(&**e),
            token::NtMeta(ref e)        => meta_item_to_string(&**e),
            token::NtTy(ref e)          => ty_to_string(&**e),
            token::NtPath(ref e)        => path_to_string(&**e),
            token::NtItem(ref e)        => item_to_string(&**e),
            token::NtBlock(ref e)       => block_to_string(&**e),
            token::NtStmt(ref e)        => stmt_to_string(&**e),
            token::NtPat(ref e)         => pat_to_string(&**e),
            token::NtIdent(ref e, _)    => ident_to_string(e.node),
            token::NtTT(ref e)          => tt_to_string(&**e),
            token::NtArm(ref e)         => arm_to_string(&*e),
            token::NtImplItem(ref e)    => impl_item_to_string(&**e),
            token::NtTraitItem(ref e)   => trait_item_to_string(&**e),
            token::NtGenerics(ref e)    => generics_to_string(&*e),
            token::NtWhereClause(ref e) => where_clause_to_string(&*e),
            token::NtArg(ref e)         => arg_to_string(&*e),
        }
    }
}

pub fn ty_to_string(ty: &ast::Ty) -> String {
    to_string(|s| s.print_type(ty))
}

pub fn ty_param_to_string(param: &ast::TyParam) -> String {
    to_string(|s| s.print_ty_param(param))
}

pub fn bounds_to_string(bounds: &[ast::TyParamBound]) -> String {
    to_string(|s| s.print_bounds("", bounds))
}

pub fn pat_to_string(pat: &ast::Pat) -> String {
    to_string(|s| s.print_pat(pat))
}

pub fn arm_to_string(arm: &ast::Arm) -> String {
    to_string(|s| s.print_arm(arm))
}

pub fn expr_to_string(e: &ast::Expr) -> String {
    to_string(|s| s.print_expr(e))
}

pub fn lifetime_to_string(e: &ast::Lifetime) -> String {
    to_string(|s| s.print_lifetime(e))
}

pub fn tt_to_string(tt: &ast::TokenTree) -> String {
    to_string(|s| s.print_tt(tt))
}

pub fn tts_to_string(tts: &[ast::TokenTree]) -> String {
    to_string(|s| s.print_tts(tts))
}

pub fn stmt_to_string(stmt: &ast::Stmt) -> String {
    to_string(|s| s.print_stmt(stmt))
}

pub fn attr_to_string(attr: &ast::Attribute) -> String {
    to_string(|s| s.print_attribute(attr))
}

pub fn item_to_string(i: &ast::Item) -> String {
    to_string(|s| s.print_item(i))
}

pub fn impl_item_to_string(i: &ast::ImplItem) -> String {
    to_string(|s| s.print_impl_item(i))
}

pub fn trait_item_to_string(i: &ast::TraitItem) -> String {
    to_string(|s| s.print_trait_item(i))
}

pub fn generics_to_string(generics: &ast::Generics) -> String {
    to_string(|s| s.print_generics(generics))
}

pub fn where_clause_to_string(i: &ast::WhereClause) -> String {
    to_string(|s| s.print_where_clause(i))
}

pub fn fn_block_to_string(p: &ast::FnDecl) -> String {
    to_string(|s| s.print_fn_block_args(p))
}

pub fn path_to_string(p: &ast::Path) -> String {
    to_string(|s| s.print_path(p, false, 0))
}

pub fn ident_to_string(id: ast::Ident) -> String {
    to_string(|s| s.print_ident(id))
}

pub fn fun_to_string(decl: &ast::FnDecl,
                     unsafety: ast::Unsafety,
                     constness: ast::Constness,
                     name: ast::Ident,
                     opt_explicit_self: Option<&ast::ExplicitSelf_>,
                     generics: &ast::Generics)
                     -> String {
    to_string(|s| {
        try!(s.head(""));
        try!(s.print_fn(decl, unsafety, constness, abi::Rust, Some(name),
                        generics, opt_explicit_self, ast::Inherited));
        try!(s.end()); // Close the head box
        s.end() // Close the outer box
    })
}

pub fn block_to_string(blk: &ast::Block) -> String {
    to_string(|s| {
        // containing cbox, will be closed by print-block at }
        try!(s.cbox(INDENT_UNIT));
        // head-ibox, will be closed by print-block after {
        try!(s.ibox(0));
        s.print_block(blk)
    })
}

pub fn meta_item_to_string(mi: &ast::MetaItem) -> String {
    to_string(|s| s.print_meta_item(mi))
}

pub fn attribute_to_string(attr: &ast::Attribute) -> String {
    to_string(|s| s.print_attribute(attr))
}

pub fn lit_to_string(l: &ast::Lit) -> String {
    to_string(|s| s.print_literal(l))
}

pub fn explicit_self_to_string(explicit_self: &ast::ExplicitSelf_) -> String {
    to_string(|s| s.print_explicit_self(explicit_self, ast::MutImmutable).map(|_| {}))
}

pub fn variant_to_string(var: &ast::Variant) -> String {
    to_string(|s| s.print_variant(var))
}

pub fn arg_to_string(arg: &ast::Arg) -> String {
    to_string(|s| s.print_arg(arg))
}

pub fn mac_to_string(arg: &ast::Mac) -> String {
    to_string(|s| s.print_mac(arg, ::parse::token::Paren))
}

pub fn visibility_qualified(vis: ast::Visibility, s: &str) -> String {
    match vis {
        ast::Public => format!("pub {}", s),
        ast::Inherited => s.to_string()
    }
}

fn needs_parentheses(expr: &ast::Expr) -> bool {
    match expr.node {
        ast::ExprAssign(..) | ast::ExprBinary(..) |
        ast::ExprClosure(..) |
        ast::ExprAssignOp(..) | ast::ExprCast(..) |
        ast::ExprInPlace(..) | ast::ExprType(..) => true,
        _ => false,
    }
}

pub trait PrintState<'a> {
    fn writer(&mut self) -> &mut pp::Printer<'a>;
    fn boxes(&mut self) -> &mut Vec<pp::Breaks>;
    fn comments(&mut self) -> &mut Option<Vec<comments::Comment>>;
    fn cur_cmnt_and_lit(&mut self) -> &mut CurrentCommentAndLiteral;
    fn literals(&self) -> &Option<Vec<comments::Literal>>;

    fn word_space(&mut self, w: &str) -> io::Result<()> {
        try!(word(self.writer(), w));
        space(self.writer())
    }

    fn popen(&mut self) -> io::Result<()> { word(self.writer(), "(") }

    fn pclose(&mut self) -> io::Result<()> { word(self.writer(), ")") }

    fn is_begin(&mut self) -> bool {
        match self.writer().last_token() {
            pp::Token::Begin(_) => true,
            _ => false,
        }
    }

    fn is_end(&mut self) -> bool {
        match self.writer().last_token() {
            pp::Token::End => true,
            _ => false,
        }
    }

    // is this the beginning of a line?
    fn is_bol(&mut self) -> bool {
        self.writer().last_token().is_eof() || self.writer().last_token().is_hardbreak_tok()
    }

    fn hardbreak_if_not_bol(&mut self) -> io::Result<()> {
        if !self.is_bol() {
            try!(hardbreak(self.writer()))
        }
        Ok(())
    }

    // "raw box"
    fn rbox(&mut self, u: usize, b: pp::Breaks) -> io::Result<()> {
        self.boxes().push(b);
        pp::rbox(self.writer(), u, b)
    }

    fn ibox(&mut self, u: usize) -> io::Result<()> {
        self.boxes().push(pp::Breaks::Inconsistent);
        pp::ibox(self.writer(), u)
    }

    fn end(&mut self) -> io::Result<()> {
        self.boxes().pop().unwrap();
        pp::end(self.writer())
    }

    fn commasep<T, F>(&mut self, b: Breaks, elts: &[T], mut op: F) -> io::Result<()>
        where F: FnMut(&mut Self, &T) -> io::Result<()>,
    {
        try!(self.rbox(0, b));
        let mut first = true;
        for elt in elts {
            if first { first = false; } else { try!(self.word_space(",")); }
            try!(op(self, elt));
        }
        self.end()
    }

    fn next_lit(&mut self, pos: BytePos) -> Option<comments::Literal> {
        let mut cur_lit = self.cur_cmnt_and_lit().cur_lit;

        let mut result = None;

        if let &Some(ref lits) = self.literals()
        {
            while cur_lit < lits.len() {
                let ltrl = (*lits)[cur_lit].clone();
                if ltrl.pos > pos { break; }
                cur_lit += 1;
                if ltrl.pos == pos {
                    result = Some(ltrl);
                    break;
                }
            }
        }

        self.cur_cmnt_and_lit().cur_lit = cur_lit;
        result
    }

    fn maybe_print_comment(&mut self, pos: BytePos) -> io::Result<()> {
        loop {
            match self.next_comment() {
                Some(ref cmnt) => {
                    if (*cmnt).pos < pos {
                        try!(self.print_comment(cmnt));
                        self.cur_cmnt_and_lit().cur_cmnt += 1;
                    } else { break; }
                }
                _ => break
            }
        }
        Ok(())
    }

    fn print_comment(&mut self,
                     cmnt: &comments::Comment) -> io::Result<()> {
        match cmnt.style {
            comments::Mixed => {
                assert_eq!(cmnt.lines.len(), 1);
                try!(zerobreak(self.writer()));
                try!(word(self.writer(), &cmnt.lines[0]));
                zerobreak(self.writer())
            }
            comments::Isolated => {
                try!(self.hardbreak_if_not_bol());
                for line in &cmnt.lines {
                    // Don't print empty lines because they will end up as trailing
                    // whitespace
                    if !line.is_empty() {
                        try!(word(self.writer(), &line[..]));
                    }
                    try!(hardbreak(self.writer()));
                }
                Ok(())
            }
            comments::Trailing => {
                try!(word(self.writer(), " "));
                if cmnt.lines.len() == 1 {
                    try!(word(self.writer(), &cmnt.lines[0]));
                    hardbreak(self.writer())
                } else {
                    try!(self.ibox(0));
                    for line in &cmnt.lines {
                        if !line.is_empty() {
                            try!(word(self.writer(), &line[..]));
                        }
                        try!(hardbreak(self.writer()));
                    }
                    self.end()
                }
            }
            comments::BlankLine => {
                // We need to do at least one, possibly two hardbreaks.
                let is_semi = match self.writer().last_token() {
                    pp::Token::String(s, _) => ";" == s,
                    _ => false
                };
                if is_semi || self.is_begin() || self.is_end() {
                    try!(hardbreak(self.writer()));
                }
                hardbreak(self.writer())
            }
        }
    }

    fn next_comment(&mut self) -> Option<comments::Comment> {
        let cur_cmnt = self.cur_cmnt_and_lit().cur_cmnt;
        match *self.comments() {
            Some(ref cmnts) => {
                if cur_cmnt < cmnts.len() {
                    Some(cmnts[cur_cmnt].clone())
                } else {
                    None
                }
            }
            _ => None
        }
    }

    fn print_literal(&mut self, lit: &ast::Lit) -> io::Result<()> {
        try!(self.maybe_print_comment(lit.span.lo));
        match self.next_lit(lit.span.lo) {
            Some(ref ltrl) => {
                return word(self.writer(), &(*ltrl).lit);
            }
            _ => ()
        }
        match lit.node {
            ast::LitStr(ref st, style) => self.print_string(&st, style),
            ast::LitByte(byte) => {
                let mut res = String::from("b'");
                res.extend(ascii::escape_default(byte).map(|c| c as char));
                res.push('\'');
                word(self.writer(), &res[..])
            }
            ast::LitChar(ch) => {
                let mut res = String::from("'");
                res.extend(ch.escape_default());
                res.push('\'');
                word(self.writer(), &res[..])
            }
            ast::LitInt(i, t) => {
                match t {
                    ast::SignedIntLit(st, ast::Plus) => {
                        word(self.writer(),
                             &st.val_to_string(i as i64))
                    }
                    ast::SignedIntLit(st, ast::Minus) => {
                        let istr = st.val_to_string(-(i as i64));
                        word(self.writer(),
                             &format!("-{}", istr))
                    }
                    ast::UnsignedIntLit(ut) => {
                        word(self.writer(), &ut.val_to_string(i))
                    }
                    ast::UnsuffixedIntLit(ast::Plus) => {
                        word(self.writer(), &format!("{}", i))
                    }
                    ast::UnsuffixedIntLit(ast::Minus) => {
                        word(self.writer(), &format!("-{}", i))
                    }
                }
            }
            ast::LitFloat(ref f, t) => {
                word(self.writer(),
                     &format!(
                         "{}{}",
                         &f,
                         t.ty_to_string()))
            }
            ast::LitFloatUnsuffixed(ref f) => word(self.writer(), &f[..]),
            ast::LitBool(val) => {
                if val { word(self.writer(), "true") } else { word(self.writer(), "false") }
            }
            ast::LitByteStr(ref v) => {
                let mut escaped: String = String::new();
                for &ch in v.iter() {
                    escaped.extend(ascii::escape_default(ch)
                                         .map(|c| c as char));
                }
                word(self.writer(), &format!("b\"{}\"", escaped))
            }
        }
    }

    fn print_string(&mut self, st: &str,
                    style: ast::StrStyle) -> io::Result<()> {
        let st = match style {
            ast::CookedStr => {
                (format!("\"{}\"", st.chars().flat_map(char::escape_default).collect::<String>()))
            }
            ast::RawStr(n) => {
                (format!("r{delim}\"{string}\"{delim}",
                         delim=repeat("#", n),
                         string=st))
            }
        };
        word(self.writer(), &st[..])
    }

    fn print_inner_attributes(&mut self,
                              attrs: &[ast::Attribute]) -> io::Result<()> {
        self.print_either_attributes(attrs, ast::AttrStyle::Inner, false, true)
    }

    fn print_inner_attributes_no_trailing_hardbreak(&mut self,
                                                   attrs: &[ast::Attribute])
                                                   -> io::Result<()> {
        self.print_either_attributes(attrs, ast::AttrStyle::Inner, false, false)
    }

    fn print_outer_attributes(&mut self,
                              attrs: &[ast::Attribute]) -> io::Result<()> {
        self.print_either_attributes(attrs, ast::AttrStyle::Outer, false, true)
    }

    fn print_inner_attributes_inline(&mut self,
                                     attrs: &[ast::Attribute]) -> io::Result<()> {
        self.print_either_attributes(attrs, ast::AttrStyle::Inner, true, true)
    }

    fn print_outer_attributes_inline(&mut self,
                                     attrs: &[ast::Attribute]) -> io::Result<()> {
        self.print_either_attributes(attrs, ast::AttrStyle::Outer, true, true)
    }

    fn print_either_attributes(&mut self,
                              attrs: &[ast::Attribute],
                              kind: ast::AttrStyle,
                              is_inline: bool,
                              trailing_hardbreak: bool) -> io::Result<()> {
        let mut count = 0;
        for attr in attrs {
            if attr.node.style == kind {
                    try!(self.print_attribute_inline(attr, is_inline));
                    if is_inline {
                        try!(self.nbsp());
                    }
                    count += 1;
            }
        }
        if count > 0 && trailing_hardbreak && !is_inline {
            try!(self.hardbreak_if_not_bol());
        }
        Ok(())
    }

    fn print_attribute(&mut self, attr: &ast::Attribute) -> io::Result<()> {
        self.print_attribute_inline(attr, false)
    }

    fn print_attribute_inline(&mut self, attr: &ast::Attribute,
                              is_inline: bool) -> io::Result<()> {
        if !is_inline {
            try!(self.hardbreak_if_not_bol());
        }
        try!(self.maybe_print_comment(attr.span.lo));
        if attr.node.is_sugared_doc {
            word(self.writer(), &attr.value_str().unwrap())
        } else {
            match attr.node.style {
                ast::AttrStyle::Inner => try!(word(self.writer(), "#![")),
                ast::AttrStyle::Outer => try!(word(self.writer(), "#[")),
            }
            try!(self.print_meta_item(&*attr.meta()));
            word(self.writer(), "]")
        }
    }

    fn print_meta_item(&mut self, item: &ast::MetaItem) -> io::Result<()> {
        try!(self.ibox(INDENT_UNIT));
        match item.node {
            ast::MetaWord(ref name) => {
                try!(word(self.writer(), &name));
            }
            ast::MetaNameValue(ref name, ref value) => {
                try!(self.word_space(&name[..]));
                try!(self.word_space("="));
                try!(self.print_literal(value));
            }
            ast::MetaList(ref name, ref items) => {
                try!(word(self.writer(), &name));
                try!(self.popen());
                try!(self.commasep(Consistent,
                                   &items[..],
                                   |s, i| s.print_meta_item(&**i)));
                try!(self.pclose());
            }
        }
        self.end()
    }

    fn space_if_not_bol(&mut self) -> io::Result<()> {
        if !self.is_bol() { try!(space(self.writer())); }
        Ok(())
    }

    fn nbsp(&mut self) -> io::Result<()> { word(self.writer(), " ") }
}

impl<'a> PrintState<'a> for State<'a> {
    fn writer(&mut self) -> &mut pp::Printer<'a> {
        &mut self.s
    }

    fn boxes(&mut self) -> &mut Vec<pp::Breaks> {
        &mut self.boxes
    }

    fn comments(&mut self) -> &mut Option<Vec<comments::Comment>> {
        &mut self.comments
    }

    fn cur_cmnt_and_lit(&mut self) -> &mut CurrentCommentAndLiteral {
        &mut self.cur_cmnt_and_lit
    }

    fn literals(&self) -> &Option<Vec<comments::Literal>> {
        &self.literals
    }
}

impl<'a> State<'a> {
    pub fn cbox(&mut self, u: usize) -> io::Result<()> {
        self.boxes.push(pp::Breaks::Consistent);
        pp::cbox(&mut self.s, u)
    }

    pub fn word_nbsp(&mut self, w: &str) -> io::Result<()> {
        try!(word(&mut self.s, w));
        self.nbsp()
    }

    pub fn head(&mut self, w: &str) -> io::Result<()> {
        // outer-box is consistent
        try!(self.cbox(INDENT_UNIT));
        // head-box is inconsistent
        try!(self.ibox(w.len() + 1));
        // keyword that starts the head
        if !w.is_empty() {
            try!(self.word_nbsp(w));
        }
        Ok(())
    }

    pub fn bopen(&mut self) -> io::Result<()> {
        try!(word(&mut self.s, "{"));
        self.end() // close the head-box
    }

    pub fn bclose_(&mut self, span: codemap::Span,
                   indented: usize) -> io::Result<()> {
        self.bclose_maybe_open(span, indented, true)
    }
    pub fn bclose_maybe_open(&mut self, span: codemap::Span,
                             indented: usize, close_box: bool) -> io::Result<()> {
        try!(self.maybe_print_comment(span.hi));
        try!(self.break_offset_if_not_bol(1, -(indented as isize)));
        try!(word(&mut self.s, "}"));
        if close_box {
            try!(self.end()); // close the outer-box
        }
        Ok(())
    }
    pub fn bclose(&mut self, span: codemap::Span) -> io::Result<()> {
        self.bclose_(span, INDENT_UNIT)
    }

    pub fn in_cbox(&self) -> bool {
        match self.boxes.last() {
            Some(&last_box) => last_box == pp::Breaks::Consistent,
            None => false
        }
    }

    pub fn break_offset_if_not_bol(&mut self, n: usize,
                                   off: isize) -> io::Result<()> {
        if !self.is_bol() {
            break_offset(&mut self.s, n, off)
        } else {
            if off != 0 && self.s.last_token().is_hardbreak_tok() {
                // We do something pretty sketchy here: tuck the nonzero
                // offset-adjustment we were going to deposit along with the
                // break into the previous hardbreak.
                self.s.replace_last_token(pp::hardbreak_tok_offset(off));
            }
            Ok(())
        }
    }

    // Synthesizes a comment that was not textually present in the original source
    // file.
    pub fn synth_comment(&mut self, text: String) -> io::Result<()> {
        try!(word(&mut self.s, "/*"));
        try!(space(&mut self.s));
        try!(word(&mut self.s, &text[..]));
        try!(space(&mut self.s));
        word(&mut self.s, "*/")
    }



    pub fn commasep_cmnt<T, F, G>(&mut self,
                                  b: Breaks,
                                  elts: &[T],
                                  mut op: F,
                                  mut get_span: G) -> io::Result<()> where
        F: FnMut(&mut State, &T) -> io::Result<()>,
        G: FnMut(&T) -> codemap::Span,
    {
        try!(self.rbox(0, b));
        let len = elts.len();
        let mut i = 0;
        for elt in elts {
            try!(self.maybe_print_comment(get_span(elt).hi));
            try!(op(self, elt));
            i += 1;
            if i < len {
                try!(word(&mut self.s, ","));
                try!(self.maybe_print_trailing_comment(get_span(elt),
                                                    Some(get_span(&elts[i]).hi)));
                try!(self.space_if_not_bol());
            }
        }
        self.end()
    }

    pub fn commasep_exprs(&mut self, b: Breaks,
                          exprs: &[P<ast::Expr>]) -> io::Result<()> {
        self.commasep_cmnt(b, exprs, |s, e| s.print_expr(&**e), |e| e.span)
    }

    pub fn print_mod(&mut self, _mod: &ast::Mod,
                     attrs: &[ast::Attribute]) -> io::Result<()> {
        try!(self.print_inner_attributes(attrs));
        for item in &_mod.items {
            try!(self.print_item(&**item));
        }
        Ok(())
    }

    pub fn print_foreign_mod(&mut self, nmod: &ast::ForeignMod,
                             attrs: &[ast::Attribute]) -> io::Result<()> {
        try!(self.print_inner_attributes(attrs));
        for item in &nmod.items {
            try!(self.print_foreign_item(&**item));
        }
        Ok(())
    }

    pub fn print_opt_lifetime(&mut self,
                              lifetime: &Option<ast::Lifetime>) -> io::Result<()> {
        if let Some(l) = *lifetime {
            try!(self.print_lifetime(&l));
            try!(self.nbsp());
        }
        Ok(())
    }

    pub fn print_type(&mut self, ty: &ast::Ty) -> io::Result<()> {
        try!(self.maybe_print_comment(ty.span.lo));
        try!(self.ibox(0));
        match ty.node {
            ast::TyVec(ref ty) => {
                try!(word(&mut self.s, "["));
                try!(self.print_type(&**ty));
                try!(word(&mut self.s, "]"));
            }
            ast::TyPtr(ref mt) => {
                try!(word(&mut self.s, "*"));
                match mt.mutbl {
                    ast::MutMutable => try!(self.word_nbsp("mut")),
                    ast::MutImmutable => try!(self.word_nbsp("const")),
                }
                try!(self.print_type(&*mt.ty));
            }
            ast::TyRptr(ref lifetime, ref mt) => {
                try!(word(&mut self.s, "&"));
                try!(self.print_opt_lifetime(lifetime));
                try!(self.print_mt(mt));
            }
            ast::TyTup(ref elts) => {
                try!(self.popen());
                try!(self.commasep(Inconsistent, &elts[..],
                                   |s, ty| s.print_type(&**ty)));
                if elts.len() == 1 {
                    try!(word(&mut self.s, ","));
                }
                try!(self.pclose());
            }
            ast::TyParen(ref typ) => {
                try!(self.popen());
                try!(self.print_type(&**typ));
                try!(self.pclose());
            }
            ast::TyBareFn(ref f) => {
                let generics = ast::Generics {
                    lifetimes: f.lifetimes.clone(),
                    ty_params: P::empty(),
                    where_clause: ast::WhereClause {
                        id: ast::DUMMY_NODE_ID,
                        predicates: Vec::new(),
                    },
                };
                try!(self.print_ty_fn(f.abi,
                                      f.unsafety,
                                      &*f.decl,
                                      None,
                                      &generics,
                                      None));
            }
            ast::TyPath(None, ref path) => {
                try!(self.print_path(path, false, 0));
            }
            ast::TyPath(Some(ref qself), ref path) => {
                try!(self.print_qpath(path, qself, false))
            }
            ast::TyObjectSum(ref ty, ref bounds) => {
                try!(self.print_type(&**ty));
                try!(self.print_bounds("+", &bounds[..]));
            }
            ast::TyPolyTraitRef(ref bounds) => {
                try!(self.print_bounds("", &bounds[..]));
            }
            ast::TyFixedLengthVec(ref ty, ref v) => {
                try!(word(&mut self.s, "["));
                try!(self.print_type(&**ty));
                try!(word(&mut self.s, "; "));
                try!(self.print_expr(&**v));
                try!(word(&mut self.s, "]"));
            }
            ast::TyTypeof(ref e) => {
                try!(word(&mut self.s, "typeof("));
                try!(self.print_expr(&**e));
                try!(word(&mut self.s, ")"));
            }
            ast::TyInfer => {
                try!(word(&mut self.s, "_"));
            }
            ast::TyMac(ref m) => {
                try!(self.print_mac(m, token::Paren));
            }
        }
        self.end()
    }

    pub fn print_foreign_item(&mut self,
                              item: &ast::ForeignItem) -> io::Result<()> {
        try!(self.hardbreak_if_not_bol());
        try!(self.maybe_print_comment(item.span.lo));
        try!(self.print_outer_attributes(&item.attrs));
        match item.node {
            ast::ForeignItemFn(ref decl, ref generics) => {
                try!(self.head(""));
                try!(self.print_fn(decl, ast::Unsafety::Normal,
                                   ast::Constness::NotConst,
                                   abi::Rust, Some(item.ident),
                                   generics, None, item.vis));
                try!(self.end()); // end head-ibox
                try!(word(&mut self.s, ";"));
                self.end() // end the outer fn box
            }
            ast::ForeignItemStatic(ref t, m) => {
                try!(self.head(&visibility_qualified(item.vis,
                                                    "static")));
                if m {
                    try!(self.word_space("mut"));
                }
                try!(self.print_ident(item.ident));
                try!(self.word_space(":"));
                try!(self.print_type(&**t));
                try!(word(&mut self.s, ";"));
                try!(self.end()); // end the head-ibox
                self.end() // end the outer cbox
            }
        }
    }

    fn print_associated_const(&mut self,
                              ident: ast::Ident,
                              ty: &ast::Ty,
                              default: Option<&ast::Expr>,
                              vis: ast::Visibility)
                              -> io::Result<()>
    {
        try!(word(&mut self.s, &visibility_qualified(vis, "")));
        try!(self.word_space("const"));
        try!(self.print_ident(ident));
        try!(self.word_space(":"));
        try!(self.print_type(ty));
        if let Some(expr) = default {
            try!(space(&mut self.s));
            try!(self.word_space("="));
            try!(self.print_expr(expr));
        }
        word(&mut self.s, ";")
    }

    fn print_associated_type(&mut self,
                             ident: ast::Ident,
                             bounds: Option<&ast::TyParamBounds>,
                             ty: Option<&ast::Ty>)
                             -> io::Result<()> {
        try!(self.word_space("type"));
        try!(self.print_ident(ident));
        if let Some(bounds) = bounds {
            try!(self.print_bounds(":", bounds));
        }
        if let Some(ty) = ty {
            try!(space(&mut self.s));
            try!(self.word_space("="));
            try!(self.print_type(ty));
        }
        word(&mut self.s, ";")
    }

    /// Pretty-print an item
    pub fn print_item(&mut self, item: &ast::Item) -> io::Result<()> {
        try!(self.hardbreak_if_not_bol());
        try!(self.maybe_print_comment(item.span.lo));
        try!(self.print_outer_attributes(&item.attrs));
        try!(self.ann.pre(self, NodeItem(item)));
        match item.node {
            ast::ItemExternCrate(ref optional_path) => {
                try!(self.head(&visibility_qualified(item.vis,
                                                     "extern crate")));
                if let Some(p) = *optional_path {
                    let val = p.as_str();
                    if val.contains("-") {
                        try!(self.print_string(&val, ast::CookedStr));
                    } else {
                        try!(self.print_name(p));
                    }
                    try!(space(&mut self.s));
                    try!(word(&mut self.s, "as"));
                    try!(space(&mut self.s));
                }
                try!(self.print_ident(item.ident));
                try!(word(&mut self.s, ";"));
                try!(self.end()); // end inner head-block
                try!(self.end()); // end outer head-block
            }
            ast::ItemUse(ref vp) => {
                try!(self.head(&visibility_qualified(item.vis,
                                                     "use")));
                try!(self.print_view_path(&**vp));
                try!(word(&mut self.s, ";"));
                try!(self.end()); // end inner head-block
                try!(self.end()); // end outer head-block
            }
            ast::ItemStatic(ref ty, m, ref expr) => {
                try!(self.head(&visibility_qualified(item.vis,
                                                    "static")));
                if m == ast::MutMutable {
                    try!(self.word_space("mut"));
                }
                try!(self.print_ident(item.ident));
                try!(self.word_space(":"));
                try!(self.print_type(&**ty));
                try!(space(&mut self.s));
                try!(self.end()); // end the head-ibox

                try!(self.word_space("="));
                try!(self.print_expr(&**expr));
                try!(word(&mut self.s, ";"));
                try!(self.end()); // end the outer cbox
            }
            ast::ItemConst(ref ty, ref expr) => {
                try!(self.head(&visibility_qualified(item.vis,
                                                    "const")));
                try!(self.print_ident(item.ident));
                try!(self.word_space(":"));
                try!(self.print_type(&**ty));
                try!(space(&mut self.s));
                try!(self.end()); // end the head-ibox

                try!(self.word_space("="));
                try!(self.print_expr(&**expr));
                try!(word(&mut self.s, ";"));
                try!(self.end()); // end the outer cbox
            }
            ast::ItemFn(ref decl, unsafety, constness, abi, ref typarams, ref body) => {
                try!(self.head(""));
                try!(self.print_fn(
                    decl,
                    unsafety,
                    constness,
                    abi,
                    Some(item.ident),
                    typarams,
                    None,
                    item.vis
                ));
                try!(word(&mut self.s, " "));
                try!(self.print_block_with_attrs(&**body, &item.attrs));
            }
            ast::ItemMod(ref _mod) => {
                try!(self.head(&visibility_qualified(item.vis,
                                                    "mod")));
                try!(self.print_ident(item.ident));
                if _mod.items.is_empty() {
                    try!(word(&mut self.s, ";"));
                    try!(self.end()); // end inner head-block
                    try!(self.end()); // end outer head-block
                } else {
                    try!(self.nbsp());
                    try!(self.bopen());
                    try!(self.print_mod(_mod, &item.attrs));
                    try!(self.bclose(item.span));
                }
            }
            ast::ItemForeignMod(ref nmod) => {
                try!(self.head("extern"));
                try!(self.word_nbsp(&nmod.abi.to_string()));
                try!(self.bopen());
                try!(self.print_foreign_mod(nmod, &item.attrs));
                try!(self.bclose(item.span));
            }
            ast::ItemTy(ref ty, ref params) => {
                try!(self.ibox(INDENT_UNIT));
                try!(self.ibox(0));
                try!(self.word_nbsp(&visibility_qualified(item.vis, "type")));
                try!(self.print_ident(item.ident));
                try!(self.print_generics(params));
                try!(self.end()); // end the inner ibox

                try!(self.print_where_clause(&params.where_clause));
                try!(space(&mut self.s));
                try!(self.word_space("="));
                try!(self.print_type(&**ty));
                try!(word(&mut self.s, ";"));
                try!(self.end()); // end the outer ibox
            }
            ast::ItemEnum(ref enum_definition, ref params) => {
                try!(self.print_enum_def(
                    enum_definition,
                    params,
                    item.ident,
                    item.span,
                    item.vis
                ));
            }
            ast::ItemStruct(ref struct_def, ref generics) => {
                try!(self.head(&visibility_qualified(item.vis,"struct")));
                try!(self.print_struct(&struct_def, generics, item.ident, item.span, true));
            }

            ast::ItemDefaultImpl(unsafety, ref trait_ref) => {
                try!(self.head(""));
                try!(self.print_visibility(item.vis));
                try!(self.print_unsafety(unsafety));
                try!(self.word_nbsp("impl"));
                try!(self.print_trait_ref(trait_ref));
                try!(space(&mut self.s));
                try!(self.word_space("for"));
                try!(self.word_space(".."));
                try!(self.bopen());
                try!(self.bclose(item.span));
            }
            ast::ItemImpl(unsafety,
                          polarity,
                          ref generics,
                          ref opt_trait,
                          ref ty,
                          ref impl_items) => {
                try!(self.head(""));
                try!(self.print_visibility(item.vis));
                try!(self.print_unsafety(unsafety));
                try!(self.word_nbsp("impl"));

                if generics.is_parameterized() {
                    try!(self.print_generics(generics));
                    try!(space(&mut self.s));
                }

                match polarity {
                    ast::ImplPolarity::Negative => {
                        try!(word(&mut self.s, "!"));
                    },
                    _ => {}
                }

                match *opt_trait {
                    Some(ref t) => {
                        try!(self.print_trait_ref(t));
                        try!(space(&mut self.s));
                        try!(self.word_space("for"));
                    }
                    None => {}
                }

                try!(self.print_type(&**ty));
                try!(self.print_where_clause(&generics.where_clause));

                try!(space(&mut self.s));
                try!(self.bopen());
                try!(self.print_inner_attributes(&item.attrs));
                for impl_item in impl_items {
                    try!(self.print_impl_item(impl_item));
                }
                try!(self.bclose(item.span));
            }
            ast::ItemTrait(unsafety, ref generics, ref bounds, ref trait_items) => {
                try!(self.head(""));
                try!(self.print_visibility(item.vis));
                try!(self.print_unsafety(unsafety));
                try!(self.word_nbsp("trait"));
                try!(self.print_ident(item.ident));
                try!(self.print_generics(generics));
                let mut real_bounds = Vec::with_capacity(bounds.len());
                for b in bounds.iter() {
                    if let TraitTyParamBound(ref ptr, ast::TraitBoundModifier::Maybe) = *b {
                        try!(space(&mut self.s));
                        try!(self.word_space("for ?"));
                        try!(self.print_trait_ref(&ptr.trait_ref));
                    } else {
                        real_bounds.push(b.clone());
                    }
                }
                try!(self.print_bounds(":", &real_bounds[..]));
                try!(self.print_where_clause(&generics.where_clause));
                try!(word(&mut self.s, " "));
                try!(self.bopen());
                for trait_item in trait_items {
                    try!(self.print_trait_item(trait_item));
                }
                try!(self.bclose(item.span));
            }
            ast::ItemMac(codemap::Spanned { ref node, .. }) => {
                try!(self.print_visibility(item.vis));
                try!(self.print_path(&node.path, false, 0));
                try!(word(&mut self.s, "! "));
                try!(self.print_ident(item.ident));
                try!(self.cbox(INDENT_UNIT));
                try!(self.popen());
                try!(self.print_tts(&node.tts[..]));
                try!(self.pclose());
                try!(word(&mut self.s, ";"));
                try!(self.end());
            }
        }
        self.ann.post(self, NodeItem(item))
    }

    fn print_trait_ref(&mut self, t: &ast::TraitRef) -> io::Result<()> {
        self.print_path(&t.path, false, 0)
    }

    fn print_formal_lifetime_list(&mut self, lifetimes: &[ast::LifetimeDef]) -> io::Result<()> {
        if !lifetimes.is_empty() {
            try!(word(&mut self.s, "for<"));
            let mut comma = false;
            for lifetime_def in lifetimes {
                if comma {
                    try!(self.word_space(","))
                }
                try!(self.print_lifetime_def(lifetime_def));
                comma = true;
            }
            try!(word(&mut self.s, ">"));
        }
        Ok(())
    }

    fn print_poly_trait_ref(&mut self, t: &ast::PolyTraitRef) -> io::Result<()> {
        try!(self.print_formal_lifetime_list(&t.bound_lifetimes));
        self.print_trait_ref(&t.trait_ref)
    }

    pub fn print_enum_def(&mut self, enum_definition: &ast::EnumDef,
                          generics: &ast::Generics, ident: ast::Ident,
                          span: codemap::Span,
                          visibility: ast::Visibility) -> io::Result<()> {
        try!(self.head(&visibility_qualified(visibility, "enum")));
        try!(self.print_ident(ident));
        try!(self.print_generics(generics));
        try!(self.print_where_clause(&generics.where_clause));
        try!(space(&mut self.s));
        self.print_variants(&enum_definition.variants, span)
    }

    pub fn print_variants(&mut self,
                          variants: &[P<ast::Variant>],
                          span: codemap::Span) -> io::Result<()> {
        try!(self.bopen());
        for v in variants {
            try!(self.space_if_not_bol());
            try!(self.maybe_print_comment(v.span.lo));
            try!(self.print_outer_attributes(&v.node.attrs));
            try!(self.ibox(INDENT_UNIT));
            try!(self.print_variant(&**v));
            try!(word(&mut self.s, ","));
            try!(self.end());
            try!(self.maybe_print_trailing_comment(v.span, None));
        }
        self.bclose(span)
    }

    pub fn print_visibility(&mut self, vis: ast::Visibility) -> io::Result<()> {
        match vis {
            ast::Public => self.word_nbsp("pub"),
            ast::Inherited => Ok(())
        }
    }

    pub fn print_struct(&mut self,
                        struct_def: &ast::VariantData,
                        generics: &ast::Generics,
                        ident: ast::Ident,
                        span: codemap::Span,
                        print_finalizer: bool) -> io::Result<()> {
        try!(self.print_ident(ident));
        try!(self.print_generics(generics));
        if !struct_def.is_struct() {
            if struct_def.is_tuple() {
                try!(self.popen());
                try!(self.commasep(
                    Inconsistent, struct_def.fields(),
                    |s, field| {
                        match field.node.kind {
                            ast::NamedField(..) => panic!("unexpected named field"),
                            ast::UnnamedField(vis) => {
                                try!(s.print_visibility(vis));
                                try!(s.maybe_print_comment(field.span.lo));
                                s.print_type(&*field.node.ty)
                            }
                        }
                    }
                ));
                try!(self.pclose());
            }
            try!(self.print_where_clause(&generics.where_clause));
            if print_finalizer {
                try!(word(&mut self.s, ";"));
            }
            try!(self.end());
            self.end() // close the outer-box
        } else {
            try!(self.print_where_clause(&generics.where_clause));
            try!(self.nbsp());
            try!(self.bopen());
            try!(self.hardbreak_if_not_bol());

            for field in struct_def.fields() {
                match field.node.kind {
                    ast::UnnamedField(..) => panic!("unexpected unnamed field"),
                    ast::NamedField(ident, visibility) => {
                        try!(self.hardbreak_if_not_bol());
                        try!(self.maybe_print_comment(field.span.lo));
                        try!(self.print_outer_attributes(&field.node.attrs));
                        try!(self.print_visibility(visibility));
                        try!(self.print_ident(ident));
                        try!(self.word_nbsp(":"));
                        try!(self.print_type(&*field.node.ty));
                        try!(word(&mut self.s, ","));
                    }
                }
            }

            self.bclose(span)
        }
    }

    /// This doesn't deserve to be called "pretty" printing, but it should be
    /// meaning-preserving. A quick hack that might help would be to look at the
    /// spans embedded in the TTs to decide where to put spaces and newlines.
    /// But it'd be better to parse these according to the grammar of the
    /// appropriate macro, transcribe back into the grammar we just parsed from,
    /// and then pretty-print the resulting AST nodes (so, e.g., we print
    /// expression arguments as expressions). It can be done! I think.
    pub fn print_tt(&mut self, tt: &ast::TokenTree) -> io::Result<()> {
        match *tt {
            TokenTree::Token(_, ref tk) => {
                try!(word(&mut self.s, &token_to_string(tk)));
                match *tk {
                    parse::token::DocComment(..) => {
                        hardbreak(&mut self.s)
                    }
                    _ => Ok(())
                }
            }
            TokenTree::Delimited(_, ref delimed) => {
                try!(word(&mut self.s, &token_to_string(&delimed.open_token())));
                try!(space(&mut self.s));
                try!(self.print_tts(&delimed.tts));
                try!(space(&mut self.s));
                word(&mut self.s, &token_to_string(&delimed.close_token()))
            },
            TokenTree::Sequence(_, ref seq) => {
                try!(word(&mut self.s, "$("));
                for tt_elt in &seq.tts {
                    try!(self.print_tt(tt_elt));
                }
                try!(word(&mut self.s, ")"));
                match seq.separator {
                    Some(ref tk) => {
                        try!(word(&mut self.s, &token_to_string(tk)));
                    }
                    None => {},
                }
                match seq.op {
                    ast::ZeroOrMore => word(&mut self.s, "*"),
                    ast::OneOrMore => word(&mut self.s, "+"),
                }
            }
        }
    }

    pub fn print_tts(&mut self, tts: &[ast::TokenTree]) -> io::Result<()> {
        try!(self.ibox(0));
        let mut suppress_space = false;
        for (i, tt) in tts.iter().enumerate() {
            if i != 0 && !suppress_space {
                try!(space(&mut self.s));
            }
            try!(self.print_tt(tt));
            // There should be no space between the module name and the following `::` in paths,
            // otherwise imported macros get re-parsed from crate metadata incorrectly (#20701)
            suppress_space = match *tt {
                TokenTree::Token(_, token::Ident(_, token::ModName)) |
                TokenTree::Token(_, token::MatchNt(_, _, _, token::ModName)) |
                TokenTree::Token(_, token::SubstNt(_, token::ModName)) => true,
                _ => false
            }
        }
        self.end()
    }

    pub fn print_variant(&mut self, v: &ast::Variant) -> io::Result<()> {
        try!(self.head(""));
        let generics = ast::Generics::default();
        try!(self.print_struct(&v.node.data, &generics, v.node.name, v.span, false));
        match v.node.disr_expr {
            Some(ref d) => {
                try!(space(&mut self.s));
                try!(self.word_space("="));
                self.print_expr(&**d)
            }
            _ => Ok(())
        }
    }

    pub fn print_method_sig(&mut self,
                            ident: ast::Ident,
                            m: &ast::MethodSig,
                            vis: ast::Visibility)
                            -> io::Result<()> {
        self.print_fn(&m.decl,
                      m.unsafety,
                      m.constness,
                      m.abi,
                      Some(ident),
                      &m.generics,
                      Some(&m.explicit_self.node),
                      vis)
    }

    pub fn print_trait_item(&mut self, ti: &ast::TraitItem)
                            -> io::Result<()> {
        try!(self.ann.pre(self, NodeSubItem(ti.id)));
        try!(self.hardbreak_if_not_bol());
        try!(self.maybe_print_comment(ti.span.lo));
        try!(self.print_outer_attributes(&ti.attrs));
        match ti.node {
            ast::ConstTraitItem(ref ty, ref default) => {
                try!(self.print_associated_const(ti.ident, &ty,
                                                 default.as_ref().map(|expr| &**expr),
                                                 ast::Inherited));
            }
            ast::MethodTraitItem(ref sig, ref body) => {
                if body.is_some() {
                    try!(self.head(""));
                }
                try!(self.print_method_sig(ti.ident, sig, ast::Inherited));
                if let Some(ref body) = *body {
                    try!(self.nbsp());
                    try!(self.print_block_with_attrs(body, &ti.attrs));
                } else {
                    try!(word(&mut self.s, ";"));
                }
            }
            ast::TypeTraitItem(ref bounds, ref default) => {
                try!(self.print_associated_type(ti.ident, Some(bounds),
                                                default.as_ref().map(|ty| &**ty)));
            }
        }
        self.ann.post(self, NodeSubItem(ti.id))
    }

    pub fn print_impl_item(&mut self, ii: &ast::ImplItem) -> io::Result<()> {
        try!(self.ann.pre(self, NodeSubItem(ii.id)));
        try!(self.hardbreak_if_not_bol());
        try!(self.maybe_print_comment(ii.span.lo));
        try!(self.print_outer_attributes(&ii.attrs));
        match ii.node {
            ast::ImplItemKind::Const(ref ty, ref expr) => {
                try!(self.print_associated_const(ii.ident, &ty, Some(&expr), ii.vis));
            }
            ast::ImplItemKind::Method(ref sig, ref body) => {
                try!(self.head(""));
                try!(self.print_method_sig(ii.ident, sig, ii.vis));
                try!(self.nbsp());
                try!(self.print_block_with_attrs(body, &ii.attrs));
            }
            ast::ImplItemKind::Type(ref ty) => {
                try!(self.print_associated_type(ii.ident, None, Some(ty)));
            }
            ast::ImplItemKind::Macro(codemap::Spanned { ref node, .. }) => {
                // code copied from ItemMac:
                try!(self.print_path(&node.path, false, 0));
                try!(word(&mut self.s, "! "));
                try!(self.cbox(INDENT_UNIT));
                try!(self.popen());
                try!(self.print_tts(&node.tts[..]));
                try!(self.pclose());
                try!(word(&mut self.s, ";"));
                try!(self.end())
            }
        }
        self.ann.post(self, NodeSubItem(ii.id))
    }

    pub fn print_stmt(&mut self, st: &ast::Stmt) -> io::Result<()> {
        try!(self.maybe_print_comment(st.span.lo));
        match st.node {
            ast::StmtDecl(ref decl, _) => {
                try!(self.print_decl(&**decl));
            }
            ast::StmtExpr(ref expr, _) => {
                try!(self.space_if_not_bol());
                try!(self.print_expr_outer_attr_style(&**expr, false));
            }
            ast::StmtSemi(ref expr, _) => {
                try!(self.space_if_not_bol());
                try!(self.print_expr_outer_attr_style(&**expr, false));
                try!(word(&mut self.s, ";"));
            }
            ast::StmtMac(ref mac, style, ref attrs) => {
                try!(self.space_if_not_bol());
                try!(self.print_outer_attributes(attrs.as_attr_slice()));
                let delim = match style {
                    ast::MacStmtWithBraces => token::Brace,
                    _ => token::Paren
                };
                try!(self.print_mac(&**mac, delim));
                match style {
                    ast::MacStmtWithBraces => {}
                    _ => try!(word(&mut self.s, ";")),
                }
            }
        }
        if parse::classify::stmt_ends_with_semi(&st.node) {
            try!(word(&mut self.s, ";"));
        }
        self.maybe_print_trailing_comment(st.span, None)
    }

    pub fn print_block(&mut self, blk: &ast::Block) -> io::Result<()> {
        self.print_block_with_attrs(blk, &[])
    }

    pub fn print_block_unclosed(&mut self, blk: &ast::Block) -> io::Result<()> {
        self.print_block_unclosed_indent(blk, INDENT_UNIT)
    }

    pub fn print_block_unclosed_with_attrs(&mut self, blk: &ast::Block,
                                            attrs: &[ast::Attribute])
                                           -> io::Result<()> {
        self.print_block_maybe_unclosed(blk, INDENT_UNIT, attrs, false)
    }

    pub fn print_block_unclosed_indent(&mut self, blk: &ast::Block,
                                       indented: usize) -> io::Result<()> {
        self.print_block_maybe_unclosed(blk, indented, &[], false)
    }

    pub fn print_block_with_attrs(&mut self,
                                  blk: &ast::Block,
                                  attrs: &[ast::Attribute]) -> io::Result<()> {
        self.print_block_maybe_unclosed(blk, INDENT_UNIT, attrs, true)
    }

    pub fn print_block_maybe_unclosed(&mut self,
                                      blk: &ast::Block,
                                      indented: usize,
                                      attrs: &[ast::Attribute],
                                      close_box: bool) -> io::Result<()> {
        match blk.rules {
            ast::UnsafeBlock(..) => try!(self.word_space("unsafe")),
            ast::DefaultBlock => ()
        }
        try!(self.maybe_print_comment(blk.span.lo));
        try!(self.ann.pre(self, NodeBlock(blk)));
        try!(self.bopen());

        try!(self.print_inner_attributes(attrs));

        for st in &blk.stmts {
            try!(self.print_stmt(&**st));
        }
        match blk.expr {
            Some(ref expr) => {
                try!(self.space_if_not_bol());
                try!(self.print_expr_outer_attr_style(&**expr, false));
                try!(self.maybe_print_trailing_comment(expr.span, Some(blk.span.hi)));
            }
            _ => ()
        }
        try!(self.bclose_maybe_open(blk.span, indented, close_box));
        self.ann.post(self, NodeBlock(blk))
    }

    fn print_else(&mut self, els: Option<&ast::Expr>) -> io::Result<()> {
        match els {
            Some(_else) => {
                match _else.node {
                    // "another else-if"
                    ast::ExprIf(ref i, ref then, ref e) => {
                        try!(self.cbox(INDENT_UNIT - 1));
                        try!(self.ibox(0));
                        try!(word(&mut self.s, " else if "));
                        try!(self.print_expr(&**i));
                        try!(space(&mut self.s));
                        try!(self.print_block(&**then));
                        self.print_else(e.as_ref().map(|e| &**e))
                    }
                    // "another else-if-let"
                    ast::ExprIfLet(ref pat, ref expr, ref then, ref e) => {
                        try!(self.cbox(INDENT_UNIT - 1));
                        try!(self.ibox(0));
                        try!(word(&mut self.s, " else if let "));
                        try!(self.print_pat(&**pat));
                        try!(space(&mut self.s));
                        try!(self.word_space("="));
                        try!(self.print_expr(&**expr));
                        try!(space(&mut self.s));
                        try!(self.print_block(&**then));
                        self.print_else(e.as_ref().map(|e| &**e))
                    }
                    // "final else"
                    ast::ExprBlock(ref b) => {
                        try!(self.cbox(INDENT_UNIT - 1));
                        try!(self.ibox(0));
                        try!(word(&mut self.s, " else "));
                        self.print_block(&**b)
                    }
                    // BLEAH, constraints would be great here
                    _ => {
                        panic!("print_if saw if with weird alternative");
                    }
                }
            }
            _ => Ok(())
        }
    }

    pub fn print_if(&mut self, test: &ast::Expr, blk: &ast::Block,
                    elseopt: Option<&ast::Expr>) -> io::Result<()> {
        try!(self.head("if"));
        try!(self.print_expr(test));
        try!(space(&mut self.s));
        try!(self.print_block(blk));
        self.print_else(elseopt)
    }

    pub fn print_if_let(&mut self, pat: &ast::Pat, expr: &ast::Expr, blk: &ast::Block,
                        elseopt: Option<&ast::Expr>) -> io::Result<()> {
        try!(self.head("if let"));
        try!(self.print_pat(pat));
        try!(space(&mut self.s));
        try!(self.word_space("="));
        try!(self.print_expr(expr));
        try!(space(&mut self.s));
        try!(self.print_block(blk));
        self.print_else(elseopt)
    }

    pub fn print_mac(&mut self, m: &ast::Mac, delim: token::DelimToken)
                     -> io::Result<()> {
        try!(self.print_path(&m.node.path, false, 0));
        try!(word(&mut self.s, "!"));
        match delim {
            token::Paren => try!(self.popen()),
            token::Bracket => try!(word(&mut self.s, "[")),
            token::Brace => {
                // head-ibox, will be closed by bopen()
                try!(self.ibox(0));
                // Don't ask me why the regular bopen() does
                // more then just opening a brace...
                try!(self.bopen())
            }
        }
        try!(self.print_tts(&m.node.tts));
        match delim {
            token::Paren => self.pclose(),
            token::Bracket => word(&mut self.s, "]"),
            token::Brace => self.bclose(m.span),
        }
    }


    fn print_call_post(&mut self, args: &[P<ast::Expr>]) -> io::Result<()> {
        try!(self.popen());
        try!(self.commasep_exprs(Inconsistent, args));
        self.pclose()
    }

    pub fn check_expr_bin_needs_paren(&mut self, sub_expr: &ast::Expr,
                                      binop: ast::BinOp) -> bool {
        match sub_expr.node {
            ast::ExprBinary(ref sub_op, _, _) => {
                if AssocOp::from_ast_binop(sub_op.node).precedence() <
                    AssocOp::from_ast_binop(binop.node).precedence() {
                    true
                } else {
                    false
                }
            }
            _ => true
        }
    }

    pub fn print_expr_maybe_paren(&mut self, expr: &ast::Expr) -> io::Result<()> {
        let needs_par = needs_parentheses(expr);
        if needs_par {
            try!(self.popen());
        }
        try!(self.print_expr(expr));
        if needs_par {
            try!(self.pclose());
        }
        Ok(())
    }

    fn print_expr_in_place(&mut self,
                           place: &ast::Expr,
                           expr: &ast::Expr) -> io::Result<()> {
        try!(self.print_expr_maybe_paren(place));
        try!(space(&mut self.s));
        try!(self.word_space("<-"));
        self.print_expr_maybe_paren(expr)
    }

    fn print_expr_vec(&mut self, exprs: &[P<ast::Expr>],
                      attrs: &[Attribute]) -> io::Result<()> {
        try!(self.ibox(INDENT_UNIT));
        try!(word(&mut self.s, "["));
        try!(self.print_inner_attributes_inline(attrs));
        try!(self.commasep_exprs(Inconsistent, &exprs[..]));
        try!(word(&mut self.s, "]"));
        self.end()
    }

    fn print_expr_repeat(&mut self,
                         element: &ast::Expr,
                         count: &ast::Expr,
                         attrs: &[Attribute]) -> io::Result<()> {
        try!(self.ibox(INDENT_UNIT));
        try!(word(&mut self.s, "["));
        try!(self.print_inner_attributes_inline(attrs));
        try!(self.print_expr(element));
        try!(self.word_space(";"));
        try!(self.print_expr(count));
        try!(word(&mut self.s, "]"));
        self.end()
    }

    fn print_expr_struct(&mut self,
                         path: &ast::Path,
                         fields: &[ast::Field],
                         wth: &Option<P<ast::Expr>>,
                         attrs: &[Attribute]) -> io::Result<()> {
        try!(self.print_path(path, true, 0));
        try!(word(&mut self.s, "{"));
        try!(self.print_inner_attributes_inline(attrs));
        try!(self.commasep_cmnt(
            Consistent,
            &fields[..],
            |s, field| {
                try!(s.ibox(INDENT_UNIT));
                try!(s.print_ident(field.ident.node));
                try!(s.word_space(":"));
                try!(s.print_expr(&*field.expr));
                s.end()
            },
            |f| f.span));
        match *wth {
            Some(ref expr) => {
                try!(self.ibox(INDENT_UNIT));
                if !fields.is_empty() {
                    try!(word(&mut self.s, ","));
                    try!(space(&mut self.s));
                }
                try!(word(&mut self.s, ".."));
                try!(self.print_expr(&**expr));
                try!(self.end());
            }
            _ => if !fields.is_empty() {
                try!(word(&mut self.s, ","))
            }
        }
        try!(word(&mut self.s, "}"));
        Ok(())
    }

    fn print_expr_tup(&mut self, exprs: &[P<ast::Expr>],
                      attrs: &[Attribute]) -> io::Result<()> {
        try!(self.popen());
        try!(self.print_inner_attributes_inline(attrs));
        try!(self.commasep_exprs(Inconsistent, &exprs[..]));
        if exprs.len() == 1 {
            try!(word(&mut self.s, ","));
        }
        self.pclose()
    }

    fn print_expr_call(&mut self,
                       func: &ast::Expr,
                       args: &[P<ast::Expr>]) -> io::Result<()> {
        try!(self.print_expr_maybe_paren(func));
        self.print_call_post(args)
    }

    fn print_expr_method_call(&mut self,
                              ident: ast::SpannedIdent,
                              tys: &[P<ast::Ty>],
                              args: &[P<ast::Expr>]) -> io::Result<()> {
        let base_args = &args[1..];
        try!(self.print_expr(&*args[0]));
        try!(word(&mut self.s, "."));
        try!(self.print_ident(ident.node));
        if !tys.is_empty() {
            try!(word(&mut self.s, "::<"));
            try!(self.commasep(Inconsistent, tys,
                               |s, ty| s.print_type(&**ty)));
            try!(word(&mut self.s, ">"));
        }
        self.print_call_post(base_args)
    }

    fn print_expr_binary(&mut self,
                         op: ast::BinOp,
                         lhs: &ast::Expr,
                         rhs: &ast::Expr) -> io::Result<()> {
        if self.check_expr_bin_needs_paren(lhs, op) {
            try!(self.print_expr_maybe_paren(lhs));
        } else {
            try!(self.print_expr(lhs));
        }
        try!(space(&mut self.s));
        try!(self.word_space(op.node.to_string()));
        if self.check_expr_bin_needs_paren(rhs, op) {
            self.print_expr_maybe_paren(rhs)
        } else {
            self.print_expr(rhs)
        }
    }

    fn print_expr_unary(&mut self,
                        op: ast::UnOp,
                        expr: &ast::Expr) -> io::Result<()> {
        try!(word(&mut self.s, ast::UnOp::to_string(op)));
        self.print_expr_maybe_paren(expr)
    }

    fn print_expr_addr_of(&mut self,
                          mutability: ast::Mutability,
                          expr: &ast::Expr) -> io::Result<()> {
        try!(word(&mut self.s, "&"));
        try!(self.print_mutability(mutability));
        self.print_expr_maybe_paren(expr)
    }

    pub fn print_expr(&mut self, expr: &ast::Expr) -> io::Result<()> {
        self.print_expr_outer_attr_style(expr, true)
    }

    fn print_expr_outer_attr_style(&mut self,
                                  expr: &ast::Expr,
                                  is_inline: bool) -> io::Result<()> {
        try!(self.maybe_print_comment(expr.span.lo));

        let attrs = expr.attrs.as_attr_slice();
        if is_inline {
            try!(self.print_outer_attributes_inline(attrs));
        } else {
            try!(self.print_outer_attributes(attrs));
        }

        try!(self.ibox(INDENT_UNIT));
        try!(self.ann.pre(self, NodeExpr(expr)));
        match expr.node {
            ast::ExprBox(ref expr) => {
                try!(self.word_space("box"));
                try!(self.print_expr(expr));
            }
            ast::ExprInPlace(ref place, ref expr) => {
                try!(self.print_expr_in_place(place, expr));
            }
            ast::ExprVec(ref exprs) => {
                try!(self.print_expr_vec(&exprs[..], attrs));
            }
            ast::ExprRepeat(ref element, ref count) => {
                try!(self.print_expr_repeat(&**element, &**count, attrs));
            }
            ast::ExprStruct(ref path, ref fields, ref wth) => {
                try!(self.print_expr_struct(path, &fields[..], wth, attrs));
            }
            ast::ExprTup(ref exprs) => {
                try!(self.print_expr_tup(&exprs[..], attrs));
            }
            ast::ExprCall(ref func, ref args) => {
                try!(self.print_expr_call(&**func, &args[..]));
            }
            ast::ExprMethodCall(ident, ref tys, ref args) => {
                try!(self.print_expr_method_call(ident, &tys[..], &args[..]));
            }
            ast::ExprBinary(op, ref lhs, ref rhs) => {
                try!(self.print_expr_binary(op, &**lhs, &**rhs));
            }
            ast::ExprUnary(op, ref expr) => {
                try!(self.print_expr_unary(op, &**expr));
            }
            ast::ExprAddrOf(m, ref expr) => {
                try!(self.print_expr_addr_of(m, &**expr));
            }
            ast::ExprLit(ref lit) => {
                try!(self.print_literal(&**lit));
            }
            ast::ExprCast(ref expr, ref ty) => {
                if let ast::ExprCast(..) = expr.node {
                    try!(self.print_expr(&**expr));
                } else {
                    try!(self.print_expr_maybe_paren(&**expr));
                }
                try!(space(&mut self.s));
                try!(self.word_space("as"));
                try!(self.print_type(&**ty));
            }
            ast::ExprType(ref expr, ref ty) => {
                try!(self.print_expr(&**expr));
                try!(self.word_space(":"));
                try!(self.print_type(&**ty));
            }
            ast::ExprIf(ref test, ref blk, ref elseopt) => {
                try!(self.print_if(&**test, &**blk, elseopt.as_ref().map(|e| &**e)));
            }
            ast::ExprIfLet(ref pat, ref expr, ref blk, ref elseopt) => {
                try!(self.print_if_let(&**pat, &**expr, &** blk, elseopt.as_ref().map(|e| &**e)));
            }
            ast::ExprWhile(ref test, ref blk, opt_ident) => {
                if let Some(ident) = opt_ident {
                    try!(self.print_ident(ident));
                    try!(self.word_space(":"));
                }
                try!(self.head("while"));
                try!(self.print_expr(&**test));
                try!(space(&mut self.s));
                try!(self.print_block_with_attrs(&**blk, attrs));
            }
            ast::ExprWhileLet(ref pat, ref expr, ref blk, opt_ident) => {
                if let Some(ident) = opt_ident {
                    try!(self.print_ident(ident));
                    try!(self.word_space(":"));
                }
                try!(self.head("while let"));
                try!(self.print_pat(&**pat));
                try!(space(&mut self.s));
                try!(self.word_space("="));
                try!(self.print_expr(&**expr));
                try!(space(&mut self.s));
                try!(self.print_block_with_attrs(&**blk, attrs));
            }
            ast::ExprForLoop(ref pat, ref iter, ref blk, opt_ident) => {
                if let Some(ident) = opt_ident {
                    try!(self.print_ident(ident));
                    try!(self.word_space(":"));
                }
                try!(self.head("for"));
                try!(self.print_pat(&**pat));
                try!(space(&mut self.s));
                try!(self.word_space("in"));
                try!(self.print_expr(&**iter));
                try!(space(&mut self.s));
                try!(self.print_block_with_attrs(&**blk, attrs));
            }
            ast::ExprLoop(ref blk, opt_ident) => {
                if let Some(ident) = opt_ident {
                    try!(self.print_ident(ident));
                    try!(self.word_space(":"));
                }
                try!(self.head("loop"));
                try!(space(&mut self.s));
                try!(self.print_block_with_attrs(&**blk, attrs));
            }
            ast::ExprMatch(ref expr, ref arms) => {
                try!(self.cbox(INDENT_UNIT));
                try!(self.ibox(4));
                try!(self.word_nbsp("match"));
                try!(self.print_expr(&**expr));
                try!(space(&mut self.s));
                try!(self.bopen());
                try!(self.print_inner_attributes_no_trailing_hardbreak(attrs));
                for arm in arms {
                    try!(self.print_arm(arm));
                }
                try!(self.bclose_(expr.span, INDENT_UNIT));
            }
            ast::ExprClosure(capture_clause, ref decl, ref body) => {
                try!(self.print_capture_clause(capture_clause));

                try!(self.print_fn_block_args(&**decl));
                try!(space(&mut self.s));

                let default_return = match decl.output {
                    ast::DefaultReturn(..) => true,
                    _ => false
                };

                if !default_return || !body.stmts.is_empty() || body.expr.is_none() {
                    try!(self.print_block_unclosed(&**body));
                } else {
                    // we extract the block, so as not to create another set of boxes
                    let i_expr = body.expr.as_ref().unwrap();
                    match i_expr.node {
                        ast::ExprBlock(ref blk) => {
                            try!(self.print_block_unclosed_with_attrs(
                                &**blk,
                                i_expr.attrs.as_attr_slice()));
                        }
                        _ => {
                            // this is a bare expression
                            try!(self.print_expr(&**i_expr));
                            try!(self.end()); // need to close a box
                        }
                    }
                }
                // a box will be closed by print_expr, but we didn't want an overall
                // wrapper so we closed the corresponding opening. so create an
                // empty box to satisfy the close.
                try!(self.ibox(0));
            }
            ast::ExprBlock(ref blk) => {
                // containing cbox, will be closed by print-block at }
                try!(self.cbox(INDENT_UNIT));
                // head-box, will be closed by print-block after {
                try!(self.ibox(0));
                try!(self.print_block_with_attrs(&**blk, attrs));
            }
            ast::ExprAssign(ref lhs, ref rhs) => {
                try!(self.print_expr(&**lhs));
                try!(space(&mut self.s));
                try!(self.word_space("="));
                try!(self.print_expr(&**rhs));
            }
            ast::ExprAssignOp(op, ref lhs, ref rhs) => {
                try!(self.print_expr(&**lhs));
                try!(space(&mut self.s));
                try!(word(&mut self.s, op.node.to_string()));
                try!(self.word_space("="));
                try!(self.print_expr(&**rhs));
            }
            ast::ExprField(ref expr, id) => {
                try!(self.print_expr(&**expr));
                try!(word(&mut self.s, "."));
                try!(self.print_ident(id.node));
            }
            ast::ExprTupField(ref expr, id) => {
                try!(self.print_expr(&**expr));
                try!(word(&mut self.s, "."));
                try!(self.print_usize(id.node));
            }
            ast::ExprIndex(ref expr, ref index) => {
                try!(self.print_expr(&**expr));
                try!(word(&mut self.s, "["));
                try!(self.print_expr(&**index));
                try!(word(&mut self.s, "]"));
            }
            ast::ExprRange(ref start, ref end) => {
                if let &Some(ref e) = start {
                    try!(self.print_expr(&**e));
                }
                try!(word(&mut self.s, ".."));
                if let &Some(ref e) = end {
                    try!(self.print_expr(&**e));
                }
            }
            ast::ExprPath(None, ref path) => {
                try!(self.print_path(path, true, 0))
            }
            ast::ExprPath(Some(ref qself), ref path) => {
                try!(self.print_qpath(path, qself, true))
            }
            ast::ExprBreak(opt_ident) => {
                try!(word(&mut self.s, "break"));
                try!(space(&mut self.s));
                if let Some(ident) = opt_ident {
                    try!(self.print_ident(ident.node));
                    try!(space(&mut self.s));
                }
            }
            ast::ExprAgain(opt_ident) => {
                try!(word(&mut self.s, "continue"));
                try!(space(&mut self.s));
                if let Some(ident) = opt_ident {
                    try!(self.print_ident(ident.node));
                    try!(space(&mut self.s))
                }
            }
            ast::ExprRet(ref result) => {
                try!(word(&mut self.s, "return"));
                match *result {
                    Some(ref expr) => {
                        try!(word(&mut self.s, " "));
                        try!(self.print_expr(&**expr));
                    }
                    _ => ()
                }
            }
            ast::ExprInlineAsm(ref a) => {
                try!(word(&mut self.s, "asm!"));
                try!(self.popen());
                try!(self.print_string(&a.asm, a.asm_str_style));
                try!(self.word_space(":"));

                try!(self.commasep(Inconsistent, &a.outputs,
<<<<<<< HEAD
                                   |s, &(ref co, ref o, is_rw)| {
                    match slice_shift_char(co) {
                        Some(('=', operand)) if is_rw => {
=======
                                   |s, out| {
                    match out.constraint.slice_shift_char() {
                        Some(('=', operand)) if out.is_rw => {
>>>>>>> 52156cd5
                            try!(s.print_string(&format!("+{}", operand),
                                                ast::CookedStr))
                        }
                        _ => try!(s.print_string(&out.constraint, ast::CookedStr))
                    }
                    try!(s.popen());
                    try!(s.print_expr(&*out.expr));
                    try!(s.pclose());
                    Ok(())
                }));
                try!(space(&mut self.s));
                try!(self.word_space(":"));

                try!(self.commasep(Inconsistent, &a.inputs,
                                   |s, &(ref co, ref o)| {
                    try!(s.print_string(&co, ast::CookedStr));
                    try!(s.popen());
                    try!(s.print_expr(&**o));
                    try!(s.pclose());
                    Ok(())
                }));
                try!(space(&mut self.s));
                try!(self.word_space(":"));

                try!(self.commasep(Inconsistent, &a.clobbers,
                                   |s, co| {
                    try!(s.print_string(&co, ast::CookedStr));
                    Ok(())
                }));

                let mut options = vec!();
                if a.volatile {
                    options.push("volatile");
                }
                if a.alignstack {
                    options.push("alignstack");
                }
                if a.dialect == ast::AsmDialect::Intel {
                    options.push("intel");
                }

                if !options.is_empty() {
                    try!(space(&mut self.s));
                    try!(self.word_space(":"));
                    try!(self.commasep(Inconsistent, &*options,
                                       |s, &co| {
                        try!(s.print_string(co, ast::CookedStr));
                        Ok(())
                    }));
                }

                try!(self.pclose());
            }
            ast::ExprMac(ref m) => try!(self.print_mac(m, token::Paren)),
            ast::ExprParen(ref e) => {
                try!(self.popen());
                try!(self.print_inner_attributes_inline(attrs));
                try!(self.print_expr(&**e));
                try!(self.pclose());
            }
        }
        try!(self.ann.post(self, NodeExpr(expr)));
        self.end()
    }

    pub fn print_local_decl(&mut self, loc: &ast::Local) -> io::Result<()> {
        try!(self.print_pat(&*loc.pat));
        if let Some(ref ty) = loc.ty {
            try!(self.word_space(":"));
            try!(self.print_type(&**ty));
        }
        Ok(())
    }

    pub fn print_decl(&mut self, decl: &ast::Decl) -> io::Result<()> {
        try!(self.maybe_print_comment(decl.span.lo));
        match decl.node {
            ast::DeclLocal(ref loc) => {
                try!(self.print_outer_attributes(loc.attrs.as_attr_slice()));
                try!(self.space_if_not_bol());
                try!(self.ibox(INDENT_UNIT));
                try!(self.word_nbsp("let"));

                try!(self.ibox(INDENT_UNIT));
                try!(self.print_local_decl(&**loc));
                try!(self.end());
                if let Some(ref init) = loc.init {
                    try!(self.nbsp());
                    try!(self.word_space("="));
                    try!(self.print_expr(&**init));
                }
                self.end()
            }
            ast::DeclItem(ref item) => self.print_item(&**item)
        }
    }

    pub fn print_ident(&mut self, ident: ast::Ident) -> io::Result<()> {
        try!(word(&mut self.s, &ident.name.as_str()));
        self.ann.post(self, NodeIdent(&ident))
    }

    pub fn print_usize(&mut self, i: usize) -> io::Result<()> {
        word(&mut self.s, &i.to_string())
    }

    pub fn print_name(&mut self, name: ast::Name) -> io::Result<()> {
        try!(word(&mut self.s, &name.as_str()));
        self.ann.post(self, NodeName(&name))
    }

    pub fn print_for_decl(&mut self, loc: &ast::Local,
                          coll: &ast::Expr) -> io::Result<()> {
        try!(self.print_local_decl(loc));
        try!(space(&mut self.s));
        try!(self.word_space("in"));
        self.print_expr(coll)
    }

    fn print_path(&mut self,
                  path: &ast::Path,
                  colons_before_params: bool,
                  depth: usize)
                  -> io::Result<()>
    {
        try!(self.maybe_print_comment(path.span.lo));

        let mut first = !path.global;
        for segment in &path.segments[..path.segments.len()-depth] {
            if first {
                first = false
            } else {
                try!(word(&mut self.s, "::"))
            }

            try!(self.print_ident(segment.identifier));

            try!(self.print_path_parameters(&segment.parameters, colons_before_params));
        }

        Ok(())
    }

    fn print_qpath(&mut self,
                   path: &ast::Path,
                   qself: &ast::QSelf,
                   colons_before_params: bool)
                   -> io::Result<()>
    {
        try!(word(&mut self.s, "<"));
        try!(self.print_type(&qself.ty));
        if qself.position > 0 {
            try!(space(&mut self.s));
            try!(self.word_space("as"));
            let depth = path.segments.len() - qself.position;
            try!(self.print_path(&path, false, depth));
        }
        try!(word(&mut self.s, ">"));
        try!(word(&mut self.s, "::"));
        let item_segment = path.segments.last().unwrap();
        try!(self.print_ident(item_segment.identifier));
        self.print_path_parameters(&item_segment.parameters, colons_before_params)
    }

    fn print_path_parameters(&mut self,
                             parameters: &ast::PathParameters,
                             colons_before_params: bool)
                             -> io::Result<()>
    {
        if parameters.is_empty() {
            return Ok(());
        }

        if colons_before_params {
            try!(word(&mut self.s, "::"))
        }

        match *parameters {
            ast::AngleBracketedParameters(ref data) => {
                try!(word(&mut self.s, "<"));

                let mut comma = false;
                for lifetime in &data.lifetimes {
                    if comma {
                        try!(self.word_space(","))
                    }
                    try!(self.print_lifetime(lifetime));
                    comma = true;
                }

                if !data.types.is_empty() {
                    if comma {
                        try!(self.word_space(","))
                    }
                    try!(self.commasep(
                        Inconsistent,
                        &data.types,
                        |s, ty| s.print_type(&**ty)));
                        comma = true;
                }

                for binding in data.bindings.iter() {
                    if comma {
                        try!(self.word_space(","))
                    }
                    try!(self.print_ident(binding.ident));
                    try!(space(&mut self.s));
                    try!(self.word_space("="));
                    try!(self.print_type(&*binding.ty));
                    comma = true;
                }

                try!(word(&mut self.s, ">"))
            }

            ast::ParenthesizedParameters(ref data) => {
                try!(word(&mut self.s, "("));
                try!(self.commasep(
                    Inconsistent,
                    &data.inputs,
                    |s, ty| s.print_type(&**ty)));
                try!(word(&mut self.s, ")"));

                match data.output {
                    None => { }
                    Some(ref ty) => {
                        try!(self.space_if_not_bol());
                        try!(self.word_space("->"));
                        try!(self.print_type(&**ty));
                    }
                }
            }
        }

        Ok(())
    }

    pub fn print_pat(&mut self, pat: &ast::Pat) -> io::Result<()> {
        try!(self.maybe_print_comment(pat.span.lo));
        try!(self.ann.pre(self, NodePat(pat)));
        /* Pat isn't normalized, but the beauty of it
         is that it doesn't matter */
        match pat.node {
            ast::PatWild => try!(word(&mut self.s, "_")),
            ast::PatIdent(binding_mode, ref path1, ref sub) => {
                match binding_mode {
                    ast::BindingMode::ByRef(mutbl) => {
                        try!(self.word_nbsp("ref"));
                        try!(self.print_mutability(mutbl));
                    }
                    ast::BindingMode::ByValue(ast::MutImmutable) => {}
                    ast::BindingMode::ByValue(ast::MutMutable) => {
                        try!(self.word_nbsp("mut"));
                    }
                }
                try!(self.print_ident(path1.node));
                match *sub {
                    Some(ref p) => {
                        try!(word(&mut self.s, "@"));
                        try!(self.print_pat(&**p));
                    }
                    None => ()
                }
            }
            ast::PatEnum(ref path, ref args_) => {
                try!(self.print_path(path, true, 0));
                match *args_ {
                    None => try!(word(&mut self.s, "(..)")),
                    Some(ref args) => {
                        if !args.is_empty() {
                            try!(self.popen());
                            try!(self.commasep(Inconsistent, &args[..],
                                              |s, p| s.print_pat(&**p)));
                            try!(self.pclose());
                        }
                    }
                }
            }
            ast::PatQPath(ref qself, ref path) => {
                try!(self.print_qpath(path, qself, false));
            }
            ast::PatStruct(ref path, ref fields, etc) => {
                try!(self.print_path(path, true, 0));
                try!(self.nbsp());
                try!(self.word_space("{"));
                try!(self.commasep_cmnt(
                    Consistent, &fields[..],
                    |s, f| {
                        try!(s.cbox(INDENT_UNIT));
                        if !f.node.is_shorthand {
                            try!(s.print_ident(f.node.ident));
                            try!(s.word_nbsp(":"));
                        }
                        try!(s.print_pat(&*f.node.pat));
                        s.end()
                    },
                    |f| f.node.pat.span));
                if etc {
                    if !fields.is_empty() { try!(self.word_space(",")); }
                    try!(word(&mut self.s, ".."));
                }
                try!(space(&mut self.s));
                try!(word(&mut self.s, "}"));
            }
            ast::PatTup(ref elts) => {
                try!(self.popen());
                try!(self.commasep(Inconsistent,
                                   &elts[..],
                                   |s, p| s.print_pat(&**p)));
                if elts.len() == 1 {
                    try!(word(&mut self.s, ","));
                }
                try!(self.pclose());
            }
            ast::PatBox(ref inner) => {
                try!(word(&mut self.s, "box "));
                try!(self.print_pat(&**inner));
            }
            ast::PatRegion(ref inner, mutbl) => {
                try!(word(&mut self.s, "&"));
                if mutbl == ast::MutMutable {
                    try!(word(&mut self.s, "mut "));
                }
                try!(self.print_pat(&**inner));
            }
            ast::PatLit(ref e) => try!(self.print_expr(&**e)),
            ast::PatRange(ref begin, ref end) => {
                try!(self.print_expr(&**begin));
                try!(space(&mut self.s));
                try!(word(&mut self.s, "..."));
                try!(self.print_expr(&**end));
            }
            ast::PatVec(ref before, ref slice, ref after) => {
                try!(word(&mut self.s, "["));
                try!(self.commasep(Inconsistent,
                                   &before[..],
                                   |s, p| s.print_pat(&**p)));
                if let Some(ref p) = *slice {
                    if !before.is_empty() { try!(self.word_space(",")); }
                    if p.node != ast::PatWild {
                        try!(self.print_pat(&**p));
                    }
                    try!(word(&mut self.s, ".."));
                    if !after.is_empty() { try!(self.word_space(",")); }
                }
                try!(self.commasep(Inconsistent,
                                   &after[..],
                                   |s, p| s.print_pat(&**p)));
                try!(word(&mut self.s, "]"));
            }
            ast::PatMac(ref m) => try!(self.print_mac(m, token::Paren)),
        }
        self.ann.post(self, NodePat(pat))
    }

    fn print_arm(&mut self, arm: &ast::Arm) -> io::Result<()> {
        // I have no idea why this check is necessary, but here it
        // is :(
        if arm.attrs.is_empty() {
            try!(space(&mut self.s));
        }
        try!(self.cbox(INDENT_UNIT));
        try!(self.ibox(0));
        try!(self.print_outer_attributes(&arm.attrs));
        let mut first = true;
        for p in &arm.pats {
            if first {
                first = false;
            } else {
                try!(space(&mut self.s));
                try!(self.word_space("|"));
            }
            try!(self.print_pat(&**p));
        }
        try!(space(&mut self.s));
        if let Some(ref e) = arm.guard {
            try!(self.word_space("if"));
            try!(self.print_expr(&**e));
            try!(space(&mut self.s));
        }
        try!(self.word_space("=>"));

        match arm.body.node {
            ast::ExprBlock(ref blk) => {
                // the block will close the pattern's ibox
                try!(self.print_block_unclosed_indent(&**blk, INDENT_UNIT));

                // If it is a user-provided unsafe block, print a comma after it
                if let ast::UnsafeBlock(ast::UserProvided) = blk.rules {
                    try!(word(&mut self.s, ","));
                }
            }
            _ => {
                try!(self.end()); // close the ibox for the pattern
                try!(self.print_expr(&*arm.body));
                try!(word(&mut self.s, ","));
            }
        }
        self.end() // close enclosing cbox
    }

    // Returns whether it printed anything
    fn print_explicit_self(&mut self,
                           explicit_self: &ast::ExplicitSelf_,
                           mutbl: ast::Mutability) -> io::Result<bool> {
        try!(self.print_mutability(mutbl));
        match *explicit_self {
            ast::SelfStatic => { return Ok(false); }
            ast::SelfValue(_) => {
                try!(word(&mut self.s, "self"));
            }
            ast::SelfRegion(ref lt, m, _) => {
                try!(word(&mut self.s, "&"));
                try!(self.print_opt_lifetime(lt));
                try!(self.print_mutability(m));
                try!(word(&mut self.s, "self"));
            }
            ast::SelfExplicit(ref typ, _) => {
                try!(word(&mut self.s, "self"));
                try!(self.word_space(":"));
                try!(self.print_type(&**typ));
            }
        }
        return Ok(true);
    }

    pub fn print_fn(&mut self,
                    decl: &ast::FnDecl,
                    unsafety: ast::Unsafety,
                    constness: ast::Constness,
                    abi: abi::Abi,
                    name: Option<ast::Ident>,
                    generics: &ast::Generics,
                    opt_explicit_self: Option<&ast::ExplicitSelf_>,
                    vis: ast::Visibility) -> io::Result<()> {
        try!(self.print_fn_header_info(unsafety, constness, abi, vis));

        if let Some(name) = name {
            try!(self.nbsp());
            try!(self.print_ident(name));
        }
        try!(self.print_generics(generics));
        try!(self.print_fn_args_and_ret(decl, opt_explicit_self));
        self.print_where_clause(&generics.where_clause)
    }

    pub fn print_fn_args(&mut self, decl: &ast::FnDecl,
                         opt_explicit_self: Option<&ast::ExplicitSelf_>)
        -> io::Result<()> {
        // It is unfortunate to duplicate the commasep logic, but we want the
        // self type and the args all in the same box.
        try!(self.rbox(0, Inconsistent));
        let mut first = true;
        if let Some(explicit_self) = opt_explicit_self {
            let m = match *explicit_self {
                ast::SelfStatic => ast::MutImmutable,
                _ => match decl.inputs[0].pat.node {
                    ast::PatIdent(ast::BindingMode::ByValue(m), _, _) => m,
                    _ => ast::MutImmutable
                }
            };
            first = !try!(self.print_explicit_self(explicit_self, m));
        }

        // HACK(eddyb) ignore the separately printed self argument.
        let args = if first {
            &decl.inputs[..]
        } else {
            &decl.inputs[1..]
        };

        for arg in args {
            if first { first = false; } else { try!(self.word_space(",")); }
            try!(self.print_arg(arg));
        }

        self.end()
    }

    pub fn print_fn_args_and_ret(&mut self, decl: &ast::FnDecl,
                                 opt_explicit_self: Option<&ast::ExplicitSelf_>)
        -> io::Result<()> {
        try!(self.popen());
        try!(self.print_fn_args(decl, opt_explicit_self));
        if decl.variadic {
            try!(word(&mut self.s, ", ..."));
        }
        try!(self.pclose());

        self.print_fn_output(decl)
    }

    pub fn print_fn_block_args(
            &mut self,
            decl: &ast::FnDecl)
            -> io::Result<()> {
        try!(word(&mut self.s, "|"));
        try!(self.print_fn_args(decl, None));
        try!(word(&mut self.s, "|"));

        if let ast::DefaultReturn(..) = decl.output {
            return Ok(());
        }

        try!(self.space_if_not_bol());
        try!(self.word_space("->"));
        match decl.output {
            ast::Return(ref ty) => {
                try!(self.print_type(&**ty));
                self.maybe_print_comment(ty.span.lo)
            }
            ast::DefaultReturn(..) => unreachable!(),
            ast::NoReturn(span) => {
                try!(self.word_nbsp("!"));
                self.maybe_print_comment(span.lo)
            }
        }
    }

    pub fn print_capture_clause(&mut self, capture_clause: ast::CaptureClause)
                                -> io::Result<()> {
        match capture_clause {
            ast::CaptureByValue => self.word_space("move"),
            ast::CaptureByRef => Ok(()),
        }
    }

    pub fn print_bounds(&mut self,
                        prefix: &str,
                        bounds: &[ast::TyParamBound])
                        -> io::Result<()> {
        if !bounds.is_empty() {
            try!(word(&mut self.s, prefix));
            let mut first = true;
            for bound in bounds {
                try!(self.nbsp());
                if first {
                    first = false;
                } else {
                    try!(self.word_space("+"));
                }

                try!(match *bound {
                    TraitTyParamBound(ref tref, TraitBoundModifier::None) => {
                        self.print_poly_trait_ref(tref)
                    }
                    TraitTyParamBound(ref tref, TraitBoundModifier::Maybe) => {
                        try!(word(&mut self.s, "?"));
                        self.print_poly_trait_ref(tref)
                    }
                    RegionTyParamBound(ref lt) => {
                        self.print_lifetime(lt)
                    }
                })
            }
            Ok(())
        } else {
            Ok(())
        }
    }

    pub fn print_lifetime(&mut self,
                          lifetime: &ast::Lifetime)
                          -> io::Result<()>
    {
        self.print_name(lifetime.name)
    }

    pub fn print_lifetime_def(&mut self,
                              lifetime: &ast::LifetimeDef)
                              -> io::Result<()>
    {
        try!(self.print_lifetime(&lifetime.lifetime));
        let mut sep = ":";
        for v in &lifetime.bounds {
            try!(word(&mut self.s, sep));
            try!(self.print_lifetime(v));
            sep = "+";
        }
        Ok(())
    }

    pub fn print_generics(&mut self,
                          generics: &ast::Generics)
                          -> io::Result<()>
    {
        let total = generics.lifetimes.len() + generics.ty_params.len();
        if total == 0 {
            return Ok(());
        }

        try!(word(&mut self.s, "<"));

        let mut ints = Vec::new();
        for i in 0..total {
            ints.push(i);
        }

        try!(self.commasep(Inconsistent, &ints[..], |s, &idx| {
            if idx < generics.lifetimes.len() {
                let lifetime = &generics.lifetimes[idx];
                s.print_lifetime_def(lifetime)
            } else {
                let idx = idx - generics.lifetimes.len();
                let param = &generics.ty_params[idx];
                s.print_ty_param(param)
            }
        }));

        try!(word(&mut self.s, ">"));
        Ok(())
    }

    pub fn print_ty_param(&mut self, param: &ast::TyParam) -> io::Result<()> {
        try!(self.print_ident(param.ident));
        try!(self.print_bounds(":", &param.bounds));
        match param.default {
            Some(ref default) => {
                try!(space(&mut self.s));
                try!(self.word_space("="));
                self.print_type(&**default)
            }
            _ => Ok(())
        }
    }

    pub fn print_where_clause(&mut self, where_clause: &ast::WhereClause)
                              -> io::Result<()> {
        if where_clause.predicates.is_empty() {
            return Ok(())
        }

        try!(space(&mut self.s));
        try!(self.word_space("where"));

        for (i, predicate) in where_clause.predicates.iter().enumerate() {
            if i != 0 {
                try!(self.word_space(","));
            }

            match *predicate {
                ast::WherePredicate::BoundPredicate(ast::WhereBoundPredicate{ref bound_lifetimes,
                                                                             ref bounded_ty,
                                                                             ref bounds,
                                                                             ..}) => {
                    try!(self.print_formal_lifetime_list(bound_lifetimes));
                    try!(self.print_type(&**bounded_ty));
                    try!(self.print_bounds(":", bounds));
                }
                ast::WherePredicate::RegionPredicate(ast::WhereRegionPredicate{ref lifetime,
                                                                               ref bounds,
                                                                               ..}) => {
                    try!(self.print_lifetime(lifetime));
                    try!(word(&mut self.s, ":"));

                    for (i, bound) in bounds.iter().enumerate() {
                        try!(self.print_lifetime(bound));

                        if i != 0 {
                            try!(word(&mut self.s, ":"));
                        }
                    }
                }
                ast::WherePredicate::EqPredicate(ast::WhereEqPredicate{ref path, ref ty, ..}) => {
                    try!(self.print_path(path, false, 0));
                    try!(space(&mut self.s));
                    try!(self.word_space("="));
                    try!(self.print_type(&**ty));
                }
            }
        }

        Ok(())
    }

    pub fn print_view_path(&mut self, vp: &ast::ViewPath) -> io::Result<()> {
        match vp.node {
            ast::ViewPathSimple(ident, ref path) => {
                try!(self.print_path(path, false, 0));

                if path.segments.last().unwrap().identifier.name !=
                        ident.name {
                    try!(space(&mut self.s));
                    try!(self.word_space("as"));
                    try!(self.print_ident(ident));
                }

                Ok(())
            }

            ast::ViewPathGlob(ref path) => {
                try!(self.print_path(path, false, 0));
                word(&mut self.s, "::*")
            }

            ast::ViewPathList(ref path, ref idents) => {
                if path.segments.is_empty() {
                    try!(word(&mut self.s, "{"));
                } else {
                    try!(self.print_path(path, false, 0));
                    try!(word(&mut self.s, "::{"));
                }
                try!(self.commasep(Inconsistent, &idents[..], |s, w| {
                    match w.node {
                        ast::PathListIdent { name, rename, .. } => {
                            try!(s.print_ident(name));
                            if let Some(ident) = rename {
                                try!(space(&mut s.s));
                                try!(s.word_space("as"));
                                try!(s.print_ident(ident));
                            }
                            Ok(())
                        },
                        ast::PathListMod { rename, .. } => {
                            try!(word(&mut s.s, "self"));
                            if let Some(ident) = rename {
                                try!(space(&mut s.s));
                                try!(s.word_space("as"));
                                try!(s.print_ident(ident));
                            }
                            Ok(())
                        }
                    }
                }));
                word(&mut self.s, "}")
            }
        }
    }

    pub fn print_mutability(&mut self,
                            mutbl: ast::Mutability) -> io::Result<()> {
        match mutbl {
            ast::MutMutable => self.word_nbsp("mut"),
            ast::MutImmutable => Ok(()),
        }
    }

    pub fn print_mt(&mut self, mt: &ast::MutTy) -> io::Result<()> {
        try!(self.print_mutability(mt.mutbl));
        self.print_type(&*mt.ty)
    }

    pub fn print_arg(&mut self, input: &ast::Arg) -> io::Result<()> {
        try!(self.ibox(INDENT_UNIT));
        match input.ty.node {
            ast::TyInfer => try!(self.print_pat(&*input.pat)),
            _ => {
                match input.pat.node {
                    ast::PatIdent(_, ref path1, _) if
                        path1.node.name ==
                            parse::token::special_idents::invalid.name => {
                        // Do nothing.
                    }
                    _ => {
                        try!(self.print_pat(&*input.pat));
                        try!(word(&mut self.s, ":"));
                        try!(space(&mut self.s));
                    }
                }
                try!(self.print_type(&*input.ty));
            }
        }
        self.end()
    }

    pub fn print_fn_output(&mut self, decl: &ast::FnDecl) -> io::Result<()> {
        if let ast::DefaultReturn(..) = decl.output {
            return Ok(());
        }

        try!(self.space_if_not_bol());
        try!(self.ibox(INDENT_UNIT));
        try!(self.word_space("->"));
        match decl.output {
            ast::NoReturn(_) =>
                try!(self.word_nbsp("!")),
            ast::DefaultReturn(..) => unreachable!(),
            ast::Return(ref ty) =>
                try!(self.print_type(&**ty))
        }
        try!(self.end());

        match decl.output {
            ast::Return(ref output) => self.maybe_print_comment(output.span.lo),
            _ => Ok(())
        }
    }

    pub fn print_ty_fn(&mut self,
                       abi: abi::Abi,
                       unsafety: ast::Unsafety,
                       decl: &ast::FnDecl,
                       name: Option<ast::Ident>,
                       generics: &ast::Generics,
                       opt_explicit_self: Option<&ast::ExplicitSelf_>)
                       -> io::Result<()> {
        try!(self.ibox(INDENT_UNIT));
        if !generics.lifetimes.is_empty() || !generics.ty_params.is_empty() {
            try!(word(&mut self.s, "for"));
            try!(self.print_generics(generics));
        }
        let generics = ast::Generics {
            lifetimes: Vec::new(),
            ty_params: P::empty(),
            where_clause: ast::WhereClause {
                id: ast::DUMMY_NODE_ID,
                predicates: Vec::new(),
            },
        };
        try!(self.print_fn(decl,
                           unsafety,
                           ast::Constness::NotConst,
                           abi,
                           name,
                           &generics,
                           opt_explicit_self,
                           ast::Inherited));
        self.end()
    }

    pub fn maybe_print_trailing_comment(&mut self, span: codemap::Span,
                                        next_pos: Option<BytePos>)
        -> io::Result<()> {
        let cm = match self.cm {
            Some(cm) => cm,
            _ => return Ok(())
        };
        match self.next_comment() {
            Some(ref cmnt) => {
                if (*cmnt).style != comments::Trailing { return Ok(()) }
                let span_line = cm.lookup_char_pos(span.hi);
                let comment_line = cm.lookup_char_pos((*cmnt).pos);
                let mut next = (*cmnt).pos + BytePos(1);
                match next_pos { None => (), Some(p) => next = p }
                if span.hi < (*cmnt).pos && (*cmnt).pos < next &&
                    span_line.line == comment_line.line {
                        try!(self.print_comment(cmnt));
                        self.cur_cmnt_and_lit.cur_cmnt += 1;
                    }
            }
            _ => ()
        }
        Ok(())
    }

    pub fn print_remaining_comments(&mut self) -> io::Result<()> {
        // If there aren't any remaining comments, then we need to manually
        // make sure there is a line break at the end.
        if self.next_comment().is_none() {
            try!(hardbreak(&mut self.s));
        }
        loop {
            match self.next_comment() {
                Some(ref cmnt) => {
                    try!(self.print_comment(cmnt));
                    self.cur_cmnt_and_lit.cur_cmnt += 1;
                }
                _ => break
            }
        }
        Ok(())
    }

    pub fn print_opt_abi_and_extern_if_nondefault(&mut self,
                                                  opt_abi: Option<abi::Abi>)
        -> io::Result<()> {
        match opt_abi {
            Some(abi::Rust) => Ok(()),
            Some(abi) => {
                try!(self.word_nbsp("extern"));
                self.word_nbsp(&abi.to_string())
            }
            None => Ok(())
        }
    }

    pub fn print_extern_opt_abi(&mut self,
                                opt_abi: Option<abi::Abi>) -> io::Result<()> {
        match opt_abi {
            Some(abi) => {
                try!(self.word_nbsp("extern"));
                self.word_nbsp(&abi.to_string())
            }
            None => Ok(())
        }
    }

    pub fn print_fn_header_info(&mut self,
                                unsafety: ast::Unsafety,
                                constness: ast::Constness,
                                abi: abi::Abi,
                                vis: ast::Visibility) -> io::Result<()> {
        try!(word(&mut self.s, &visibility_qualified(vis, "")));

        match constness {
            ast::Constness::NotConst => {}
            ast::Constness::Const => try!(self.word_nbsp("const"))
        }

        try!(self.print_unsafety(unsafety));

        if abi != abi::Rust {
            try!(self.word_nbsp("extern"));
            try!(self.word_nbsp(&abi.to_string()));
        }

        word(&mut self.s, "fn")
    }

    pub fn print_unsafety(&mut self, s: ast::Unsafety) -> io::Result<()> {
        match s {
            ast::Unsafety::Normal => Ok(()),
            ast::Unsafety::Unsafe => self.word_nbsp("unsafe"),
        }
    }
}

fn repeat(s: &str, n: usize) -> String { iter::repeat(s).take(n).collect() }

#[cfg(test)]
mod tests {
    use super::*;

    use ast;
    use ast_util;
    use codemap;
    use parse::token;

    #[test]
    fn test_fun_to_string() {
        let abba_ident = token::str_to_ident("abba");

        let decl = ast::FnDecl {
            inputs: Vec::new(),
            output: ast::DefaultReturn(codemap::DUMMY_SP),
            variadic: false
        };
        let generics = ast::Generics::default();
        assert_eq!(fun_to_string(&decl, ast::Unsafety::Normal,
                                 ast::Constness::NotConst,
                                 abba_ident,
                                 None, &generics),
                   "fn abba()");
    }

    #[test]
    fn test_variant_to_string() {
        let ident = token::str_to_ident("principal_skinner");

        let var = codemap::respan(codemap::DUMMY_SP, ast::Variant_ {
            name: ident,
            attrs: Vec::new(),
            // making this up as I go.... ?
            data: ast::VariantData::Unit(ast::DUMMY_NODE_ID),
            disr_expr: None,
        });

        let varstr = variant_to_string(&var);
        assert_eq!(varstr, "principal_skinner");
    }

    #[test]
    fn test_signed_int_to_string() {
        let pos_int = ast::LitInt(42, ast::SignedIntLit(ast::TyI32, ast::Plus));
        let neg_int = ast::LitInt((!42 + 1) as u64, ast::SignedIntLit(ast::TyI32, ast::Minus));
        assert_eq!(format!("-{}", lit_to_string(&codemap::dummy_spanned(pos_int))),
                   lit_to_string(&codemap::dummy_spanned(neg_int)));
    }
}<|MERGE_RESOLUTION|>--- conflicted
+++ resolved
@@ -2233,15 +2233,9 @@
                 try!(self.word_space(":"));
 
                 try!(self.commasep(Inconsistent, &a.outputs,
-<<<<<<< HEAD
-                                   |s, &(ref co, ref o, is_rw)| {
-                    match slice_shift_char(co) {
-                        Some(('=', operand)) if is_rw => {
-=======
                                    |s, out| {
-                    match out.constraint.slice_shift_char() {
+                    match slice_shift_char(&out.constraint) {
                         Some(('=', operand)) if out.is_rw => {
->>>>>>> 52156cd5
                             try!(s.print_string(&format!("+{}", operand),
                                                 ast::CookedStr))
                         }
