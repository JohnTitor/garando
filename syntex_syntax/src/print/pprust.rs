// Copyright 2012-2014 The Rust Project Developers. See the COPYRIGHT
// file at the top-level directory of this distribution and at
// http://rust-lang.org/COPYRIGHT.
//
// Licensed under the Apache License, Version 2.0 <LICENSE-APACHE or
// http://www.apache.org/licenses/LICENSE-2.0> or the MIT license
// <LICENSE-MIT or http://opensource.org/licenses/MIT>, at your
// option. This file may not be copied, modified, or distributed
// except according to those terms.

pub use self::AnnNode::*;

use abi::{self, Abi};
use ast::{self, BlockCheckMode, PatKind};
use ast::{SelfKind, RegionTyParamBound, TraitTyParamBound, TraitBoundModifier};
use ast::Attribute;
use util::parser::AssocOp;
use attr;
use codemap::{self, CodeMap};
use syntax_pos::{self, BytePos};
use errors;
use parse::token::{self, BinOpToken, Token};
use parse::lexer::comments;
use parse;
use print::pp::{self, break_offset, word, space, zerobreak, hardbreak};
use print::pp::{Breaks, eof};
use print::pp::Breaks::{Consistent, Inconsistent};
use ptr::P;
use std_inject;
use symbol::{Symbol, keywords};
use tokenstream::{self, TokenTree};

use std::ascii;
use std::io::{self, Write, Read};
use std::iter;

pub enum AnnNode<'a> {
    NodeIdent(&'a ast::Ident),
    NodeName(&'a ast::Name),
    NodeBlock(&'a ast::Block),
    NodeItem(&'a ast::Item),
    NodeSubItem(ast::NodeId),
    NodeExpr(&'a ast::Expr),
    NodePat(&'a ast::Pat),
}

pub trait PpAnn {
    fn pre(&self, _state: &mut State, _node: AnnNode) -> io::Result<()> { Ok(()) }
    fn post(&self, _state: &mut State, _node: AnnNode) -> io::Result<()> { Ok(()) }
}

#[derive(Copy, Clone)]
pub struct NoAnn;

impl PpAnn for NoAnn {}

#[derive(Copy, Clone)]
pub struct CurrentCommentAndLiteral {
    pub cur_cmnt: usize,
    pub cur_lit: usize,
}

pub struct State<'a> {
    pub s: pp::Printer<'a>,
    cm: Option<&'a CodeMap>,
    comments: Option<Vec<comments::Comment> >,
    literals: Option<Vec<comments::Literal> >,
    cur_cmnt_and_lit: CurrentCommentAndLiteral,
    boxes: Vec<pp::Breaks>,
    ann: &'a (PpAnn+'a),
}

pub fn rust_printer<'a>(writer: Box<Write+'a>) -> State<'a> {
    static NO_ANN: NoAnn = NoAnn;
    rust_printer_annotated(writer, &NO_ANN)
}

pub fn rust_printer_annotated<'a>(writer: Box<Write+'a>,
                                  ann: &'a PpAnn) -> State<'a> {
    State {
        s: pp::mk_printer(writer, DEFAULT_COLUMNS),
        cm: None,
        comments: None,
        literals: None,
        cur_cmnt_and_lit: CurrentCommentAndLiteral {
            cur_cmnt: 0,
            cur_lit: 0
        },
        boxes: Vec::new(),
        ann: ann,
    }
}

pub const INDENT_UNIT: usize = 4;

pub const DEFAULT_COLUMNS: usize = 78;

/// Requires you to pass an input filename and reader so that
/// it can scan the input text for comments and literals to
/// copy forward.
pub fn print_crate<'a>(cm: &'a CodeMap,
                       span_diagnostic: &errors::Handler,
                       krate: &ast::Crate,
                       filename: String,
                       input: &mut Read,
                       out: Box<Write+'a>,
                       ann: &'a PpAnn,
                       is_expanded: bool) -> io::Result<()> {
    let mut s = State::new_from_input(cm,
                                      span_diagnostic,
                                      filename,
                                      input,
                                      out,
                                      ann,
                                      is_expanded);
    if is_expanded && !std_inject::injected_crate_name(krate).is_none() {
        // We need to print `#![no_std]` (and its feature gate) so that
        // compiling pretty-printed source won't inject libstd again.
        // However we don't want these attributes in the AST because
        // of the feature gate, so we fake them up here.

        // #![feature(prelude_import)]
        let prelude_import_meta = attr::mk_list_word_item(Symbol::intern("prelude_import"));
        let list = attr::mk_list_item(Symbol::intern("feature"), vec![prelude_import_meta]);
        let fake_attr = attr::mk_attr_inner(attr::mk_attr_id(), list);
        try!(s.print_attribute(&fake_attr));

        // #![no_std]
        let no_std_meta = attr::mk_word_item(Symbol::intern("no_std"));
        let fake_attr = attr::mk_attr_inner(attr::mk_attr_id(), no_std_meta);
        try!(s.print_attribute(&fake_attr));
    }

    try!(s.print_mod(&krate.module, &krate.attrs));
    try!(s.print_remaining_comments());
    eof(&mut s.s)
}

impl<'a> State<'a> {
    pub fn new_from_input(cm: &'a CodeMap,
                          span_diagnostic: &errors::Handler,
                          filename: String,
                          input: &mut Read,
                          out: Box<Write+'a>,
                          ann: &'a PpAnn,
                          is_expanded: bool) -> State<'a> {
        let (cmnts, lits) = comments::gather_comments_and_literals(
            span_diagnostic,
            filename,
            input);

        State::new(
            cm,
            out,
            ann,
            Some(cmnts),
            // If the code is post expansion, don't use the table of
            // literals, since it doesn't correspond with the literals
            // in the AST anymore.
            if is_expanded { None } else { Some(lits) })
    }

    pub fn new(cm: &'a CodeMap,
               out: Box<Write+'a>,
               ann: &'a PpAnn,
               comments: Option<Vec<comments::Comment>>,
               literals: Option<Vec<comments::Literal>>) -> State<'a> {
        State {
            s: pp::mk_printer(out, DEFAULT_COLUMNS),
            cm: Some(cm),
            comments: comments,
            literals: literals,
            cur_cmnt_and_lit: CurrentCommentAndLiteral {
                cur_cmnt: 0,
                cur_lit: 0
            },
            boxes: Vec::new(),
            ann: ann,
        }
    }
}

pub fn to_string<F>(f: F) -> String where
    F: FnOnce(&mut State) -> io::Result<()>,
{
    let mut wr = Vec::new();
    {
        let mut printer = rust_printer(Box::new(&mut wr));
        f(&mut printer).unwrap();
        eof(&mut printer.s).unwrap();
    }
    String::from_utf8(wr).unwrap()
}

pub fn binop_to_string(op: BinOpToken) -> &'static str {
    match op {
        token::Plus     => "+",
        token::Minus    => "-",
        token::Star     => "*",
        token::Slash    => "/",
        token::Percent  => "%",
        token::Caret    => "^",
        token::And      => "&",
        token::Or       => "|",
        token::Shl      => "<<",
        token::Shr      => ">>",
    }
}

pub fn token_to_string(tok: &Token) -> String {
    match *tok {
        token::Eq                   => "=".to_string(),
        token::Lt                   => "<".to_string(),
        token::Le                   => "<=".to_string(),
        token::EqEq                 => "==".to_string(),
        token::Ne                   => "!=".to_string(),
        token::Ge                   => ">=".to_string(),
        token::Gt                   => ">".to_string(),
        token::Not                  => "!".to_string(),
        token::Tilde                => "~".to_string(),
        token::OrOr                 => "||".to_string(),
        token::AndAnd               => "&&".to_string(),
        token::BinOp(op)            => binop_to_string(op).to_string(),
        token::BinOpEq(op)          => format!("{}=", binop_to_string(op)),

        /* Structural symbols */
        token::At                   => "@".to_string(),
        token::Dot                  => ".".to_string(),
        token::DotDot               => "..".to_string(),
        token::DotDotDot            => "...".to_string(),
        token::Comma                => ",".to_string(),
        token::Semi                 => ";".to_string(),
        token::Colon                => ":".to_string(),
        token::ModSep               => "::".to_string(),
        token::RArrow               => "->".to_string(),
        token::LArrow               => "<-".to_string(),
        token::FatArrow             => "=>".to_string(),
        token::OpenDelim(token::Paren) => "(".to_string(),
        token::CloseDelim(token::Paren) => ")".to_string(),
        token::OpenDelim(token::Bracket) => "[".to_string(),
        token::CloseDelim(token::Bracket) => "]".to_string(),
        token::OpenDelim(token::Brace) => "{".to_string(),
        token::CloseDelim(token::Brace) => "}".to_string(),
        token::OpenDelim(token::NoDelim) => " ".to_string(),
        token::CloseDelim(token::NoDelim) => " ".to_string(),
        token::Pound                => "#".to_string(),
        token::Dollar               => "$".to_string(),
        token::Question             => "?".to_string(),

        /* Literals */
        token::Literal(lit, suf) => {
            let mut out = match lit {
                token::Byte(b)           => format!("b'{}'", b),
                token::Char(c)           => format!("'{}'", c),
                token::Float(c)          => c.to_string(),
                token::Integer(c)        => c.to_string(),
                token::Str_(s)           => format!("\"{}\"", s),
                token::StrRaw(s, n)      => format!("r{delim}\"{string}\"{delim}",
                                                    delim=repeat("#", n),
                                                    string=s),
                token::ByteStr(v)         => format!("b\"{}\"", v),
                token::ByteStrRaw(s, n)   => format!("br{delim}\"{string}\"{delim}",
                                                    delim=repeat("#", n),
                                                    string=s),
            };

            if let Some(s) = suf {
                out.push_str(&s.as_str())
            }

            out
        }

        /* Name components */
        token::Ident(s)             => s.to_string(),
        token::Lifetime(s)          => s.to_string(),
        token::Underscore           => "_".to_string(),

        /* Other */
        token::DocComment(s)        => s.to_string(),
        token::SubstNt(s)           => format!("${}", s),
        token::MatchNt(s, t)        => format!("${}:{}", s, t),
        token::Eof                  => "<eof>".to_string(),
        token::Whitespace           => " ".to_string(),
        token::Comment              => "/* */".to_string(),
        token::Shebang(s)           => format!("/* shebang: {}*/", s),

        token::Interpolated(ref nt) => match **nt {
            token::NtExpr(ref e)        => expr_to_string(&e),
            token::NtMeta(ref e)        => meta_item_to_string(&e),
            token::NtTy(ref e)          => ty_to_string(&e),
            token::NtPath(ref e)        => path_to_string(&e),
            token::NtItem(ref e)        => item_to_string(&e),
            token::NtBlock(ref e)       => block_to_string(&e),
            token::NtStmt(ref e)        => stmt_to_string(&e),
            token::NtPat(ref e)         => pat_to_string(&e),
            token::NtIdent(ref e)       => ident_to_string(e.node),
            token::NtTT(ref e)          => tt_to_string(&e),
            token::NtArm(ref e)         => arm_to_string(&e),
            token::NtImplItem(ref e)    => impl_item_to_string(&e),
            token::NtTraitItem(ref e)   => trait_item_to_string(&e),
            token::NtGenerics(ref e)    => generics_to_string(&e),
            token::NtWhereClause(ref e) => where_clause_to_string(&e),
            token::NtArg(ref e)         => arg_to_string(&e),
        }
    }
}

pub fn ty_to_string(ty: &ast::Ty) -> String {
    to_string(|s| s.print_type(ty))
}

pub fn bounds_to_string(bounds: &[ast::TyParamBound]) -> String {
    to_string(|s| s.print_bounds("", bounds))
}

pub fn pat_to_string(pat: &ast::Pat) -> String {
    to_string(|s| s.print_pat(pat))
}

pub fn arm_to_string(arm: &ast::Arm) -> String {
    to_string(|s| s.print_arm(arm))
}

pub fn expr_to_string(e: &ast::Expr) -> String {
    to_string(|s| s.print_expr(e))
}

pub fn lifetime_to_string(e: &ast::Lifetime) -> String {
    to_string(|s| s.print_lifetime(e))
}

pub fn tt_to_string(tt: &tokenstream::TokenTree) -> String {
    to_string(|s| s.print_tt(tt))
}

pub fn tts_to_string(tts: &[tokenstream::TokenTree]) -> String {
    to_string(|s| s.print_tts(tts))
}

pub fn stmt_to_string(stmt: &ast::Stmt) -> String {
    to_string(|s| s.print_stmt(stmt))
}

pub fn attr_to_string(attr: &ast::Attribute) -> String {
    to_string(|s| s.print_attribute(attr))
}

pub fn item_to_string(i: &ast::Item) -> String {
    to_string(|s| s.print_item(i))
}

pub fn impl_item_to_string(i: &ast::ImplItem) -> String {
    to_string(|s| s.print_impl_item(i))
}

pub fn trait_item_to_string(i: &ast::TraitItem) -> String {
    to_string(|s| s.print_trait_item(i))
}

pub fn generics_to_string(generics: &ast::Generics) -> String {
    to_string(|s| s.print_generics(generics))
}

pub fn where_clause_to_string(i: &ast::WhereClause) -> String {
    to_string(|s| s.print_where_clause(i))
}

pub fn fn_block_to_string(p: &ast::FnDecl) -> String {
    to_string(|s| s.print_fn_block_args(p))
}

pub fn path_to_string(p: &ast::Path) -> String {
    to_string(|s| s.print_path(p, false, 0, false))
}

pub fn ident_to_string(id: ast::Ident) -> String {
    to_string(|s| s.print_ident(id))
}

pub fn fun_to_string(decl: &ast::FnDecl,
                     unsafety: ast::Unsafety,
                     constness: ast::Constness,
                     name: ast::Ident,
                     generics: &ast::Generics)
                     -> String {
    to_string(|s| {
        try!(s.head(""));
        try!(s.print_fn(decl, unsafety, constness, Abi::Rust, Some(name),
                   generics, &ast::Visibility::Inherited));
        try!(s.end()); // Close the head box
        s.end() // Close the outer box
    })
}

pub fn block_to_string(blk: &ast::Block) -> String {
    to_string(|s| {
        // containing cbox, will be closed by print-block at }
        try!(s.cbox(INDENT_UNIT));
        // head-ibox, will be closed by print-block after {
        try!(s.ibox(0));
        s.print_block(blk)
    })
}

pub fn meta_list_item_to_string(li: &ast::NestedMetaItem) -> String {
    to_string(|s| s.print_meta_list_item(li))
}

pub fn meta_item_to_string(mi: &ast::MetaItem) -> String {
    to_string(|s| s.print_meta_item(mi))
}

pub fn attribute_to_string(attr: &ast::Attribute) -> String {
    to_string(|s| s.print_attribute(attr))
}

pub fn lit_to_string(l: &ast::Lit) -> String {
    to_string(|s| s.print_literal(l))
}

pub fn variant_to_string(var: &ast::Variant) -> String {
    to_string(|s| s.print_variant(var))
}

pub fn arg_to_string(arg: &ast::Arg) -> String {
    to_string(|s| s.print_arg(arg, false))
}

pub fn mac_to_string(arg: &ast::Mac) -> String {
    to_string(|s| s.print_mac(arg, ::parse::token::Paren))
}

pub fn visibility_qualified(vis: &ast::Visibility, s: &str) -> String {
    match *vis {
        ast::Visibility::Public => format!("pub {}", s),
        ast::Visibility::Crate(_) => format!("pub(crate) {}", s),
        ast::Visibility::Restricted { ref path, .. } =>
            format!("pub({}) {}", to_string(|s| s.print_path(path, false, 0, true)), s),
        ast::Visibility::Inherited => s.to_string()
    }
}

fn needs_parentheses(expr: &ast::Expr) -> bool {
    match expr.node {
        ast::ExprKind::Assign(..) | ast::ExprKind::Binary(..) |
        ast::ExprKind::Closure(..) |
        ast::ExprKind::AssignOp(..) | ast::ExprKind::Cast(..) |
        ast::ExprKind::InPlace(..) | ast::ExprKind::Type(..) => true,
        _ => false,
    }
}

pub trait PrintState<'a> {
    fn writer(&mut self) -> &mut pp::Printer<'a>;
    fn boxes(&mut self) -> &mut Vec<pp::Breaks>;
    fn comments(&mut self) -> &mut Option<Vec<comments::Comment>>;
    fn cur_cmnt_and_lit(&mut self) -> &mut CurrentCommentAndLiteral;
    fn literals(&self) -> &Option<Vec<comments::Literal>>;

    fn word_space(&mut self, w: &str) -> io::Result<()> {
        try!(word(self.writer(), w));
        space(self.writer())
    }

    fn popen(&mut self) -> io::Result<()> { word(self.writer(), "(") }

    fn pclose(&mut self) -> io::Result<()> { word(self.writer(), ")") }

    fn is_begin(&mut self) -> bool {
        match self.writer().last_token() {
            pp::Token::Begin(_) => true,
            _ => false,
        }
    }

    fn is_end(&mut self) -> bool {
        match self.writer().last_token() {
            pp::Token::End => true,
            _ => false,
        }
    }

    // is this the beginning of a line?
    fn is_bol(&mut self) -> bool {
        self.writer().last_token().is_eof() || self.writer().last_token().is_hardbreak_tok()
    }

    fn hardbreak_if_not_bol(&mut self) -> io::Result<()> {
        if !self.is_bol() {
            try!(hardbreak(self.writer()))
        }
        Ok(())
    }

    // "raw box"
    fn rbox(&mut self, u: usize, b: pp::Breaks) -> io::Result<()> {
        self.boxes().push(b);
        pp::rbox(self.writer(), u, b)
    }

    fn ibox(&mut self, u: usize) -> io::Result<()> {
        self.boxes().push(pp::Breaks::Inconsistent);
        pp::ibox(self.writer(), u)
    }

    fn end(&mut self) -> io::Result<()> {
        self.boxes().pop().unwrap();
        pp::end(self.writer())
    }

    fn commasep<T, F>(&mut self, b: Breaks, elts: &[T], mut op: F) -> io::Result<()>
        where F: FnMut(&mut Self, &T) -> io::Result<()>,
    {
        try!(self.rbox(0, b));
        let mut first = true;
        for elt in elts {
            if first { first = false; } else { try!(self.word_space(",")); }
            try!(op(self, elt));
        }
        self.end()
    }

    fn next_lit(&mut self, pos: BytePos) -> Option<comments::Literal> {
        let mut cur_lit = self.cur_cmnt_and_lit().cur_lit;

        let mut result = None;

        if let &Some(ref lits) = self.literals()
        {
            while cur_lit < lits.len() {
                let ltrl = (*lits)[cur_lit].clone();
                if ltrl.pos > pos { break; }
                cur_lit += 1;
                if ltrl.pos == pos {
                    result = Some(ltrl);
                    break;
                }
            }
        }

        self.cur_cmnt_and_lit().cur_lit = cur_lit;
        result
    }

    fn maybe_print_comment(&mut self, pos: BytePos) -> io::Result<()> {
        while let Some(ref cmnt) = self.next_comment() {
            if cmnt.pos < pos {
                try!(self.print_comment(cmnt));
                self.cur_cmnt_and_lit().cur_cmnt += 1;
            } else {
                break
            }
        }
        Ok(())
    }

    fn print_comment(&mut self,
                     cmnt: &comments::Comment) -> io::Result<()> {
        match cmnt.style {
            comments::Mixed => {
                assert_eq!(cmnt.lines.len(), 1);
                try!(zerobreak(self.writer()));
                try!(word(self.writer(), &cmnt.lines[0]));
                zerobreak(self.writer())
            }
            comments::Isolated => {
                try!(self.hardbreak_if_not_bol());
                for line in &cmnt.lines {
                    // Don't print empty lines because they will end up as trailing
                    // whitespace
                    if !line.is_empty() {
                        try!(word(self.writer(), &line[..]));
                    }
                    try!(hardbreak(self.writer()));
                }
                Ok(())
            }
            comments::Trailing => {
                if !self.is_bol() {
                    try!(word(self.writer(), " "));
                }
                if cmnt.lines.len() == 1 {
                    try!(word(self.writer(), &cmnt.lines[0]));
                    hardbreak(self.writer())
                } else {
                    try!(self.ibox(0));
                    for line in &cmnt.lines {
                        if !line.is_empty() {
                            try!(word(self.writer(), &line[..]));
                        }
                        try!(hardbreak(self.writer()));
                    }
                    self.end()
                }
            }
            comments::BlankLine => {
                // We need to do at least one, possibly two hardbreaks.
                let is_semi = match self.writer().last_token() {
                    pp::Token::String(s, _) => ";" == s,
                    _ => false
                };
                if is_semi || self.is_begin() || self.is_end() {
                    try!(hardbreak(self.writer()));
                }
                hardbreak(self.writer())
            }
        }
    }

    fn next_comment(&mut self) -> Option<comments::Comment> {
        let cur_cmnt = self.cur_cmnt_and_lit().cur_cmnt;
        match *self.comments() {
            Some(ref cmnts) => {
                if cur_cmnt < cmnts.len() {
                    Some(cmnts[cur_cmnt].clone())
                } else {
                    None
                }
            }
            _ => None
        }
    }

    fn print_literal(&mut self, lit: &ast::Lit) -> io::Result<()> {
        try!(self.maybe_print_comment(lit.span.lo));
        match self.next_lit(lit.span.lo) {
            Some(ref ltrl) => {
                return word(self.writer(), &(*ltrl).lit);
            }
            _ => ()
        }
        match lit.node {
            ast::LitKind::Str(st, style) => self.print_string(&st.as_str(), style),
            ast::LitKind::Byte(byte) => {
                let mut res = String::from("b'");
                res.extend(ascii::escape_default(byte).map(|c| c as char));
                res.push('\'');
                word(self.writer(), &res[..])
            }
            ast::LitKind::Char(ch) => {
                let mut res = String::from("'");
                res.extend(ch.escape_default());
                res.push('\'');
                word(self.writer(), &res[..])
            }
            ast::LitKind::Int(i, t) => {
                match t {
                    ast::LitIntType::Signed(st) => {
                        word(self.writer(),
                             &st.val_to_string(i as i64))
                    }
                    ast::LitIntType::Unsigned(ut) => {
                        word(self.writer(), &ut.val_to_string(i))
                    }
                    ast::LitIntType::Unsuffixed => {
                        word(self.writer(), &format!("{}", i))
                    }
                }
            }
            ast::LitKind::Float(ref f, t) => {
                word(self.writer(),
                     &format!(
                         "{}{}",
                         &f,
                         t.ty_to_string()))
            }
            ast::LitKind::FloatUnsuffixed(ref f) => word(self.writer(), &f.as_str()),
            ast::LitKind::Bool(val) => {
                if val { word(self.writer(), "true") } else { word(self.writer(), "false") }
            }
            ast::LitKind::ByteStr(ref v) => {
                let mut escaped: String = String::new();
                for &ch in v.iter() {
                    escaped.extend(ascii::escape_default(ch)
                                         .map(|c| c as char));
                }
                word(self.writer(), &format!("b\"{}\"", escaped))
            }
        }
    }

    fn print_string(&mut self, st: &str,
                    style: ast::StrStyle) -> io::Result<()> {
        let st = match style {
            ast::StrStyle::Cooked => {
                (format!("\"{}\"", st.chars().flat_map(char::escape_default).collect::<String>()))
            }
            ast::StrStyle::Raw(n) => {
                (format!("r{delim}\"{string}\"{delim}",
                         delim=repeat("#", n),
                         string=st))
            }
        };
        word(self.writer(), &st[..])
    }

    fn print_inner_attributes(&mut self,
                              attrs: &[ast::Attribute]) -> io::Result<()> {
        self.print_either_attributes(attrs, ast::AttrStyle::Inner, false, true)
    }

    fn print_inner_attributes_no_trailing_hardbreak(&mut self,
                                                   attrs: &[ast::Attribute])
                                                   -> io::Result<()> {
        self.print_either_attributes(attrs, ast::AttrStyle::Inner, false, false)
    }

    fn print_outer_attributes(&mut self,
                              attrs: &[ast::Attribute]) -> io::Result<()> {
        self.print_either_attributes(attrs, ast::AttrStyle::Outer, false, true)
    }

    fn print_inner_attributes_inline(&mut self,
                                     attrs: &[ast::Attribute]) -> io::Result<()> {
        self.print_either_attributes(attrs, ast::AttrStyle::Inner, true, true)
    }

    fn print_outer_attributes_inline(&mut self,
                                     attrs: &[ast::Attribute]) -> io::Result<()> {
        self.print_either_attributes(attrs, ast::AttrStyle::Outer, true, true)
    }

    fn print_either_attributes(&mut self,
                              attrs: &[ast::Attribute],
                              kind: ast::AttrStyle,
                              is_inline: bool,
                              trailing_hardbreak: bool) -> io::Result<()> {
        let mut count = 0;
        for attr in attrs {
            if attr.style == kind {
                try!(self.print_attribute_inline(attr, is_inline));
                if is_inline {
                    try!(self.nbsp());
                }
                count += 1;
            }
        }
        if count > 0 && trailing_hardbreak && !is_inline {
            try!(self.hardbreak_if_not_bol());
        }
        Ok(())
    }

    fn print_attribute(&mut self, attr: &ast::Attribute) -> io::Result<()> {
        self.print_attribute_inline(attr, false)
    }

    fn print_attribute_inline(&mut self, attr: &ast::Attribute,
                              is_inline: bool) -> io::Result<()> {
        if !is_inline {
            try!(self.hardbreak_if_not_bol());
        }
        try!(self.maybe_print_comment(attr.span.lo));
        if attr.is_sugared_doc {
            try!(word(self.writer(), &attr.value_str().unwrap().as_str()));
            hardbreak(self.writer())
        } else {
            match attr.style {
                ast::AttrStyle::Inner => try!(word(self.writer(), "#![")),
                ast::AttrStyle::Outer => try!(word(self.writer(), "#[")),
            }
            try!(self.print_meta_item(&attr.meta()));
            word(self.writer(), "]")
        }
    }

    fn print_meta_list_item(&mut self, item: &ast::NestedMetaItem) -> io::Result<()> {
        match item.node {
            ast::NestedMetaItemKind::MetaItem(ref mi) => {
                self.print_meta_item(mi)
            },
            ast::NestedMetaItemKind::Literal(ref lit) => {
                self.print_literal(lit)
            }
        }
    }

    fn print_meta_item(&mut self, item: &ast::MetaItem) -> io::Result<()> {
        try!(self.ibox(INDENT_UNIT));
        match item.node {
            ast::MetaItemKind::Word => {
                try!(word(self.writer(), &item.name.as_str()));
            }
            ast::MetaItemKind::NameValue(ref value) => {
                try!(self.word_space(&item.name.as_str()));
                try!(self.word_space("="));
                try!(self.print_literal(value));
            }
            ast::MetaItemKind::List(ref items) => {
                try!(word(self.writer(), &item.name.as_str()));
                try!(self.popen());
                try!(self.commasep(Consistent,
                              &items[..],
                              |s, i| s.print_meta_list_item(&i)));
                try!(self.pclose());
            }
        }
        self.end()
    }

    fn space_if_not_bol(&mut self) -> io::Result<()> {
        if !self.is_bol() { try!(space(self.writer())); }
        Ok(())
    }

    fn nbsp(&mut self) -> io::Result<()> { word(self.writer(), " ") }
}

impl<'a> PrintState<'a> for State<'a> {
    fn writer(&mut self) -> &mut pp::Printer<'a> {
        &mut self.s
    }

    fn boxes(&mut self) -> &mut Vec<pp::Breaks> {
        &mut self.boxes
    }

    fn comments(&mut self) -> &mut Option<Vec<comments::Comment>> {
        &mut self.comments
    }

    fn cur_cmnt_and_lit(&mut self) -> &mut CurrentCommentAndLiteral {
        &mut self.cur_cmnt_and_lit
    }

    fn literals(&self) -> &Option<Vec<comments::Literal>> {
        &self.literals
    }
}

impl<'a> State<'a> {
    pub fn cbox(&mut self, u: usize) -> io::Result<()> {
        self.boxes.push(pp::Breaks::Consistent);
        pp::cbox(&mut self.s, u)
    }

    pub fn word_nbsp(&mut self, w: &str) -> io::Result<()> {
        try!(word(&mut self.s, w));
        self.nbsp()
    }

    pub fn head(&mut self, w: &str) -> io::Result<()> {
        // outer-box is consistent
        try!(self.cbox(INDENT_UNIT));
        // head-box is inconsistent
        try!(self.ibox(w.len() + 1));
        // keyword that starts the head
        if !w.is_empty() {
            try!(self.word_nbsp(w));
        }
        Ok(())
    }

    pub fn bopen(&mut self) -> io::Result<()> {
        try!(word(&mut self.s, "{"));
        self.end() // close the head-box
    }

    pub fn bclose_(&mut self, span: syntax_pos::Span,
                   indented: usize) -> io::Result<()> {
        self.bclose_maybe_open(span, indented, true)
    }
    pub fn bclose_maybe_open(&mut self, span: syntax_pos::Span,
                             indented: usize, close_box: bool) -> io::Result<()> {
        try!(self.maybe_print_comment(span.hi));
        try!(self.break_offset_if_not_bol(1, -(indented as isize)));
        try!(word(&mut self.s, "}"));
        if close_box {
            try!(self.end()); // close the outer-box
        }
        Ok(())
    }
    pub fn bclose(&mut self, span: syntax_pos::Span) -> io::Result<()> {
        self.bclose_(span, INDENT_UNIT)
    }

    pub fn in_cbox(&self) -> bool {
        match self.boxes.last() {
            Some(&last_box) => last_box == pp::Breaks::Consistent,
            None => false
        }
    }

    pub fn break_offset_if_not_bol(&mut self, n: usize,
                                   off: isize) -> io::Result<()> {
        if !self.is_bol() {
            break_offset(&mut self.s, n, off)
        } else {
            if off != 0 && self.s.last_token().is_hardbreak_tok() {
                // We do something pretty sketchy here: tuck the nonzero
                // offset-adjustment we were going to deposit along with the
                // break into the previous hardbreak.
                self.s.replace_last_token(pp::hardbreak_tok_offset(off));
            }
            Ok(())
        }
    }

    // Synthesizes a comment that was not textually present in the original source
    // file.
    pub fn synth_comment(&mut self, text: String) -> io::Result<()> {
        try!(word(&mut self.s, "/*"));
        try!(space(&mut self.s));
        try!(word(&mut self.s, &text[..]));
        try!(space(&mut self.s));
        word(&mut self.s, "*/")
    }



    pub fn commasep_cmnt<T, F, G>(&mut self,
                                  b: Breaks,
                                  elts: &[T],
                                  mut op: F,
                                  mut get_span: G) -> io::Result<()> where
        F: FnMut(&mut State, &T) -> io::Result<()>,
        G: FnMut(&T) -> syntax_pos::Span,
    {
        try!(self.rbox(0, b));
        let len = elts.len();
        let mut i = 0;
        for elt in elts {
            try!(self.maybe_print_comment(get_span(elt).hi));
            try!(op(self, elt));
            i += 1;
            if i < len {
                try!(word(&mut self.s, ","));
                try!(self.maybe_print_trailing_comment(get_span(elt),
                                                  Some(get_span(&elts[i]).hi)));
                try!(self.space_if_not_bol());
            }
        }
        self.end()
    }

    pub fn commasep_exprs(&mut self, b: Breaks,
                          exprs: &[P<ast::Expr>]) -> io::Result<()> {
        self.commasep_cmnt(b, exprs, |s, e| s.print_expr(&e), |e| e.span)
    }

    pub fn print_mod(&mut self, _mod: &ast::Mod,
                     attrs: &[ast::Attribute]) -> io::Result<()> {
        try!(self.print_inner_attributes(attrs));
        for item in &_mod.items {
            try!(self.print_item(&item));
        }
        Ok(())
    }

    pub fn print_foreign_mod(&mut self, nmod: &ast::ForeignMod,
                             attrs: &[ast::Attribute]) -> io::Result<()> {
        try!(self.print_inner_attributes(attrs));
        for item in &nmod.items {
            try!(self.print_foreign_item(item));
        }
        Ok(())
    }

    pub fn print_opt_lifetime(&mut self,
                              lifetime: &Option<ast::Lifetime>) -> io::Result<()> {
        if let Some(l) = *lifetime {
            try!(self.print_lifetime(&l));
            try!(self.nbsp());
        }
        Ok(())
    }

    pub fn print_type(&mut self, ty: &ast::Ty) -> io::Result<()> {
        try!(self.maybe_print_comment(ty.span.lo));
        try!(self.ibox(0));
        match ty.node {
            ast::TyKind::Slice(ref ty) => {
                try!(word(&mut self.s, "["));
                try!(self.print_type(&ty));
                try!(word(&mut self.s, "]"));
            }
            ast::TyKind::Ptr(ref mt) => {
                try!(word(&mut self.s, "*"));
                match mt.mutbl {
                    ast::Mutability::Mutable => try!(self.word_nbsp("mut")),
                    ast::Mutability::Immutable => try!(self.word_nbsp("const")),
                }
                try!(self.print_type(&mt.ty));
            }
            ast::TyKind::Rptr(ref lifetime, ref mt) => {
                try!(word(&mut self.s, "&"));
                try!(self.print_opt_lifetime(lifetime));
                try!(self.print_mt(mt));
            }
            ast::TyKind::Never => {
                try!(word(&mut self.s, "!"));
            },
            ast::TyKind::Tup(ref elts) => {
                try!(self.popen());
                try!(self.commasep(Inconsistent, &elts[..],
                              |s, ty| s.print_type(&ty)));
                if elts.len() == 1 {
                    try!(word(&mut self.s, ","));
                }
                try!(self.pclose());
            }
            ast::TyKind::Paren(ref typ) => {
                try!(self.popen());
                try!(self.print_type(&typ));
                try!(self.pclose());
            }
            ast::TyKind::BareFn(ref f) => {
                let generics = ast::Generics {
                    lifetimes: f.lifetimes.clone(),
                    ty_params: P::new(),
                    where_clause: ast::WhereClause {
                        id: ast::DUMMY_NODE_ID,
                        predicates: Vec::new(),
                    },
                    span: syntax_pos::DUMMY_SP,
                };
                try!(self.print_ty_fn(f.abi,
                                 f.unsafety,
                                 &f.decl,
                                 None,
                                 &generics));
            }
            ast::TyKind::Path(None, ref path) => {
                try!(self.print_path(path, false, 0, false));
            }
            ast::TyKind::Path(Some(ref qself), ref path) => {
                try!(self.print_qpath(path, qself, false))
            }
            ast::TyKind::ObjectSum(ref ty, ref bounds) => {
                try!(self.print_type(&ty));
                try!(self.print_bounds("+", &bounds[..]));
            }
            ast::TyKind::PolyTraitRef(ref bounds) => {
                try!(self.print_bounds("", &bounds[..]));
            }
            ast::TyKind::ImplTrait(ref bounds) => {
                try!(self.print_bounds("impl ", &bounds[..]));
            }
            ast::TyKind::Array(ref ty, ref v) => {
                try!(word(&mut self.s, "["));
                try!(self.print_type(&ty));
                try!(word(&mut self.s, "; "));
                try!(self.print_expr(&v));
                try!(word(&mut self.s, "]"));
            }
            ast::TyKind::Typeof(ref e) => {
                try!(word(&mut self.s, "typeof("));
                try!(self.print_expr(&e));
                try!(word(&mut self.s, ")"));
            }
            ast::TyKind::Infer => {
                try!(word(&mut self.s, "_"));
            }
            ast::TyKind::ImplicitSelf => {
                try!(word(&mut self.s, "Self"));
            }
            ast::TyKind::Mac(ref m) => {
                try!(self.print_mac(m, token::Paren));
            }
        }
        self.end()
    }

    pub fn print_foreign_item(&mut self,
                              item: &ast::ForeignItem) -> io::Result<()> {
        try!(self.hardbreak_if_not_bol());
        try!(self.maybe_print_comment(item.span.lo));
        try!(self.print_outer_attributes(&item.attrs));
        match item.node {
            ast::ForeignItemKind::Fn(ref decl, ref generics) => {
                try!(self.head(""));
                try!(self.print_fn(decl, ast::Unsafety::Normal,
                              ast::Constness::NotConst,
                              Abi::Rust, Some(item.ident),
                              generics, &item.vis));
                try!(self.end()); // end head-ibox
                try!(word(&mut self.s, ";"));
                self.end() // end the outer fn box
            }
            ast::ForeignItemKind::Static(ref t, m) => {
                try!(self.head(&visibility_qualified(&item.vis, "static")));
                if m {
                    try!(self.word_space("mut"));
                }
                try!(self.print_ident(item.ident));
                try!(self.word_space(":"));
                try!(self.print_type(&t));
                try!(word(&mut self.s, ";"));
                try!(self.end()); // end the head-ibox
                self.end() // end the outer cbox
            }
        }
    }

    fn print_associated_const(&mut self,
                              ident: ast::Ident,
                              ty: &ast::Ty,
                              default: Option<&ast::Expr>,
                              vis: &ast::Visibility)
                              -> io::Result<()>
    {
        try!(word(&mut self.s, &visibility_qualified(vis, "")));
        try!(self.word_space("const"));
        try!(self.print_ident(ident));
        try!(self.word_space(":"));
        try!(self.print_type(ty));
        if let Some(expr) = default {
            try!(space(&mut self.s));
            try!(self.word_space("="));
            try!(self.print_expr(expr));
        }
        word(&mut self.s, ";")
    }

    fn print_associated_type(&mut self,
                             ident: ast::Ident,
                             bounds: Option<&ast::TyParamBounds>,
                             ty: Option<&ast::Ty>)
                             -> io::Result<()> {
        try!(self.word_space("type"));
        try!(self.print_ident(ident));
        if let Some(bounds) = bounds {
            try!(self.print_bounds(":", bounds));
        }
        if let Some(ty) = ty {
            try!(space(&mut self.s));
            try!(self.word_space("="));
            try!(self.print_type(ty));
        }
        word(&mut self.s, ";")
    }

    /// Pretty-print an item
    pub fn print_item(&mut self, item: &ast::Item) -> io::Result<()> {
        try!(self.hardbreak_if_not_bol());
        try!(self.maybe_print_comment(item.span.lo));
        try!(self.print_outer_attributes(&item.attrs));
        try!(self.ann.pre(self, NodeItem(item)));
        match item.node {
            ast::ItemKind::ExternCrate(ref optional_path) => {
                try!(self.head(&visibility_qualified(&item.vis, "extern crate")));
                if let Some(p) = *optional_path {
                    let val = p.as_str();
                    if val.contains("-") {
                        try!(self.print_string(&val, ast::StrStyle::Cooked));
                    } else {
                        try!(self.print_name(p));
                    }
                    try!(space(&mut self.s));
                    try!(word(&mut self.s, "as"));
                    try!(space(&mut self.s));
                }
                try!(self.print_ident(item.ident));
                try!(word(&mut self.s, ";"));
                try!(self.end()); // end inner head-block
                try!(self.end()); // end outer head-block
            }
            ast::ItemKind::Use(ref vp) => {
                try!(self.head(&visibility_qualified(&item.vis, "use")));
                try!(self.print_view_path(&vp));
                try!(word(&mut self.s, ";"));
                try!(self.end()); // end inner head-block
                try!(self.end()); // end outer head-block
            }
            ast::ItemKind::Static(ref ty, m, ref expr) => {
                try!(self.head(&visibility_qualified(&item.vis, "static")));
                if m == ast::Mutability::Mutable {
                    try!(self.word_space("mut"));
                }
                try!(self.print_ident(item.ident));
                try!(self.word_space(":"));
                try!(self.print_type(&ty));
                try!(space(&mut self.s));
                try!(self.end()); // end the head-ibox

                try!(self.word_space("="));
                try!(self.print_expr(&expr));
                try!(word(&mut self.s, ";"));
                try!(self.end()); // end the outer cbox
            }
            ast::ItemKind::Const(ref ty, ref expr) => {
                try!(self.head(&visibility_qualified(&item.vis, "const")));
                try!(self.print_ident(item.ident));
                try!(self.word_space(":"));
                try!(self.print_type(&ty));
                try!(space(&mut self.s));
                try!(self.end()); // end the head-ibox

                try!(self.word_space("="));
                try!(self.print_expr(&expr));
                try!(word(&mut self.s, ";"));
                try!(self.end()); // end the outer cbox
            }
            ast::ItemKind::Fn(ref decl, unsafety, constness, abi, ref typarams, ref body) => {
                try!(self.head(""));
                try!(self.print_fn(
                    decl,
                    unsafety,
                    constness.node,
                    abi,
                    Some(item.ident),
                    typarams,
                    &item.vis
                ));
                try!(word(&mut self.s, " "));
                try!(self.print_block_with_attrs(&body, &item.attrs));
            }
            ast::ItemKind::Mod(ref _mod) => {
                try!(self.head(&visibility_qualified(&item.vis, "mod")));
                try!(self.print_ident(item.ident));
                try!(self.nbsp());
                try!(self.bopen());
                try!(self.print_mod(_mod, &item.attrs));
                try!(self.bclose(item.span));
            }
            ast::ItemKind::ForeignMod(ref nmod) => {
                try!(self.head("extern"));
                try!(self.word_nbsp(&nmod.abi.to_string()));
                try!(self.bopen());
                try!(self.print_foreign_mod(nmod, &item.attrs));
                try!(self.bclose(item.span));
            }
            ast::ItemKind::Ty(ref ty, ref params) => {
                try!(self.ibox(INDENT_UNIT));
                try!(self.ibox(0));
                try!(self.word_nbsp(&visibility_qualified(&item.vis, "type")));
                try!(self.print_ident(item.ident));
                try!(self.print_generics(params));
                try!(self.end()); // end the inner ibox

                try!(self.print_where_clause(&params.where_clause));
                try!(space(&mut self.s));
                try!(self.word_space("="));
                try!(self.print_type(&ty));
                try!(word(&mut self.s, ";"));
                try!(self.end()); // end the outer ibox
            }
            ast::ItemKind::Enum(ref enum_definition, ref params) => {
                try!(self.print_enum_def(
                    enum_definition,
                    params,
                    item.ident,
                    item.span,
                    &item.vis
                ));
            }
            ast::ItemKind::Struct(ref struct_def, ref generics) => {
                try!(self.head(&visibility_qualified(&item.vis, "struct")));
                try!(self.print_struct(&struct_def, generics, item.ident, item.span, true));
            }
            ast::ItemKind::Union(ref struct_def, ref generics) => {
                try!(self.head(&visibility_qualified(&item.vis, "union")));
                try!(self.print_struct(&struct_def, generics, item.ident, item.span, true));
            }
            ast::ItemKind::DefaultImpl(unsafety, ref trait_ref) => {
                try!(self.head(""));
                try!(self.print_visibility(&item.vis));
                try!(self.print_unsafety(unsafety));
                try!(self.word_nbsp("impl"));
                try!(self.print_trait_ref(trait_ref));
                try!(space(&mut self.s));
                try!(self.word_space("for"));
                try!(self.word_space(".."));
                try!(self.bopen());
                try!(self.bclose(item.span));
            }
            ast::ItemKind::Impl(unsafety,
                          polarity,
                          ref generics,
                          ref opt_trait,
                          ref ty,
                          ref impl_items) => {
                try!(self.head(""));
                try!(self.print_visibility(&item.vis));
                try!(self.print_unsafety(unsafety));
                try!(self.word_nbsp("impl"));

                if generics.is_parameterized() {
                    try!(self.print_generics(generics));
                    try!(space(&mut self.s));
                }

                match polarity {
                    ast::ImplPolarity::Negative => {
                        try!(word(&mut self.s, "!"));
                    },
                    _ => {}
                }

                if let Some(ref t) = *opt_trait {
                    try!(self.print_trait_ref(t));
                    try!(space(&mut self.s));
                    try!(self.word_space("for"));
                }

                try!(self.print_type(&ty));
                try!(self.print_where_clause(&generics.where_clause));

                try!(space(&mut self.s));
                try!(self.bopen());
                try!(self.print_inner_attributes(&item.attrs));
                for impl_item in impl_items {
                    try!(self.print_impl_item(impl_item));
                }
                try!(self.bclose(item.span));
            }
            ast::ItemKind::Trait(unsafety, ref generics, ref bounds, ref trait_items) => {
                try!(self.head(""));
                try!(self.print_visibility(&item.vis));
                try!(self.print_unsafety(unsafety));
                try!(self.word_nbsp("trait"));
                try!(self.print_ident(item.ident));
                try!(self.print_generics(generics));
                let mut real_bounds = Vec::with_capacity(bounds.len());
                for b in bounds.iter() {
                    if let TraitTyParamBound(ref ptr, ast::TraitBoundModifier::Maybe) = *b {
                        try!(space(&mut self.s));
                        try!(self.word_space("for ?"));
                        try!(self.print_trait_ref(&ptr.trait_ref));
                    } else {
                        real_bounds.push(b.clone());
                    }
                }
                try!(self.print_bounds(":", &real_bounds[..]));
                try!(self.print_where_clause(&generics.where_clause));
                try!(word(&mut self.s, " "));
                try!(self.bopen());
                for trait_item in trait_items {
                    try!(self.print_trait_item(trait_item));
                }
                try!(self.bclose(item.span));
            }
            ast::ItemKind::Mac(codemap::Spanned { ref node, .. }) => {
                try!(self.print_visibility(&item.vis));
                try!(self.print_path(&node.path, false, 0, false));
                try!(word(&mut self.s, "! "));
                try!(self.print_ident(item.ident));
                try!(self.cbox(INDENT_UNIT));
                try!(self.popen());
                try!(self.print_tts(&node.tts[..]));
                try!(self.pclose());
                try!(word(&mut self.s, ";"));
                try!(self.end());
            }
        }
        self.ann.post(self, NodeItem(item))
    }

    fn print_trait_ref(&mut self, t: &ast::TraitRef) -> io::Result<()> {
        self.print_path(&t.path, false, 0, false)
    }

    fn print_formal_lifetime_list(&mut self, lifetimes: &[ast::LifetimeDef]) -> io::Result<()> {
        if !lifetimes.is_empty() {
            try!(word(&mut self.s, "for<"));
            let mut comma = false;
            for lifetime_def in lifetimes {
                if comma {
                    try!(self.word_space(","))
                }
                try!(self.print_outer_attributes_inline(&lifetime_def.attrs));
                try!(self.print_lifetime_bounds(&lifetime_def.lifetime, &lifetime_def.bounds));
                comma = true;
            }
            try!(word(&mut self.s, ">"));
        }
        Ok(())
    }

    fn print_poly_trait_ref(&mut self, t: &ast::PolyTraitRef) -> io::Result<()> {
        try!(self.print_formal_lifetime_list(&t.bound_lifetimes));
        self.print_trait_ref(&t.trait_ref)
    }

    pub fn print_enum_def(&mut self, enum_definition: &ast::EnumDef,
                          generics: &ast::Generics, ident: ast::Ident,
                          span: syntax_pos::Span,
                          visibility: &ast::Visibility) -> io::Result<()> {
        try!(self.head(&visibility_qualified(visibility, "enum")));
        try!(self.print_ident(ident));
        try!(self.print_generics(generics));
        try!(self.print_where_clause(&generics.where_clause));
        try!(space(&mut self.s));
        self.print_variants(&enum_definition.variants, span)
    }

    pub fn print_variants(&mut self,
                          variants: &[ast::Variant],
                          span: syntax_pos::Span) -> io::Result<()> {
        try!(self.bopen());
        for v in variants {
            try!(self.space_if_not_bol());
            try!(self.maybe_print_comment(v.span.lo));
            try!(self.print_outer_attributes(&v.node.attrs));
            try!(self.ibox(INDENT_UNIT));
            try!(self.print_variant(v));
            try!(word(&mut self.s, ","));
            try!(self.end());
            try!(self.maybe_print_trailing_comment(v.span, None));
        }
        self.bclose(span)
    }

    pub fn print_visibility(&mut self, vis: &ast::Visibility) -> io::Result<()> {
        match *vis {
            ast::Visibility::Public => self.word_nbsp("pub"),
            ast::Visibility::Crate(_) => self.word_nbsp("pub(crate)"),
            ast::Visibility::Restricted { ref path, .. } => {
                let path = to_string(|s| s.print_path(path, false, 0, true));
                self.word_nbsp(&format!("pub({})", path))
            }
            ast::Visibility::Inherited => Ok(())
        }
    }

    pub fn print_struct(&mut self,
                        struct_def: &ast::VariantData,
                        generics: &ast::Generics,
                        ident: ast::Ident,
                        span: syntax_pos::Span,
                        print_finalizer: bool) -> io::Result<()> {
        try!(self.print_ident(ident));
        try!(self.print_generics(generics));
        if !struct_def.is_struct() {
            if struct_def.is_tuple() {
                try!(self.popen());
                try!(self.commasep(
                    Inconsistent, struct_def.fields(),
                    |s, field| {
                        try!(s.maybe_print_comment(field.span.lo));
                        try!(s.print_outer_attributes(&field.attrs));
                        try!(s.print_visibility(&field.vis));
                        s.print_type(&field.ty)
                    }
                ));
                try!(self.pclose());
            }
            try!(self.print_where_clause(&generics.where_clause));
            if print_finalizer {
                try!(word(&mut self.s, ";"));
            }
            try!(self.end());
            self.end() // close the outer-box
        } else {
            try!(self.print_where_clause(&generics.where_clause));
            try!(self.nbsp());
            try!(self.bopen());
            try!(self.hardbreak_if_not_bol());

            for field in struct_def.fields() {
                try!(self.hardbreak_if_not_bol());
                try!(self.maybe_print_comment(field.span.lo));
                try!(self.print_outer_attributes(&field.attrs));
                try!(self.print_visibility(&field.vis));
                try!(self.print_ident(field.ident.unwrap()));
                try!(self.word_nbsp(":"));
                try!(self.print_type(&field.ty));
                try!(word(&mut self.s, ","));
            }

            self.bclose(span)
        }
    }

    /// This doesn't deserve to be called "pretty" printing, but it should be
    /// meaning-preserving. A quick hack that might help would be to look at the
    /// spans embedded in the TTs to decide where to put spaces and newlines.
    /// But it'd be better to parse these according to the grammar of the
    /// appropriate macro, transcribe back into the grammar we just parsed from,
    /// and then pretty-print the resulting AST nodes (so, e.g., we print
    /// expression arguments as expressions). It can be done! I think.
    pub fn print_tt(&mut self, tt: &tokenstream::TokenTree) -> io::Result<()> {
        match *tt {
            TokenTree::Token(_, ref tk) => {
                try!(word(&mut self.s, &token_to_string(tk)));
                match *tk {
                    parse::token::DocComment(..) => {
                        hardbreak(&mut self.s)
                    }
                    _ => Ok(())
                }
            }
            TokenTree::Delimited(_, ref delimed) => {
                try!(word(&mut self.s, &token_to_string(&delimed.open_token())));
                try!(space(&mut self.s));
                try!(self.print_tts(&delimed.tts));
                try!(space(&mut self.s));
                word(&mut self.s, &token_to_string(&delimed.close_token()))
            },
            TokenTree::Sequence(_, ref seq) => {
                try!(word(&mut self.s, "$("));
                for tt_elt in &seq.tts {
                    try!(self.print_tt(tt_elt));
                }
                try!(word(&mut self.s, ")"));
                if let Some(ref tk) = seq.separator {
                    try!(word(&mut self.s, &token_to_string(tk)));
                }
                match seq.op {
                    tokenstream::KleeneOp::ZeroOrMore => word(&mut self.s, "*"),
                    tokenstream::KleeneOp::OneOrMore => word(&mut self.s, "+"),
                }
            }
        }
    }

    pub fn print_tts(&mut self, tts: &[tokenstream::TokenTree]) -> io::Result<()> {
        try!(self.ibox(0));
        for (i, tt) in tts.iter().enumerate() {
            if i != 0 {
                try!(space(&mut self.s));
            }
            try!(self.print_tt(tt));
        }
        self.end()
    }

    pub fn print_variant(&mut self, v: &ast::Variant) -> io::Result<()> {
        try!(self.head(""));
        let generics = ast::Generics::default();
        try!(self.print_struct(&v.node.data, &generics, v.node.name, v.span, false));
        match v.node.disr_expr {
            Some(ref d) => {
                try!(space(&mut self.s));
                try!(self.word_space("="));
                self.print_expr(&d)
            }
            _ => Ok(())
        }
    }

    pub fn print_method_sig(&mut self,
                            ident: ast::Ident,
                            m: &ast::MethodSig,
                            vis: &ast::Visibility)
                            -> io::Result<()> {
        self.print_fn(&m.decl,
                      m.unsafety,
                      m.constness.node,
                      m.abi,
                      Some(ident),
                      &m.generics,
                      vis)
    }

    pub fn print_trait_item(&mut self, ti: &ast::TraitItem)
                            -> io::Result<()> {
        try!(self.ann.pre(self, NodeSubItem(ti.id)));
        try!(self.hardbreak_if_not_bol());
        try!(self.maybe_print_comment(ti.span.lo));
        try!(self.print_outer_attributes(&ti.attrs));
        match ti.node {
            ast::TraitItemKind::Const(ref ty, ref default) => {
                try!(self.print_associated_const(ti.ident, &ty,
                                            default.as_ref().map(|expr| &**expr),
                                            &ast::Visibility::Inherited));
            }
            ast::TraitItemKind::Method(ref sig, ref body) => {
                if body.is_some() {
                    try!(self.head(""));
                }
                try!(self.print_method_sig(ti.ident, sig, &ast::Visibility::Inherited));
                if let Some(ref body) = *body {
                    try!(self.nbsp());
                    try!(self.print_block_with_attrs(body, &ti.attrs));
                } else {
                    try!(word(&mut self.s, ";"));
                }
            }
            ast::TraitItemKind::Type(ref bounds, ref default) => {
                try!(self.print_associated_type(ti.ident, Some(bounds),
                                           default.as_ref().map(|ty| &**ty)));
            }
            ast::TraitItemKind::Macro(codemap::Spanned { ref node, .. }) => {
                // code copied from ItemKind::Mac:
<<<<<<< HEAD
                try!(self.print_path(&node.path, false, 0));
                try!(word(&mut self.s, "! "));
                try!(self.cbox(INDENT_UNIT));
                try!(self.popen());
                try!(self.print_tts(&node.tts[..]));
                try!(self.pclose());
                try!(word(&mut self.s, ";"));
                try!(self.end())
=======
                self.print_path(&node.path, false, 0, false)?;
                word(&mut self.s, "! ")?;
                self.cbox(INDENT_UNIT)?;
                self.popen()?;
                self.print_tts(&node.tts[..])?;
                self.pclose()?;
                word(&mut self.s, ";")?;
                self.end()?
>>>>>>> 3f45b9ab
            }
        }
        self.ann.post(self, NodeSubItem(ti.id))
    }

    pub fn print_impl_item(&mut self, ii: &ast::ImplItem) -> io::Result<()> {
        try!(self.ann.pre(self, NodeSubItem(ii.id)));
        try!(self.hardbreak_if_not_bol());
        try!(self.maybe_print_comment(ii.span.lo));
        try!(self.print_outer_attributes(&ii.attrs));
        if let ast::Defaultness::Default = ii.defaultness {
            try!(self.word_nbsp("default"));
        }
        match ii.node {
            ast::ImplItemKind::Const(ref ty, ref expr) => {
                try!(self.print_associated_const(ii.ident, &ty, Some(&expr), &ii.vis));
            }
            ast::ImplItemKind::Method(ref sig, ref body) => {
                try!(self.head(""));
                try!(self.print_method_sig(ii.ident, sig, &ii.vis));
                try!(self.nbsp());
                try!(self.print_block_with_attrs(body, &ii.attrs));
            }
            ast::ImplItemKind::Type(ref ty) => {
                try!(self.print_associated_type(ii.ident, None, Some(ty)));
            }
            ast::ImplItemKind::Macro(codemap::Spanned { ref node, .. }) => {
                // code copied from ItemKind::Mac:
                try!(self.print_path(&node.path, false, 0, false));
                try!(word(&mut self.s, "! "));
                try!(self.cbox(INDENT_UNIT));
                try!(self.popen());
                try!(self.print_tts(&node.tts[..]));
                try!(self.pclose());
                try!(word(&mut self.s, ";"));
                try!(self.end())
            }
        }
        self.ann.post(self, NodeSubItem(ii.id))
    }

    pub fn print_stmt(&mut self, st: &ast::Stmt) -> io::Result<()> {
        try!(self.maybe_print_comment(st.span.lo));
        match st.node {
            ast::StmtKind::Local(ref loc) => {
                try!(self.print_outer_attributes(&loc.attrs));
                try!(self.space_if_not_bol());
                try!(self.ibox(INDENT_UNIT));
                try!(self.word_nbsp("let"));

                try!(self.ibox(INDENT_UNIT));
                try!(self.print_local_decl(&loc));
                try!(self.end());
                if let Some(ref init) = loc.init {
                    try!(self.nbsp());
                    try!(self.word_space("="));
                    try!(self.print_expr(&init));
                }
                try!(word(&mut self.s, ";"));
                try!(self.end());
            }
            ast::StmtKind::Item(ref item) => try!(self.print_item(&item)),
            ast::StmtKind::Expr(ref expr) => {
                try!(self.space_if_not_bol());
                try!(self.print_expr_outer_attr_style(&expr, false));
                if parse::classify::expr_requires_semi_to_be_stmt(expr) {
                    try!(word(&mut self.s, ";"));
                }
            }
            ast::StmtKind::Semi(ref expr) => {
                try!(self.space_if_not_bol());
                try!(self.print_expr_outer_attr_style(&expr, false));
                try!(word(&mut self.s, ";"));
            }
            ast::StmtKind::Mac(ref mac) => {
                let (ref mac, style, ref attrs) = **mac;
                try!(self.space_if_not_bol());
                try!(self.print_outer_attributes(&attrs));
                let delim = match style {
                    ast::MacStmtStyle::Braces => token::Brace,
                    _ => token::Paren
                };
                try!(self.print_mac(&mac, delim));
                if style == ast::MacStmtStyle::Semicolon {
                    try!(word(&mut self.s, ";"));
                }
            }
        }
        self.maybe_print_trailing_comment(st.span, None)
    }

    pub fn print_block(&mut self, blk: &ast::Block) -> io::Result<()> {
        self.print_block_with_attrs(blk, &[])
    }

    pub fn print_block_unclosed(&mut self, blk: &ast::Block) -> io::Result<()> {
        self.print_block_unclosed_indent(blk, INDENT_UNIT)
    }

    pub fn print_block_unclosed_with_attrs(&mut self, blk: &ast::Block,
                                            attrs: &[ast::Attribute])
                                           -> io::Result<()> {
        self.print_block_maybe_unclosed(blk, INDENT_UNIT, attrs, false)
    }

    pub fn print_block_unclosed_indent(&mut self, blk: &ast::Block,
                                       indented: usize) -> io::Result<()> {
        self.print_block_maybe_unclosed(blk, indented, &[], false)
    }

    pub fn print_block_with_attrs(&mut self,
                                  blk: &ast::Block,
                                  attrs: &[ast::Attribute]) -> io::Result<()> {
        self.print_block_maybe_unclosed(blk, INDENT_UNIT, attrs, true)
    }

    pub fn print_block_maybe_unclosed(&mut self,
                                      blk: &ast::Block,
                                      indented: usize,
                                      attrs: &[ast::Attribute],
                                      close_box: bool) -> io::Result<()> {
        match blk.rules {
            BlockCheckMode::Unsafe(..) => try!(self.word_space("unsafe")),
            BlockCheckMode::Default => ()
        }
        try!(self.maybe_print_comment(blk.span.lo));
        try!(self.ann.pre(self, NodeBlock(blk)));
        try!(self.bopen());

        try!(self.print_inner_attributes(attrs));

        for (i, st) in blk.stmts.iter().enumerate() {
            match st.node {
                ast::StmtKind::Expr(ref expr) if i == blk.stmts.len() - 1 => {
                    try!(self.maybe_print_comment(st.span.lo));
                    try!(self.space_if_not_bol());
                    try!(self.print_expr_outer_attr_style(&expr, false));
                    try!(self.maybe_print_trailing_comment(expr.span, Some(blk.span.hi)));
                }
                _ => try!(self.print_stmt(st)),
            }
        }

        try!(self.bclose_maybe_open(blk.span, indented, close_box));
        self.ann.post(self, NodeBlock(blk))
    }

    fn print_else(&mut self, els: Option<&ast::Expr>) -> io::Result<()> {
        match els {
            Some(_else) => {
                match _else.node {
                    // "another else-if"
                    ast::ExprKind::If(ref i, ref then, ref e) => {
                        try!(self.cbox(INDENT_UNIT - 1));
                        try!(self.ibox(0));
                        try!(word(&mut self.s, " else if "));
                        try!(self.print_expr(&i));
                        try!(space(&mut self.s));
                        try!(self.print_block(&then));
                        self.print_else(e.as_ref().map(|e| &**e))
                    }
                    // "another else-if-let"
                    ast::ExprKind::IfLet(ref pat, ref expr, ref then, ref e) => {
                        try!(self.cbox(INDENT_UNIT - 1));
                        try!(self.ibox(0));
                        try!(word(&mut self.s, " else if let "));
                        try!(self.print_pat(&pat));
                        try!(space(&mut self.s));
                        try!(self.word_space("="));
                        try!(self.print_expr(&expr));
                        try!(space(&mut self.s));
                        try!(self.print_block(&then));
                        self.print_else(e.as_ref().map(|e| &**e))
                    }
                    // "final else"
                    ast::ExprKind::Block(ref b) => {
                        try!(self.cbox(INDENT_UNIT - 1));
                        try!(self.ibox(0));
                        try!(word(&mut self.s, " else "));
                        self.print_block(&b)
                    }
                    // BLEAH, constraints would be great here
                    _ => {
                        panic!("print_if saw if with weird alternative");
                    }
                }
            }
            _ => Ok(())
        }
    }

    pub fn print_if(&mut self, test: &ast::Expr, blk: &ast::Block,
                    elseopt: Option<&ast::Expr>) -> io::Result<()> {
        try!(self.head("if"));
        try!(self.print_expr(test));
        try!(space(&mut self.s));
        try!(self.print_block(blk));
        self.print_else(elseopt)
    }

    pub fn print_if_let(&mut self, pat: &ast::Pat, expr: &ast::Expr, blk: &ast::Block,
                        elseopt: Option<&ast::Expr>) -> io::Result<()> {
        try!(self.head("if let"));
        try!(self.print_pat(pat));
        try!(space(&mut self.s));
        try!(self.word_space("="));
        try!(self.print_expr(expr));
        try!(space(&mut self.s));
        try!(self.print_block(blk));
        self.print_else(elseopt)
    }

    pub fn print_mac(&mut self, m: &ast::Mac, delim: token::DelimToken)
                     -> io::Result<()> {
        try!(self.print_path(&m.node.path, false, 0, false));
        try!(word(&mut self.s, "!"));
        match delim {
            token::Paren => try!(self.popen()),
            token::Bracket => try!(word(&mut self.s, "[")),
            token::Brace => {
                try!(self.head(""));
                try!(self.bopen());
            }
            token::NoDelim => {}
        }
        try!(self.print_tts(&m.node.tts));
        match delim {
            token::Paren => self.pclose(),
            token::Bracket => word(&mut self.s, "]"),
            token::Brace => self.bclose(m.span),
            token::NoDelim => Ok(()),
        }
    }


    fn print_call_post(&mut self, args: &[P<ast::Expr>]) -> io::Result<()> {
        try!(self.popen());
        try!(self.commasep_exprs(Inconsistent, args));
        self.pclose()
    }

    pub fn check_expr_bin_needs_paren(&mut self, sub_expr: &ast::Expr,
                                      binop: ast::BinOp) -> bool {
        match sub_expr.node {
            ast::ExprKind::Binary(ref sub_op, _, _) => {
                if AssocOp::from_ast_binop(sub_op.node).precedence() <
                    AssocOp::from_ast_binop(binop.node).precedence() {
                    true
                } else {
                    false
                }
            }
            _ => true
        }
    }

    pub fn print_expr_maybe_paren(&mut self, expr: &ast::Expr) -> io::Result<()> {
        let needs_par = needs_parentheses(expr);
        if needs_par {
            try!(self.popen());
        }
        try!(self.print_expr(expr));
        if needs_par {
            try!(self.pclose());
        }
        Ok(())
    }

    fn print_expr_in_place(&mut self,
                           place: &ast::Expr,
                           expr: &ast::Expr) -> io::Result<()> {
        try!(self.print_expr_maybe_paren(place));
        try!(space(&mut self.s));
        try!(self.word_space("<-"));
        self.print_expr_maybe_paren(expr)
    }

    fn print_expr_vec(&mut self, exprs: &[P<ast::Expr>],
                      attrs: &[Attribute]) -> io::Result<()> {
        try!(self.ibox(INDENT_UNIT));
        try!(word(&mut self.s, "["));
        try!(self.print_inner_attributes_inline(attrs));
        try!(self.commasep_exprs(Inconsistent, &exprs[..]));
        try!(word(&mut self.s, "]"));
        self.end()
    }

    fn print_expr_repeat(&mut self,
                         element: &ast::Expr,
                         count: &ast::Expr,
                         attrs: &[Attribute]) -> io::Result<()> {
        try!(self.ibox(INDENT_UNIT));
        try!(word(&mut self.s, "["));
        try!(self.print_inner_attributes_inline(attrs));
        try!(self.print_expr(element));
        try!(self.word_space(";"));
        try!(self.print_expr(count));
        try!(word(&mut self.s, "]"));
        self.end()
    }

    fn print_expr_struct(&mut self,
                         path: &ast::Path,
                         fields: &[ast::Field],
                         wth: &Option<P<ast::Expr>>,
                         attrs: &[Attribute]) -> io::Result<()> {
        try!(self.print_path(path, true, 0, false));
        try!(word(&mut self.s, "{"));
        try!(self.print_inner_attributes_inline(attrs));
        try!(self.commasep_cmnt(
            Consistent,
            &fields[..],
            |s, field| {
                try!(s.ibox(INDENT_UNIT));
                if !field.is_shorthand {
                    try!(s.print_ident(field.ident.node));
                    try!(s.word_space(":"));
                }
                try!(s.print_expr(&field.expr));
                s.end()
            },
            |f| f.span));
        match *wth {
            Some(ref expr) => {
                try!(self.ibox(INDENT_UNIT));
                if !fields.is_empty() {
                    try!(word(&mut self.s, ","));
                    try!(space(&mut self.s));
                }
                try!(word(&mut self.s, ".."));
                try!(self.print_expr(&expr));
                try!(self.end());
            }
            _ => if !fields.is_empty() {
                try!(word(&mut self.s, ","))
            }
        }
        try!(word(&mut self.s, "}"));
        Ok(())
    }

    fn print_expr_tup(&mut self, exprs: &[P<ast::Expr>],
                      attrs: &[Attribute]) -> io::Result<()> {
        try!(self.popen());
        try!(self.print_inner_attributes_inline(attrs));
        try!(self.commasep_exprs(Inconsistent, &exprs[..]));
        if exprs.len() == 1 {
            try!(word(&mut self.s, ","));
        }
        self.pclose()
    }

    fn print_expr_call(&mut self,
                       func: &ast::Expr,
                       args: &[P<ast::Expr>]) -> io::Result<()> {
        try!(self.print_expr_maybe_paren(func));
        self.print_call_post(args)
    }

    fn print_expr_method_call(&mut self,
                              ident: ast::SpannedIdent,
                              tys: &[P<ast::Ty>],
                              args: &[P<ast::Expr>]) -> io::Result<()> {
        let base_args = &args[1..];
        try!(self.print_expr(&args[0]));
        try!(word(&mut self.s, "."));
        try!(self.print_ident(ident.node));
        if !tys.is_empty() {
            try!(word(&mut self.s, "::<"));
            try!(self.commasep(Inconsistent, tys,
                          |s, ty| s.print_type(&ty)));
            try!(word(&mut self.s, ">"));
        }
        self.print_call_post(base_args)
    }

    fn print_expr_binary(&mut self,
                         op: ast::BinOp,
                         lhs: &ast::Expr,
                         rhs: &ast::Expr) -> io::Result<()> {
        if self.check_expr_bin_needs_paren(lhs, op) {
            try!(self.print_expr_maybe_paren(lhs));
        } else {
            try!(self.print_expr(lhs));
        }
        try!(space(&mut self.s));
        try!(self.word_space(op.node.to_string()));
        if self.check_expr_bin_needs_paren(rhs, op) {
            self.print_expr_maybe_paren(rhs)
        } else {
            self.print_expr(rhs)
        }
    }

    fn print_expr_unary(&mut self,
                        op: ast::UnOp,
                        expr: &ast::Expr) -> io::Result<()> {
        try!(word(&mut self.s, ast::UnOp::to_string(op)));
        self.print_expr_maybe_paren(expr)
    }

    fn print_expr_addr_of(&mut self,
                          mutability: ast::Mutability,
                          expr: &ast::Expr) -> io::Result<()> {
        try!(word(&mut self.s, "&"));
        try!(self.print_mutability(mutability));
        self.print_expr_maybe_paren(expr)
    }

    pub fn print_expr(&mut self, expr: &ast::Expr) -> io::Result<()> {
        self.print_expr_outer_attr_style(expr, true)
    }

    fn print_expr_outer_attr_style(&mut self,
                                  expr: &ast::Expr,
                                  is_inline: bool) -> io::Result<()> {
        try!(self.maybe_print_comment(expr.span.lo));

        let attrs = &expr.attrs;
        if is_inline {
            try!(self.print_outer_attributes_inline(attrs));
        } else {
            try!(self.print_outer_attributes(attrs));
        }

        try!(self.ibox(INDENT_UNIT));
        try!(self.ann.pre(self, NodeExpr(expr)));
        match expr.node {
            ast::ExprKind::Box(ref expr) => {
                try!(self.word_space("box"));
                try!(self.print_expr(expr));
            }
            ast::ExprKind::InPlace(ref place, ref expr) => {
                try!(self.print_expr_in_place(place, expr));
            }
            ast::ExprKind::Vec(ref exprs) => {
                try!(self.print_expr_vec(&exprs[..], attrs));
            }
            ast::ExprKind::Repeat(ref element, ref count) => {
                try!(self.print_expr_repeat(&element, &count, attrs));
            }
            ast::ExprKind::Struct(ref path, ref fields, ref wth) => {
                try!(self.print_expr_struct(path, &fields[..], wth, attrs));
            }
            ast::ExprKind::Tup(ref exprs) => {
                try!(self.print_expr_tup(&exprs[..], attrs));
            }
            ast::ExprKind::Call(ref func, ref args) => {
                try!(self.print_expr_call(&func, &args[..]));
            }
            ast::ExprKind::MethodCall(ident, ref tys, ref args) => {
                try!(self.print_expr_method_call(ident, &tys[..], &args[..]));
            }
            ast::ExprKind::Binary(op, ref lhs, ref rhs) => {
                try!(self.print_expr_binary(op, &lhs, &rhs));
            }
            ast::ExprKind::Unary(op, ref expr) => {
                try!(self.print_expr_unary(op, &expr));
            }
            ast::ExprKind::AddrOf(m, ref expr) => {
                try!(self.print_expr_addr_of(m, &expr));
            }
            ast::ExprKind::Lit(ref lit) => {
                try!(self.print_literal(&lit));
            }
            ast::ExprKind::Cast(ref expr, ref ty) => {
                if let ast::ExprKind::Cast(..) = expr.node {
                    try!(self.print_expr(&expr));
                } else {
                    try!(self.print_expr_maybe_paren(&expr));
                }
                try!(space(&mut self.s));
                try!(self.word_space("as"));
                try!(self.print_type(&ty));
            }
            ast::ExprKind::Type(ref expr, ref ty) => {
                try!(self.print_expr(&expr));
                try!(self.word_space(":"));
                try!(self.print_type(&ty));
            }
            ast::ExprKind::If(ref test, ref blk, ref elseopt) => {
                try!(self.print_if(&test, &blk, elseopt.as_ref().map(|e| &**e)));
            }
            ast::ExprKind::IfLet(ref pat, ref expr, ref blk, ref elseopt) => {
                try!(self.print_if_let(&pat, &expr, &blk, elseopt.as_ref().map(|e| &**e)));
            }
            ast::ExprKind::While(ref test, ref blk, opt_ident) => {
                if let Some(ident) = opt_ident {
                    try!(self.print_ident(ident.node));
                    try!(self.word_space(":"));
                }
                try!(self.head("while"));
                try!(self.print_expr(&test));
                try!(space(&mut self.s));
                try!(self.print_block_with_attrs(&blk, attrs));
            }
            ast::ExprKind::WhileLet(ref pat, ref expr, ref blk, opt_ident) => {
                if let Some(ident) = opt_ident {
                    try!(self.print_ident(ident.node));
                    try!(self.word_space(":"));
                }
                try!(self.head("while let"));
                try!(self.print_pat(&pat));
                try!(space(&mut self.s));
                try!(self.word_space("="));
                try!(self.print_expr(&expr));
                try!(space(&mut self.s));
                try!(self.print_block_with_attrs(&blk, attrs));
            }
            ast::ExprKind::ForLoop(ref pat, ref iter, ref blk, opt_ident) => {
                if let Some(ident) = opt_ident {
                    try!(self.print_ident(ident.node));
                    try!(self.word_space(":"));
                }
                try!(self.head("for"));
                try!(self.print_pat(&pat));
                try!(space(&mut self.s));
                try!(self.word_space("in"));
                try!(self.print_expr(&iter));
                try!(space(&mut self.s));
                try!(self.print_block_with_attrs(&blk, attrs));
            }
            ast::ExprKind::Loop(ref blk, opt_ident) => {
                if let Some(ident) = opt_ident {
                    try!(self.print_ident(ident.node));
                    try!(self.word_space(":"));
                }
                try!(self.head("loop"));
                try!(space(&mut self.s));
                try!(self.print_block_with_attrs(&blk, attrs));
            }
            ast::ExprKind::Match(ref expr, ref arms) => {
                try!(self.cbox(INDENT_UNIT));
                try!(self.ibox(4));
                try!(self.word_nbsp("match"));
                try!(self.print_expr(&expr));
                try!(space(&mut self.s));
                try!(self.bopen());
                try!(self.print_inner_attributes_no_trailing_hardbreak(attrs));
                for arm in arms {
                    try!(self.print_arm(arm));
                }
                try!(self.bclose_(expr.span, INDENT_UNIT));
            }
            ast::ExprKind::Closure(capture_clause, ref decl, ref body, _) => {
                try!(self.print_capture_clause(capture_clause));

                try!(self.print_fn_block_args(&decl));
                try!(space(&mut self.s));
                try!(self.print_expr(body));
                try!(self.end()); // need to close a box

                // a box will be closed by print_expr, but we didn't want an overall
                // wrapper so we closed the corresponding opening. so create an
                // empty box to satisfy the close.
                try!(self.ibox(0));
            }
            ast::ExprKind::Block(ref blk) => {
                // containing cbox, will be closed by print-block at }
                try!(self.cbox(INDENT_UNIT));
                // head-box, will be closed by print-block after {
                try!(self.ibox(0));
                try!(self.print_block_with_attrs(&blk, attrs));
            }
            ast::ExprKind::Assign(ref lhs, ref rhs) => {
                try!(self.print_expr(&lhs));
                try!(space(&mut self.s));
                try!(self.word_space("="));
                try!(self.print_expr(&rhs));
            }
            ast::ExprKind::AssignOp(op, ref lhs, ref rhs) => {
                try!(self.print_expr(&lhs));
                try!(space(&mut self.s));
                try!(word(&mut self.s, op.node.to_string()));
                try!(self.word_space("="));
                try!(self.print_expr(&rhs));
            }
            ast::ExprKind::Field(ref expr, id) => {
                try!(self.print_expr(&expr));
                try!(word(&mut self.s, "."));
                try!(self.print_ident(id.node));
            }
            ast::ExprKind::TupField(ref expr, id) => {
                try!(self.print_expr(&expr));
                try!(word(&mut self.s, "."));
                try!(self.print_usize(id.node));
            }
            ast::ExprKind::Index(ref expr, ref index) => {
                try!(self.print_expr(&expr));
                try!(word(&mut self.s, "["));
                try!(self.print_expr(&index));
                try!(word(&mut self.s, "]"));
            }
            ast::ExprKind::Range(ref start, ref end, limits) => {
                if let &Some(ref e) = start {
                    try!(self.print_expr(&e));
                }
                if limits == ast::RangeLimits::HalfOpen {
                    try!(word(&mut self.s, ".."));
                } else {
                    try!(word(&mut self.s, "..."));
                }
                if let &Some(ref e) = end {
                    try!(self.print_expr(&e));
                }
            }
            ast::ExprKind::Path(None, ref path) => {
                try!(self.print_path(path, true, 0, false))
            }
            ast::ExprKind::Path(Some(ref qself), ref path) => {
                try!(self.print_qpath(path, qself, true))
            }
            ast::ExprKind::Break(opt_ident, ref opt_expr) => {
                try!(word(&mut self.s, "break"));
                try!(space(&mut self.s));
                if let Some(ident) = opt_ident {
                    try!(self.print_ident(ident.node));
                    try!(space(&mut self.s));
                }
                if let Some(ref expr) = *opt_expr {
                    try!(self.print_expr(expr));
                    try!(space(&mut self.s));
                }
            }
            ast::ExprKind::Continue(opt_ident) => {
                try!(word(&mut self.s, "continue"));
                try!(space(&mut self.s));
                if let Some(ident) = opt_ident {
                    try!(self.print_ident(ident.node));
                    try!(space(&mut self.s))
                }
            }
            ast::ExprKind::Ret(ref result) => {
                try!(word(&mut self.s, "return"));
                match *result {
                    Some(ref expr) => {
                        try!(word(&mut self.s, " "));
                        try!(self.print_expr(&expr));
                    }
                    _ => ()
                }
            }
            ast::ExprKind::InlineAsm(ref a) => {
                try!(word(&mut self.s, "asm!"));
                try!(self.popen());
                try!(self.print_string(&a.asm.as_str(), a.asm_str_style));
                try!(self.word_space(":"));

                try!(self.commasep(Inconsistent, &a.outputs, |s, out| {
                    let constraint = out.constraint.as_str();
                    let mut ch = constraint.chars();
                    match ch.next() {
                        Some('=') if out.is_rw => {
                            try!(s.print_string(&format!("+{}", ch.as_str()),
                                           ast::StrStyle::Cooked))
                        }
                        _ => try!(s.print_string(&constraint, ast::StrStyle::Cooked))
                    }
                    try!(s.popen());
                    try!(s.print_expr(&out.expr));
                    try!(s.pclose());
                    Ok(())
                }));
                try!(space(&mut self.s));
                try!(self.word_space(":"));

                try!(self.commasep(Inconsistent, &a.inputs, |s, &(co, ref o)| {
                    try!(s.print_string(&co.as_str(), ast::StrStyle::Cooked));
                    try!(s.popen());
                    try!(s.print_expr(&o));
                    try!(s.pclose());
                    Ok(())
                }));
                try!(space(&mut self.s));
                try!(self.word_space(":"));

                try!(self.commasep(Inconsistent, &a.clobbers,
                                   |s, co| {
                    try!(s.print_string(&co.as_str(), ast::StrStyle::Cooked));
                    Ok(())
                }));

                let mut options = vec![];
                if a.volatile {
                    options.push("volatile");
                }
                if a.alignstack {
                    options.push("alignstack");
                }
                if a.dialect == ast::AsmDialect::Intel {
                    options.push("intel");
                }

                if !options.is_empty() {
                    try!(space(&mut self.s));
                    try!(self.word_space(":"));
                    try!(self.commasep(Inconsistent, &options,
                                  |s, &co| {
                                      try!(s.print_string(co, ast::StrStyle::Cooked));
                                      Ok(())
                                  }));
                }

                try!(self.pclose());
            }
            ast::ExprKind::Mac(ref m) => try!(self.print_mac(m, token::Paren)),
            ast::ExprKind::Paren(ref e) => {
                try!(self.popen());
                try!(self.print_inner_attributes_inline(attrs));
                try!(self.print_expr(&e));
                try!(self.pclose());
            },
            ast::ExprKind::Try(ref e) => {
                try!(self.print_expr(e));
                try!(word(&mut self.s, "?"))
            }
        }
        try!(self.ann.post(self, NodeExpr(expr)));
        self.end()
    }

    pub fn print_local_decl(&mut self, loc: &ast::Local) -> io::Result<()> {
        try!(self.print_pat(&loc.pat));
        if let Some(ref ty) = loc.ty {
            try!(self.word_space(":"));
            try!(self.print_type(&ty));
        }
        Ok(())
    }

    pub fn print_ident(&mut self, ident: ast::Ident) -> io::Result<()> {
        try!(word(&mut self.s, &ident.name.as_str()));
        self.ann.post(self, NodeIdent(&ident))
    }

    pub fn print_usize(&mut self, i: usize) -> io::Result<()> {
        word(&mut self.s, &i.to_string())
    }

    pub fn print_name(&mut self, name: ast::Name) -> io::Result<()> {
        try!(word(&mut self.s, &name.as_str()));
        self.ann.post(self, NodeName(&name))
    }

    pub fn print_for_decl(&mut self, loc: &ast::Local,
                          coll: &ast::Expr) -> io::Result<()> {
        try!(self.print_local_decl(loc));
        try!(space(&mut self.s));
        try!(self.word_space("in"));
        self.print_expr(coll)
    }

    fn print_path(&mut self,
                  path: &ast::Path,
                  colons_before_params: bool,
                  depth: usize,
                  defaults_to_global: bool)
                  -> io::Result<()>
    {
        try!(self.maybe_print_comment(path.span.lo));

        let mut segments = path.segments[..path.segments.len()-depth].iter();
        if defaults_to_global && path.is_global() {
            segments.next();
        }
        for (i, segment) in segments.enumerate() {
            if i > 0 {
                try!(word(&mut self.s, "::"))
            }
            if segment.identifier.name != keywords::CrateRoot.name() &&
               segment.identifier.name != "$crate" {
                try!(self.print_ident(segment.identifier));
                if let Some(ref parameters) = segment.parameters {
                    try!(self.print_path_parameters(parameters, colons_before_params));
                }
            }
        }

        Ok(())
    }

    fn print_qpath(&mut self,
                   path: &ast::Path,
                   qself: &ast::QSelf,
                   colons_before_params: bool)
                   -> io::Result<()>
    {
        try!(word(&mut self.s, "<"));
        try!(self.print_type(&qself.ty));
        if qself.position > 0 {
            try!(space(&mut self.s));
            try!(self.word_space("as"));
            let depth = path.segments.len() - qself.position;
            try!(self.print_path(&path, false, depth, false));
        }
        try!(word(&mut self.s, ">"));
        try!(word(&mut self.s, "::"));
        let item_segment = path.segments.last().unwrap();
        try!(self.print_ident(item_segment.identifier));
        match item_segment.parameters {
            Some(ref parameters) => self.print_path_parameters(parameters, colons_before_params),
            None => Ok(()),
        }
    }

    fn print_path_parameters(&mut self,
                             parameters: &ast::PathParameters,
                             colons_before_params: bool)
                             -> io::Result<()>
    {
        if colons_before_params {
            try!(word(&mut self.s, "::"))
        }

        match *parameters {
            ast::PathParameters::AngleBracketed(ref data) => {
                try!(word(&mut self.s, "<"));

                let mut comma = false;
                for lifetime in &data.lifetimes {
                    if comma {
                        try!(self.word_space(","))
                    }
                    try!(self.print_lifetime(lifetime));
                    comma = true;
                }

                if !data.types.is_empty() {
                    if comma {
                        try!(self.word_space(","))
                    }
                    try!(self.commasep(
                        Inconsistent,
                        &data.types,
                        |s, ty| s.print_type(&ty)));
                        comma = true;
                }

                for binding in data.bindings.iter() {
                    if comma {
                        try!(self.word_space(","))
                    }
                    try!(self.print_ident(binding.ident));
                    try!(space(&mut self.s));
                    try!(self.word_space("="));
                    try!(self.print_type(&binding.ty));
                    comma = true;
                }

                try!(word(&mut self.s, ">"))
            }

            ast::PathParameters::Parenthesized(ref data) => {
                try!(word(&mut self.s, "("));
                try!(self.commasep(
                    Inconsistent,
                    &data.inputs,
                    |s, ty| s.print_type(&ty)));
                try!(word(&mut self.s, ")"));

                if let Some(ref ty) = data.output {
                    try!(self.space_if_not_bol());
                    try!(self.word_space("->"));
                    try!(self.print_type(&ty));
                }
            }
        }

        Ok(())
    }

    pub fn print_pat(&mut self, pat: &ast::Pat) -> io::Result<()> {
        try!(self.maybe_print_comment(pat.span.lo));
        try!(self.ann.pre(self, NodePat(pat)));
        /* Pat isn't normalized, but the beauty of it
         is that it doesn't matter */
        match pat.node {
            PatKind::Wild => try!(word(&mut self.s, "_")),
            PatKind::Ident(binding_mode, ref path1, ref sub) => {
                match binding_mode {
                    ast::BindingMode::ByRef(mutbl) => {
                        try!(self.word_nbsp("ref"));
                        try!(self.print_mutability(mutbl));
                    }
                    ast::BindingMode::ByValue(ast::Mutability::Immutable) => {}
                    ast::BindingMode::ByValue(ast::Mutability::Mutable) => {
                        try!(self.word_nbsp("mut"));
                    }
                }
                try!(self.print_ident(path1.node));
                if let Some(ref p) = *sub {
                    try!(word(&mut self.s, "@"));
                    try!(self.print_pat(&p));
                }
            }
            PatKind::TupleStruct(ref path, ref elts, ddpos) => {
                try!(self.print_path(path, true, 0, false));
                try!(self.popen());
                if let Some(ddpos) = ddpos {
                    try!(self.commasep(Inconsistent, &elts[..ddpos], |s, p| s.print_pat(&p)));
                    if ddpos != 0 {
                        try!(self.word_space(","));
                    }
                    try!(word(&mut self.s, ".."));
                    if ddpos != elts.len() {
                        try!(word(&mut self.s, ","));
                        try!(self.commasep(Inconsistent, &elts[ddpos..], |s, p| s.print_pat(&p)));
                    }
                } else {
                    try!(self.commasep(Inconsistent, &elts[..], |s, p| s.print_pat(&p)));
                }
                try!(self.pclose());
            }
            PatKind::Path(None, ref path) => {
                try!(self.print_path(path, true, 0, false));
            }
            PatKind::Path(Some(ref qself), ref path) => {
                try!(self.print_qpath(path, qself, false));
            }
            PatKind::Struct(ref path, ref fields, etc) => {
                try!(self.print_path(path, true, 0, false));
                try!(self.nbsp());
                try!(self.word_space("{"));
                try!(self.commasep_cmnt(
                    Consistent, &fields[..],
                    |s, f| {
                        try!(s.cbox(INDENT_UNIT));
                        if !f.node.is_shorthand {
                            try!(s.print_ident(f.node.ident));
                            try!(s.word_nbsp(":"));
                        }
                        try!(s.print_pat(&f.node.pat));
                        s.end()
                    },
                    |f| f.node.pat.span));
                if etc {
                    if !fields.is_empty() { try!(self.word_space(",")); }
                    try!(word(&mut self.s, ".."));
                }
                try!(space(&mut self.s));
                try!(word(&mut self.s, "}"));
            }
            PatKind::Tuple(ref elts, ddpos) => {
                try!(self.popen());
                if let Some(ddpos) = ddpos {
                    try!(self.commasep(Inconsistent, &elts[..ddpos], |s, p| s.print_pat(&p)));
                    if ddpos != 0 {
                        try!(self.word_space(","));
                    }
                    try!(word(&mut self.s, ".."));
                    if ddpos != elts.len() {
                        try!(word(&mut self.s, ","));
                        try!(self.commasep(Inconsistent, &elts[ddpos..], |s, p| s.print_pat(&p)));
                    }
                } else {
                    try!(self.commasep(Inconsistent, &elts[..], |s, p| s.print_pat(&p)));
                    if elts.len() == 1 {
                        try!(word(&mut self.s, ","));
                    }
                }
                try!(self.pclose());
            }
            PatKind::Box(ref inner) => {
                try!(word(&mut self.s, "box "));
                try!(self.print_pat(&inner));
            }
            PatKind::Ref(ref inner, mutbl) => {
                try!(word(&mut self.s, "&"));
                if mutbl == ast::Mutability::Mutable {
                    try!(word(&mut self.s, "mut "));
                }
                try!(self.print_pat(&inner));
            }
            PatKind::Lit(ref e) => try!(self.print_expr(&**e)),
            PatKind::Range(ref begin, ref end) => {
                try!(self.print_expr(&begin));
                try!(space(&mut self.s));
                try!(word(&mut self.s, "..."));
                try!(self.print_expr(&end));
            }
            PatKind::Slice(ref before, ref slice, ref after) => {
                try!(word(&mut self.s, "["));
                try!(self.commasep(Inconsistent,
                                   &before[..],
                                   |s, p| s.print_pat(&p)));
                if let Some(ref p) = *slice {
                    if !before.is_empty() { try!(self.word_space(",")); }
                    if p.node != PatKind::Wild {
                        try!(self.print_pat(&p));
                    }
                    try!(word(&mut self.s, ".."));
                    if !after.is_empty() { try!(self.word_space(",")); }
                }
                try!(self.commasep(Inconsistent,
                                   &after[..],
                                   |s, p| s.print_pat(&p)));
                try!(word(&mut self.s, "]"));
            }
            PatKind::Mac(ref m) => try!(self.print_mac(m, token::Paren)),
        }
        self.ann.post(self, NodePat(pat))
    }

    fn print_arm(&mut self, arm: &ast::Arm) -> io::Result<()> {
        // I have no idea why this check is necessary, but here it
        // is :(
        if arm.attrs.is_empty() {
            try!(space(&mut self.s));
        }
        try!(self.cbox(INDENT_UNIT));
        try!(self.ibox(0));
        try!(self.maybe_print_comment(arm.pats[0].span.lo));
        try!(self.print_outer_attributes(&arm.attrs));
        let mut first = true;
        for p in &arm.pats {
            if first {
                first = false;
            } else {
                try!(space(&mut self.s));
                try!(self.word_space("|"));
            }
            try!(self.print_pat(&p));
        }
        try!(space(&mut self.s));
        if let Some(ref e) = arm.guard {
            try!(self.word_space("if"));
            try!(self.print_expr(&e));
            try!(space(&mut self.s));
        }
        try!(self.word_space("=>"));

        match arm.body.node {
            ast::ExprKind::Block(ref blk) => {
                // the block will close the pattern's ibox
                try!(self.print_block_unclosed_indent(&blk, INDENT_UNIT));

                // If it is a user-provided unsafe block, print a comma after it
                if let BlockCheckMode::Unsafe(ast::UserProvided) = blk.rules {
                    try!(word(&mut self.s, ","));
                }
            }
            _ => {
                try!(self.end()); // close the ibox for the pattern
                try!(self.print_expr(&arm.body));
                try!(word(&mut self.s, ","));
            }
        }
        self.end() // close enclosing cbox
    }

    fn print_explicit_self(&mut self, explicit_self: &ast::ExplicitSelf) -> io::Result<()> {
        match explicit_self.node {
            SelfKind::Value(m) => {
                try!(self.print_mutability(m));
                word(&mut self.s, "self")
            }
            SelfKind::Region(ref lt, m) => {
                try!(word(&mut self.s, "&"));
                try!(self.print_opt_lifetime(lt));
                try!(self.print_mutability(m));
                word(&mut self.s, "self")
            }
            SelfKind::Explicit(ref typ, m) => {
                try!(self.print_mutability(m));
                try!(word(&mut self.s, "self"));
                try!(self.word_space(":"));
                self.print_type(&typ)
            }
        }
    }

    pub fn print_fn(&mut self,
                    decl: &ast::FnDecl,
                    unsafety: ast::Unsafety,
                    constness: ast::Constness,
                    abi: abi::Abi,
                    name: Option<ast::Ident>,
                    generics: &ast::Generics,
                    vis: &ast::Visibility) -> io::Result<()> {
        try!(self.print_fn_header_info(unsafety, constness, abi, vis));

        if let Some(name) = name {
            try!(self.nbsp());
            try!(self.print_ident(name));
        }
        try!(self.print_generics(generics));
        try!(self.print_fn_args_and_ret(decl));
        self.print_where_clause(&generics.where_clause)
    }

    pub fn print_fn_args_and_ret(&mut self, decl: &ast::FnDecl)
        -> io::Result<()> {
        try!(self.popen());
        try!(self.commasep(Inconsistent, &decl.inputs, |s, arg| s.print_arg(arg, false)));
        if decl.variadic {
            try!(word(&mut self.s, ", ..."));
        }
        try!(self.pclose());

        self.print_fn_output(decl)
    }

    pub fn print_fn_block_args(
            &mut self,
            decl: &ast::FnDecl)
            -> io::Result<()> {
        try!(word(&mut self.s, "|"));
        try!(self.commasep(Inconsistent, &decl.inputs, |s, arg| s.print_arg(arg, true)));
        try!(word(&mut self.s, "|"));

        if let ast::FunctionRetTy::Default(..) = decl.output {
            return Ok(());
        }

        try!(self.space_if_not_bol());
        try!(self.word_space("->"));
        match decl.output {
            ast::FunctionRetTy::Ty(ref ty) => {
                try!(self.print_type(&ty));
                self.maybe_print_comment(ty.span.lo)
            }
            ast::FunctionRetTy::Default(..) => unreachable!(),
        }
    }

    pub fn print_capture_clause(&mut self, capture_clause: ast::CaptureBy)
                                -> io::Result<()> {
        match capture_clause {
            ast::CaptureBy::Value => self.word_space("move"),
            ast::CaptureBy::Ref => Ok(()),
        }
    }

    pub fn print_bounds(&mut self,
                        prefix: &str,
                        bounds: &[ast::TyParamBound])
                        -> io::Result<()> {
        if !bounds.is_empty() {
            try!(word(&mut self.s, prefix));
            let mut first = true;
            for bound in bounds {
                try!(self.nbsp());
                if first {
                    first = false;
                } else {
                    try!(self.word_space("+"));
                }

                try!(match *bound {
                    TraitTyParamBound(ref tref, TraitBoundModifier::None) => {
                        self.print_poly_trait_ref(tref)
                    }
                    TraitTyParamBound(ref tref, TraitBoundModifier::Maybe) => {
                        try!(word(&mut self.s, "?"));
                        self.print_poly_trait_ref(tref)
                    }
                    RegionTyParamBound(ref lt) => {
                        self.print_lifetime(lt)
                    }
                })
            }
            Ok(())
        } else {
            Ok(())
        }
    }

    pub fn print_lifetime(&mut self,
                          lifetime: &ast::Lifetime)
                          -> io::Result<()>
    {
        self.print_name(lifetime.name)
    }

    pub fn print_lifetime_bounds(&mut self,
                                 lifetime: &ast::Lifetime,
                                 bounds: &[ast::Lifetime])
                                 -> io::Result<()>
    {
        try!(self.print_lifetime(lifetime));
        if !bounds.is_empty() {
            try!(word(&mut self.s, ": "));
            for (i, bound) in bounds.iter().enumerate() {
                if i != 0 {
                    try!(word(&mut self.s, " + "));
                }
                try!(self.print_lifetime(bound));
            }
        }
        Ok(())
    }

    pub fn print_generics(&mut self,
                          generics: &ast::Generics)
                          -> io::Result<()>
    {
        let total = generics.lifetimes.len() + generics.ty_params.len();
        if total == 0 {
            return Ok(());
        }

        try!(word(&mut self.s, "<"));

        let mut ints = Vec::new();
        for i in 0..total {
            ints.push(i);
        }

        try!(self.commasep(Inconsistent, &ints[..], |s, &idx| {
            if idx < generics.lifetimes.len() {
                let lifetime_def = &generics.lifetimes[idx];
                try!(s.print_outer_attributes_inline(&lifetime_def.attrs));
                s.print_lifetime_bounds(&lifetime_def.lifetime, &lifetime_def.bounds)
            } else {
                let idx = idx - generics.lifetimes.len();
                let param = &generics.ty_params[idx];
                s.print_ty_param(param)
            }
        }));

        try!(word(&mut self.s, ">"));
        Ok(())
    }

    pub fn print_ty_param(&mut self, param: &ast::TyParam) -> io::Result<()> {
        try!(self.print_outer_attributes_inline(&param.attrs));
        try!(self.print_ident(param.ident));
        try!(self.print_bounds(":", &param.bounds));
        match param.default {
            Some(ref default) => {
                try!(space(&mut self.s));
                try!(self.word_space("="));
                self.print_type(&default)
            }
            _ => Ok(())
        }
    }

    pub fn print_where_clause(&mut self, where_clause: &ast::WhereClause)
                              -> io::Result<()> {
        if where_clause.predicates.is_empty() {
            return Ok(())
        }

        try!(space(&mut self.s));
        try!(self.word_space("where"));

        for (i, predicate) in where_clause.predicates.iter().enumerate() {
            if i != 0 {
                try!(self.word_space(","));
            }

            match *predicate {
                ast::WherePredicate::BoundPredicate(ast::WhereBoundPredicate{ref bound_lifetimes,
                                                                             ref bounded_ty,
                                                                             ref bounds,
                                                                             ..}) => {
                    try!(self.print_formal_lifetime_list(bound_lifetimes));
                    try!(self.print_type(&bounded_ty));
                    try!(self.print_bounds(":", bounds));
                }
                ast::WherePredicate::RegionPredicate(ast::WhereRegionPredicate{ref lifetime,
                                                                               ref bounds,
                                                                               ..}) => {
                    try!(self.print_lifetime_bounds(lifetime, bounds));
                }
                ast::WherePredicate::EqPredicate(ast::WhereEqPredicate{ref path, ref ty, ..}) => {
                    try!(self.print_path(path, false, 0, false));
                    try!(space(&mut self.s));
                    try!(self.word_space("="));
                    try!(self.print_type(&ty));
                }
            }
        }

        Ok(())
    }

    pub fn print_view_path(&mut self, vp: &ast::ViewPath) -> io::Result<()> {
        match vp.node {
            ast::ViewPathSimple(ident, ref path) => {
                try!(self.print_path(path, false, 0, true));

                if path.segments.last().unwrap().identifier.name !=
                        ident.name {
                    try!(space(&mut self.s));
                    try!(self.word_space("as"));
                    try!(self.print_ident(ident));
                }

                Ok(())
            }

            ast::ViewPathGlob(ref path) => {
                try!(self.print_path(path, false, 0, true));
                word(&mut self.s, "::*")
            }

            ast::ViewPathList(ref path, ref idents) => {
                if path.segments.is_empty() {
                    try!(word(&mut self.s, "{"));
                } else {
                    try!(self.print_path(path, false, 0, true));
                    try!(word(&mut self.s, "::{"));
                }
                try!(self.commasep(Inconsistent, &idents[..], |s, w| {
                    try!(s.print_ident(w.node.name));
                    if let Some(ident) = w.node.rename {
                        try!(space(&mut s.s));
                        try!(s.word_space("as"));
                        try!(s.print_ident(ident));
                    }
                    Ok(())
                }));
                word(&mut self.s, "}")
            }
        }
    }

    pub fn print_mutability(&mut self,
                            mutbl: ast::Mutability) -> io::Result<()> {
        match mutbl {
            ast::Mutability::Mutable => self.word_nbsp("mut"),
            ast::Mutability::Immutable => Ok(()),
        }
    }

    pub fn print_mt(&mut self, mt: &ast::MutTy) -> io::Result<()> {
        try!(self.print_mutability(mt.mutbl));
        self.print_type(&mt.ty)
    }

    pub fn print_arg(&mut self, input: &ast::Arg, is_closure: bool) -> io::Result<()> {
        try!(self.ibox(INDENT_UNIT));
        match input.ty.node {
            ast::TyKind::Infer if is_closure => try!(self.print_pat(&input.pat)),
            _ => {
                if let Some(eself) = input.to_self() {
                    try!(self.print_explicit_self(&eself));
                } else {
                    let invalid = if let PatKind::Ident(_, ident, _) = input.pat.node {
                        ident.node.name == keywords::Invalid.name()
                    } else {
                        false
                    };
                    if !invalid {
                        try!(self.print_pat(&input.pat));
                        try!(word(&mut self.s, ":"));
                        try!(space(&mut self.s));
                    }
                    try!(self.print_type(&input.ty));
                }
            }
        }
        self.end()
    }

    pub fn print_fn_output(&mut self, decl: &ast::FnDecl) -> io::Result<()> {
        if let ast::FunctionRetTy::Default(..) = decl.output {
            return Ok(());
        }

        try!(self.space_if_not_bol());
        try!(self.ibox(INDENT_UNIT));
        try!(self.word_space("->"));
        match decl.output {
            ast::FunctionRetTy::Default(..) => unreachable!(),
            ast::FunctionRetTy::Ty(ref ty) =>
                try!(self.print_type(&ty))
        }
        try!(self.end());

        match decl.output {
            ast::FunctionRetTy::Ty(ref output) => self.maybe_print_comment(output.span.lo),
            _ => Ok(())
        }
    }

    pub fn print_ty_fn(&mut self,
                       abi: abi::Abi,
                       unsafety: ast::Unsafety,
                       decl: &ast::FnDecl,
                       name: Option<ast::Ident>,
                       generics: &ast::Generics)
                       -> io::Result<()> {
        try!(self.ibox(INDENT_UNIT));
        if !generics.lifetimes.is_empty() || !generics.ty_params.is_empty() {
            try!(word(&mut self.s, "for"));
            try!(self.print_generics(generics));
        }
        let generics = ast::Generics {
            lifetimes: Vec::new(),
            ty_params: P::new(),
            where_clause: ast::WhereClause {
                id: ast::DUMMY_NODE_ID,
                predicates: Vec::new(),
            },
            span: syntax_pos::DUMMY_SP,
        };
        try!(self.print_fn(decl,
                      unsafety,
                      ast::Constness::NotConst,
                      abi,
                      name,
                      &generics,
                      &ast::Visibility::Inherited));
        self.end()
    }

    pub fn maybe_print_trailing_comment(&mut self, span: syntax_pos::Span,
                                        next_pos: Option<BytePos>)
        -> io::Result<()> {
        let cm = match self.cm {
            Some(cm) => cm,
            _ => return Ok(())
        };
        if let Some(ref cmnt) = self.next_comment() {
            if cmnt.style != comments::Trailing { return Ok(()) }
            let span_line = cm.lookup_char_pos(span.hi);
            let comment_line = cm.lookup_char_pos(cmnt.pos);
            let next = next_pos.unwrap_or(cmnt.pos + BytePos(1));
            if span.hi < cmnt.pos && cmnt.pos < next && span_line.line == comment_line.line {
                try!(self.print_comment(cmnt));
                self.cur_cmnt_and_lit.cur_cmnt += 1;
            }
        }
        Ok(())
    }

    pub fn print_remaining_comments(&mut self) -> io::Result<()> {
        // If there aren't any remaining comments, then we need to manually
        // make sure there is a line break at the end.
        if self.next_comment().is_none() {
            try!(hardbreak(&mut self.s));
        }
        loop {
            match self.next_comment() {
                Some(ref cmnt) => {
                    try!(self.print_comment(cmnt));
                    self.cur_cmnt_and_lit.cur_cmnt += 1;
                }
                _ => break
            }
        }
        Ok(())
    }

    pub fn print_opt_abi_and_extern_if_nondefault(&mut self,
                                                  opt_abi: Option<Abi>)
        -> io::Result<()> {
        match opt_abi {
            Some(Abi::Rust) => Ok(()),
            Some(abi) => {
                try!(self.word_nbsp("extern"));
                self.word_nbsp(&abi.to_string())
            }
            None => Ok(())
        }
    }

    pub fn print_extern_opt_abi(&mut self,
                                opt_abi: Option<Abi>) -> io::Result<()> {
        match opt_abi {
            Some(abi) => {
                try!(self.word_nbsp("extern"));
                self.word_nbsp(&abi.to_string())
            }
            None => Ok(())
        }
    }

    pub fn print_fn_header_info(&mut self,
                                unsafety: ast::Unsafety,
                                constness: ast::Constness,
                                abi: Abi,
                                vis: &ast::Visibility) -> io::Result<()> {
        try!(word(&mut self.s, &visibility_qualified(vis, "")));

        match constness {
            ast::Constness::NotConst => {}
            ast::Constness::Const => try!(self.word_nbsp("const"))
        }

        try!(self.print_unsafety(unsafety));

        if abi != Abi::Rust {
            try!(self.word_nbsp("extern"));
            try!(self.word_nbsp(&abi.to_string()));
        }

        word(&mut self.s, "fn")
    }

    pub fn print_unsafety(&mut self, s: ast::Unsafety) -> io::Result<()> {
        match s {
            ast::Unsafety::Normal => Ok(()),
            ast::Unsafety::Unsafe => self.word_nbsp("unsafe"),
        }
    }
}

fn repeat(s: &str, n: usize) -> String { iter::repeat(s).take(n).collect() }

#[cfg(test)]
mod tests {
    use super::*;

    use ast;
    use codemap;
    use syntax_pos;

    #[test]
    fn test_fun_to_string() {
        let abba_ident = ast::Ident::from_str("abba");

        let decl = ast::FnDecl {
            inputs: Vec::new(),
            output: ast::FunctionRetTy::Default(syntax_pos::DUMMY_SP),
            variadic: false
        };
        let generics = ast::Generics::default();
        assert_eq!(fun_to_string(&decl, ast::Unsafety::Normal,
                                 ast::Constness::NotConst,
                                 abba_ident, &generics),
                   "fn abba()");
    }

    #[test]
    fn test_variant_to_string() {
        let ident = ast::Ident::from_str("principal_skinner");

        let var = codemap::respan(syntax_pos::DUMMY_SP, ast::Variant_ {
            name: ident,
            attrs: Vec::new(),
            // making this up as I go.... ?
            data: ast::VariantData::Unit(ast::DUMMY_NODE_ID),
            disr_expr: None,
        });

        let varstr = variant_to_string(&var);
        assert_eq!(varstr, "principal_skinner");
    }
}<|MERGE_RESOLUTION|>--- conflicted
+++ resolved
@@ -1574,8 +1574,7 @@
             }
             ast::TraitItemKind::Macro(codemap::Spanned { ref node, .. }) => {
                 // code copied from ItemKind::Mac:
-<<<<<<< HEAD
-                try!(self.print_path(&node.path, false, 0));
+                try!(self.print_path(&node.path, false, 0, false));
                 try!(word(&mut self.s, "! "));
                 try!(self.cbox(INDENT_UNIT));
                 try!(self.popen());
@@ -1583,16 +1582,6 @@
                 try!(self.pclose());
                 try!(word(&mut self.s, ";"));
                 try!(self.end())
-=======
-                self.print_path(&node.path, false, 0, false)?;
-                word(&mut self.s, "! ")?;
-                self.cbox(INDENT_UNIT)?;
-                self.popen()?;
-                self.print_tts(&node.tts[..])?;
-                self.pclose()?;
-                word(&mut self.s, ";")?;
-                self.end()?
->>>>>>> 3f45b9ab
             }
         }
         self.ann.post(self, NodeSubItem(ti.id))
