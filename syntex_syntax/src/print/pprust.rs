// Copyright 2012-2014 The Rust Project Developers. See the COPYRIGHT
// file at the top-level directory of this distribution and at
// http://rust-lang.org/COPYRIGHT.
//
// Licensed under the Apache License, Version 2.0 <LICENSE-APACHE or
// http://www.apache.org/licenses/LICENSE-2.0> or the MIT license
// <LICENSE-MIT or http://opensource.org/licenses/MIT>, at your
// option. This file may not be copied, modified, or distributed
// except according to those terms.

pub use self::AnnNode::*;

use abi;
use ast;
use ast::{RegionTyParamBound, TraitTyParamBound, TraitBoundModifier};
use ast_util;
use attr;
use owned_slice::OwnedSlice;
use attr::{AttrMetaMethods, AttributeMethods};
use codemap::{self, CodeMap, BytePos};
use diagnostic;
use parse::token::{self, BinOpToken, Token, InternedString};
use parse::lexer::comments;
use parse;
use print::pp::{self, break_offset, word, space, zerobreak, hardbreak};
use print::pp::{Breaks, eof};
use print::pp::Breaks::{Consistent, Inconsistent};
use ptr::P;
use std_inject;
use str::slice_shift_char;

use std::ascii;
use std::io::{self, Write, Read};
use std::iter;

pub enum AnnNode<'a> {
    NodeIdent(&'a ast::Ident),
    NodeName(&'a ast::Name),
    NodeBlock(&'a ast::Block),
    NodeItem(&'a ast::Item),
    NodeSubItem(ast::NodeId),
    NodeExpr(&'a ast::Expr),
    NodePat(&'a ast::Pat),
}

pub trait PpAnn {
    fn pre(&self, _state: &mut State, _node: AnnNode) -> io::Result<()> { Ok(()) }
    fn post(&self, _state: &mut State, _node: AnnNode) -> io::Result<()> { Ok(()) }
}

#[derive(Copy, Clone)]
pub struct NoAnn;

impl PpAnn for NoAnn {}

#[derive(Copy, Clone)]
pub struct CurrentCommentAndLiteral {
    pub cur_cmnt: usize,
    pub cur_lit: usize,
}

pub struct State<'a> {
    pub s: pp::Printer<'a>,
    cm: Option<&'a CodeMap>,
    comments: Option<Vec<comments::Comment> >,
    literals: Option<Vec<comments::Literal> >,
    cur_cmnt_and_lit: CurrentCommentAndLiteral,
    boxes: Vec<pp::Breaks>,
    ann: &'a (PpAnn+'a),
}

pub fn rust_printer<'a>(writer: Box<Write+'a>) -> State<'a> {
    static NO_ANN: NoAnn = NoAnn;
    rust_printer_annotated(writer, &NO_ANN)
}

pub fn rust_printer_annotated<'a>(writer: Box<Write+'a>,
                                  ann: &'a PpAnn) -> State<'a> {
    State {
        s: pp::mk_printer(writer, default_columns),
        cm: None,
        comments: None,
        literals: None,
        cur_cmnt_and_lit: CurrentCommentAndLiteral {
            cur_cmnt: 0,
            cur_lit: 0
        },
        boxes: Vec::new(),
        ann: ann,
    }
}

#[allow(non_upper_case_globals)]
pub const indent_unit: usize = 4;

#[allow(non_upper_case_globals)]
pub const default_columns: usize = 78;

/// Requires you to pass an input filename and reader so that
/// it can scan the input text for comments and literals to
/// copy forward.
pub fn print_crate<'a>(cm: &'a CodeMap,
                       span_diagnostic: &diagnostic::SpanHandler,
                       krate: &ast::Crate,
                       filename: String,
                       input: &mut Read,
                       out: Box<Write+'a>,
                       ann: &'a PpAnn,
                       is_expanded: bool) -> io::Result<()> {
    let mut s = State::new_from_input(cm,
                                      span_diagnostic,
                                      filename,
                                      input,
                                      out,
                                      ann,
                                      is_expanded);
    if is_expanded && !std_inject::no_std(krate) {
        // We need to print `#![no_std]` (and its feature gate) so that
        // compiling pretty-printed source won't inject libstd again.
        // However we don't want these attributes in the AST because
        // of the feature gate, so we fake them up here.

        let no_std_meta = attr::mk_word_item(InternedString::new("no_std"));
        let prelude_import_meta = attr::mk_word_item(InternedString::new("prelude_import"));

        // #![feature(no_std)]
        let fake_attr = attr::mk_attr_inner(attr::mk_attr_id(),
                                            attr::mk_list_item(InternedString::new("feature"),
                                                               vec![no_std_meta.clone(),
                                                                    prelude_import_meta]));
        try!(s.print_attribute(&fake_attr));

        // #![no_std]
        let fake_attr = attr::mk_attr_inner(attr::mk_attr_id(), no_std_meta);
        try!(s.print_attribute(&fake_attr));
    }

    try!(s.print_mod(&krate.module, &krate.attrs));
    try!(s.print_remaining_comments());
    eof(&mut s.s)
}

impl<'a> State<'a> {
    pub fn new_from_input(cm: &'a CodeMap,
                          span_diagnostic: &diagnostic::SpanHandler,
                          filename: String,
                          input: &mut Read,
                          out: Box<Write+'a>,
                          ann: &'a PpAnn,
                          is_expanded: bool) -> State<'a> {
        let (cmnts, lits) = comments::gather_comments_and_literals(
            span_diagnostic,
            filename,
            input);

        State::new(
            cm,
            out,
            ann,
            Some(cmnts),
            // If the code is post expansion, don't use the table of
            // literals, since it doesn't correspond with the literals
            // in the AST anymore.
            if is_expanded { None } else { Some(lits) })
    }

    pub fn new(cm: &'a CodeMap,
               out: Box<Write+'a>,
               ann: &'a PpAnn,
               comments: Option<Vec<comments::Comment>>,
               literals: Option<Vec<comments::Literal>>) -> State<'a> {
        State {
            s: pp::mk_printer(out, default_columns),
            cm: Some(cm),
            comments: comments,
            literals: literals,
            cur_cmnt_and_lit: CurrentCommentAndLiteral {
                cur_cmnt: 0,
                cur_lit: 0
            },
            boxes: Vec::new(),
            ann: ann,
        }
    }
}

pub fn to_string<F>(f: F) -> String where
    F: FnOnce(&mut State) -> io::Result<()>,
{
    let mut wr = Vec::new();
    {
        let mut printer = rust_printer(Box::new(&mut wr));
        f(&mut printer).unwrap();
        eof(&mut printer.s).unwrap();
    }
    String::from_utf8(wr).unwrap()
}

pub fn binop_to_string(op: BinOpToken) -> &'static str {
    match op {
        token::Plus     => "+",
        token::Minus    => "-",
        token::Star     => "*",
        token::Slash    => "/",
        token::Percent  => "%",
        token::Caret    => "^",
        token::And      => "&",
        token::Or       => "|",
        token::Shl      => "<<",
        token::Shr      => ">>",
    }
}

pub fn token_to_string(tok: &Token) -> String {
    match *tok {
        token::Eq                   => "=".to_string(),
        token::Lt                   => "<".to_string(),
        token::Le                   => "<=".to_string(),
        token::EqEq                 => "==".to_string(),
        token::Ne                   => "!=".to_string(),
        token::Ge                   => ">=".to_string(),
        token::Gt                   => ">".to_string(),
        token::Not                  => "!".to_string(),
        token::Tilde                => "~".to_string(),
        token::OrOr                 => "||".to_string(),
        token::AndAnd               => "&&".to_string(),
        token::BinOp(op)            => binop_to_string(op).to_string(),
        token::BinOpEq(op)          => format!("{}=", binop_to_string(op)),

        /* Structural symbols */
        token::At                   => "@".to_string(),
        token::Dot                  => ".".to_string(),
        token::DotDot               => "..".to_string(),
        token::DotDotDot            => "...".to_string(),
        token::Comma                => ",".to_string(),
        token::Semi                 => ";".to_string(),
        token::Colon                => ":".to_string(),
        token::ModSep               => "::".to_string(),
        token::RArrow               => "->".to_string(),
        token::LArrow               => "<-".to_string(),
        token::FatArrow             => "=>".to_string(),
        token::OpenDelim(token::Paren) => "(".to_string(),
        token::CloseDelim(token::Paren) => ")".to_string(),
        token::OpenDelim(token::Bracket) => "[".to_string(),
        token::CloseDelim(token::Bracket) => "]".to_string(),
        token::OpenDelim(token::Brace) => "{".to_string(),
        token::CloseDelim(token::Brace) => "}".to_string(),
        token::Pound                => "#".to_string(),
        token::Dollar               => "$".to_string(),
        token::Question             => "?".to_string(),

        /* Literals */
        token::Literal(lit, suf) => {
            let mut out = match lit {
                token::Byte(b)           => format!("b'{}'", b),
                token::Char(c)           => format!("'{}'", c),
                token::Float(c)          => c.to_string(),
                token::Integer(c)        => c.to_string(),
                token::Str_(s)           => format!("\"{}\"", s),
                token::StrRaw(s, n)      => format!("r{delim}\"{string}\"{delim}",
                                                    delim=repeat("#", n),
                                                    string=s),
                token::ByteStr(v)         => format!("b\"{}\"", v),
                token::ByteStrRaw(s, n)   => format!("br{delim}\"{string}\"{delim}",
                                                    delim=repeat("#", n),
                                                    string=s),
            };

            if let Some(s) = suf {
                out.push_str(&s.as_str())
            }

            out
        }

        /* Name components */
        token::Ident(s, _)          => s.to_string(),
        token::Lifetime(s)          => s.to_string(),
        token::Underscore           => "_".to_string(),

        /* Other */
        token::DocComment(s)        => s.to_string(),
        token::SubstNt(s, _)        => format!("${}", s),
        token::MatchNt(s, t, _, _)  => format!("${}:{}", s, t),
        token::Eof                  => "<eof>".to_string(),
        token::Whitespace           => " ".to_string(),
        token::Comment              => "/* */".to_string(),
        token::Shebang(s)           => format!("/* shebang: {}*/", s),

        token::SpecialVarNt(var)    => format!("${}", var.as_str()),

        token::Interpolated(ref nt) => match *nt {
            token::NtExpr(ref e)        => expr_to_string(&**e),
            token::NtMeta(ref e)        => meta_item_to_string(&**e),
            token::NtTy(ref e)          => ty_to_string(&**e),
            token::NtPath(ref e)        => path_to_string(&**e),
            token::NtItem(ref e)        => item_to_string(&**e),
            token::NtBlock(ref e)       => block_to_string(&**e),
            token::NtStmt(ref e)        => stmt_to_string(&**e),
            token::NtPat(ref e)         => pat_to_string(&**e),
            token::NtIdent(ref e, _)    => ident_to_string(&**e),
            token::NtTT(ref e)          => tt_to_string(&**e),
            token::NtArm(ref e)         => arm_to_string(&*e),
            token::NtImplItem(ref e)    => impl_item_to_string(&**e),
            token::NtTraitItem(ref e)   => trait_item_to_string(&**e),
            token::NtGenerics(ref e)    => generics_to_string(&*e),
            token::NtWhereClause(ref e) => where_clause_to_string(&*e),
        }
    }
}

pub fn ty_to_string(ty: &ast::Ty) -> String {
    to_string(|s| s.print_type(ty))
}

pub fn ty_param_to_string(param: &ast::TyParam) -> String {
    to_string(|s| s.print_ty_param(param))
}

pub fn bounds_to_string(bounds: &[ast::TyParamBound]) -> String {
    to_string(|s| s.print_bounds("", bounds))
}

pub fn pat_to_string(pat: &ast::Pat) -> String {
    to_string(|s| s.print_pat(pat))
}

pub fn arm_to_string(arm: &ast::Arm) -> String {
    to_string(|s| s.print_arm(arm))
}

pub fn expr_to_string(e: &ast::Expr) -> String {
    to_string(|s| s.print_expr(e))
}

pub fn lifetime_to_string(e: &ast::Lifetime) -> String {
    to_string(|s| s.print_lifetime(e))
}

pub fn tt_to_string(tt: &ast::TokenTree) -> String {
    to_string(|s| s.print_tt(tt))
}

pub fn tts_to_string(tts: &[ast::TokenTree]) -> String {
    to_string(|s| s.print_tts(tts))
}

pub fn stmt_to_string(stmt: &ast::Stmt) -> String {
    to_string(|s| s.print_stmt(stmt))
}

pub fn attr_to_string(attr: &ast::Attribute) -> String {
    to_string(|s| s.print_attribute(attr))
}

pub fn item_to_string(i: &ast::Item) -> String {
    to_string(|s| s.print_item(i))
}

pub fn impl_item_to_string(i: &ast::ImplItem) -> String {
    to_string(|s| s.print_impl_item(i))
}

pub fn trait_item_to_string(i: &ast::TraitItem) -> String {
    to_string(|s| s.print_trait_item(i))
}

pub fn generics_to_string(generics: &ast::Generics) -> String {
    to_string(|s| s.print_generics(generics))
}

pub fn where_clause_to_string(i: &ast::WhereClause) -> String {
    to_string(|s| s.print_where_clause(i))
}

pub fn fn_block_to_string(p: &ast::FnDecl) -> String {
    to_string(|s| s.print_fn_block_args(p))
}

pub fn path_to_string(p: &ast::Path) -> String {
    to_string(|s| s.print_path(p, false, 0))
}

pub fn ident_to_string(id: &ast::Ident) -> String {
    to_string(|s| s.print_ident(*id))
}

pub fn fun_to_string(decl: &ast::FnDecl,
                     unsafety: ast::Unsafety,
                     constness: ast::Constness,
                     name: ast::Ident,
                     opt_explicit_self: Option<&ast::ExplicitSelf_>,
                     generics: &ast::Generics)
                     -> String {
    to_string(|s| {
        try!(s.head(""));
        try!(s.print_fn(decl, unsafety, constness, abi::Rust, Some(name),
                        generics, opt_explicit_self, ast::Inherited));
        try!(s.end()); // Close the head box
        s.end() // Close the outer box
    })
}

pub fn block_to_string(blk: &ast::Block) -> String {
    to_string(|s| {
        // containing cbox, will be closed by print-block at }
        try!(s.cbox(indent_unit));
        // head-ibox, will be closed by print-block after {
        try!(s.ibox(0));
        s.print_block(blk)
    })
}

pub fn meta_item_to_string(mi: &ast::MetaItem) -> String {
    to_string(|s| s.print_meta_item(mi))
}

pub fn attribute_to_string(attr: &ast::Attribute) -> String {
    to_string(|s| s.print_attribute(attr))
}

pub fn lit_to_string(l: &ast::Lit) -> String {
    to_string(|s| s.print_literal(l))
}

pub fn explicit_self_to_string(explicit_self: &ast::ExplicitSelf_) -> String {
    to_string(|s| s.print_explicit_self(explicit_self, ast::MutImmutable).map(|_| {}))
}

pub fn variant_to_string(var: &ast::Variant) -> String {
    to_string(|s| s.print_variant(var))
}

pub fn arg_to_string(arg: &ast::Arg) -> String {
    to_string(|s| s.print_arg(arg))
}

pub fn mac_to_string(arg: &ast::Mac) -> String {
    to_string(|s| s.print_mac(arg, ::parse::token::Paren))
}

pub fn visibility_qualified(vis: ast::Visibility, s: &str) -> String {
    match vis {
        ast::Public => format!("pub {}", s),
        ast::Inherited => s.to_string()
    }
}

fn needs_parentheses(expr: &ast::Expr) -> bool {
    match expr.node {
        ast::ExprAssign(..) | ast::ExprBinary(..) |
        ast::ExprClosure(..) |
        ast::ExprAssignOp(..) | ast::ExprCast(..) => true,
        _ => false,
    }
}

pub trait PrintState<'a> {
    fn writer(&mut self) -> &mut pp::Printer<'a>;
    fn boxes(&mut self) -> &mut Vec<pp::Breaks>;
    fn comments(&mut self) -> &mut Option<Vec<comments::Comment>>;
    fn cur_cmnt_and_lit(&mut self) -> &mut CurrentCommentAndLiteral;
    fn literals(&self) -> &Option<Vec<comments::Literal>>;

    fn word_space(&mut self, w: &str) -> io::Result<()> {
        try!(word(self.writer(), w));
        space(self.writer())
    }

    fn popen(&mut self) -> io::Result<()> { word(self.writer(), "(") }

    fn pclose(&mut self) -> io::Result<()> { word(self.writer(), ")") }

    fn is_begin(&mut self) -> bool {
        match self.writer().last_token() {
            pp::Token::Begin(_) => true,
            _ => false,
        }
    }

    fn is_end(&mut self) -> bool {
        match self.writer().last_token() {
            pp::Token::End => true,
            _ => false,
        }
    }

    // is this the beginning of a line?
    fn is_bol(&mut self) -> bool {
        self.writer().last_token().is_eof() || self.writer().last_token().is_hardbreak_tok()
    }

    fn hardbreak_if_not_bol(&mut self) -> io::Result<()> {
        if !self.is_bol() {
            try!(hardbreak(self.writer()))
        }
        Ok(())
    }

    // "raw box"
    fn rbox(&mut self, u: usize, b: pp::Breaks) -> io::Result<()> {
        self.boxes().push(b);
        pp::rbox(self.writer(), u, b)
    }

    fn ibox(&mut self, u: usize) -> io::Result<()> {
        self.boxes().push(pp::Breaks::Inconsistent);
        pp::ibox(self.writer(), u)
    }

    fn end(&mut self) -> io::Result<()> {
        self.boxes().pop().unwrap();
        pp::end(self.writer())
    }

    fn commasep<T, F>(&mut self, b: Breaks, elts: &[T], mut op: F) -> io::Result<()>
        where F: FnMut(&mut Self, &T) -> io::Result<()>,
    {
        try!(self.rbox(0, b));
        let mut first = true;
        for elt in elts {
            if first { first = false; } else { try!(self.word_space(",")); }
            try!(op(self, elt));
        }
        self.end()
    }


    fn next_lit(&mut self, pos: BytePos) -> Option<comments::Literal> {
        let mut cur_lit = self.cur_cmnt_and_lit().cur_lit;

        let mut result = None;

        if let &Some(ref lits) = self.literals()
        {
            while cur_lit < lits.len() {
                let ltrl = (*lits)[cur_lit].clone();
                if ltrl.pos > pos { break; }
                cur_lit += 1;
                if ltrl.pos == pos {
                    result = Some(ltrl);
                    break;
                }
            }
        }

        self.cur_cmnt_and_lit().cur_lit = cur_lit;
        result
    }

    fn maybe_print_comment(&mut self, pos: BytePos) -> io::Result<()> {
        loop {
            match self.next_comment() {
                Some(ref cmnt) => {
                    if (*cmnt).pos < pos {
                        try!(self.print_comment(cmnt));
                        self.cur_cmnt_and_lit().cur_cmnt += 1;
                    } else { break; }
                }
                _ => break
            }
        }
        Ok(())
    }

    fn print_comment(&mut self,
                     cmnt: &comments::Comment) -> io::Result<()> {
        match cmnt.style {
            comments::Mixed => {
                assert_eq!(cmnt.lines.len(), 1);
                try!(zerobreak(self.writer()));
                try!(word(self.writer(), &cmnt.lines[0]));
                zerobreak(self.writer())
            }
            comments::Isolated => {
                try!(self.hardbreak_if_not_bol());
                for line in &cmnt.lines {
                    // Don't print empty lines because they will end up as trailing
                    // whitespace
                    if !line.is_empty() {
                        try!(word(self.writer(), &line[..]));
                    }
                    try!(hardbreak(self.writer()));
                }
                Ok(())
            }
            comments::Trailing => {
                try!(word(self.writer(), " "));
                if cmnt.lines.len() == 1 {
                    try!(word(self.writer(), &cmnt.lines[0]));
                    hardbreak(self.writer())
                } else {
                    try!(self.ibox(0));
                    for line in &cmnt.lines {
                        if !line.is_empty() {
                            try!(word(self.writer(), &line[..]));
                        }
                        try!(hardbreak(self.writer()));
                    }
                    self.end()
                }
            }
            comments::BlankLine => {
                // We need to do at least one, possibly two hardbreaks.
                let is_semi = match self.writer().last_token() {
                    pp::Token::String(s, _) => ";" == s,
                    _ => false
                };
                if is_semi || self.is_begin() || self.is_end() {
                    try!(hardbreak(self.writer()));
                }
                hardbreak(self.writer())
            }
        }
    }

    fn next_comment(&mut self) -> Option<comments::Comment> {
        let cur_cmnt = self.cur_cmnt_and_lit().cur_cmnt;
        match *self.comments() {
            Some(ref cmnts) => {
                if cur_cmnt < cmnts.len() {
                    Some(cmnts[cur_cmnt].clone())
                } else {
                    None
                }
            }
            _ => None
        }
    }

    fn print_literal(&mut self, lit: &ast::Lit) -> io::Result<()> {
        try!(self.maybe_print_comment(lit.span.lo));
        match self.next_lit(lit.span.lo) {
            Some(ref ltrl) => {
                return word(self.writer(), &(*ltrl).lit);
            }
            _ => ()
        }
        match lit.node {
            ast::LitStr(ref st, style) => self.print_string(&st, style),
            ast::LitByte(byte) => {
                let mut res = String::from("b'");
                res.extend(ascii::escape_default(byte).map(|c| c as char));
                res.push('\'');
                word(self.writer(), &res[..])
            }
            ast::LitChar(ch) => {
                let mut res = String::from("'");
                res.extend(ch.escape_default());
                res.push('\'');
                word(self.writer(), &res[..])
            }
            ast::LitInt(i, t) => {
                match t {
                    ast::SignedIntLit(st, ast::Plus) => {
                        word(self.writer(),
                             &ast_util::int_ty_to_string(st, Some(i as i64)))
                    }
                    ast::SignedIntLit(st, ast::Minus) => {
                        let istr = ast_util::int_ty_to_string(st, Some(-(i as i64)));
                        word(self.writer(),
                             &format!("-{}", istr))
                    }
                    ast::UnsignedIntLit(ut) => {
                        word(self.writer(), &ast_util::uint_ty_to_string(ut, Some(i)))
                    }
                    ast::UnsuffixedIntLit(ast::Plus) => {
                        word(self.writer(), &format!("{}", i))
                    }
                    ast::UnsuffixedIntLit(ast::Minus) => {
                        word(self.writer(), &format!("-{}", i))
                    }
                }
            }
            ast::LitFloat(ref f, t) => {
                word(self.writer(),
                     &format!(
                         "{}{}",
                         &f,
                         &ast_util::float_ty_to_string(t)))
            }
            ast::LitFloatUnsuffixed(ref f) => word(self.writer(), &f[..]),
            ast::LitBool(val) => {
                if val { word(self.writer(), "true") } else { word(self.writer(), "false") }
            }
            ast::LitByteStr(ref v) => {
                let mut escaped: String = String::new();
                for &ch in v.iter() {
                    escaped.extend(ascii::escape_default(ch)
                                         .map(|c| c as char));
                }
                word(self.writer(), &format!("b\"{}\"", escaped))
            }
        }
    }

    fn print_string(&mut self, st: &str,
                    style: ast::StrStyle) -> io::Result<()> {
        let st = match style {
            ast::CookedStr => {
                (format!("\"{}\"", st.escape_default()))
            }
            ast::RawStr(n) => {
                (format!("r{delim}\"{string}\"{delim}",
                         delim=repeat("#", n),
                         string=st))
            }
        };
        word(self.writer(), &st[..])
    }

    fn print_inner_attributes(&mut self,
                                  attrs: &[ast::Attribute]) -> io::Result<()> {
        let mut count = 0;
        for attr in attrs {
            match attr.node.style {
                ast::AttrInner => {
                    try!(self.print_attribute(attr));
                    count += 1;
                }
                _ => {/* fallthrough */ }
            }
        }
        if count > 0 {
            try!(self.hardbreak_if_not_bol());
        }
        Ok(())
    }

    fn print_outer_attributes(&mut self,
                              attrs: &[ast::Attribute]) -> io::Result<()> {
        let mut count = 0;
        for attr in attrs {
            match attr.node.style {
                ast::AttrOuter => {
                    try!(self.print_attribute(attr));
                    count += 1;
                }
                _ => {/* fallthrough */ }
            }
        }
        if count > 0 {
            try!(self.hardbreak_if_not_bol());
        }
        Ok(())
    }

    fn print_attribute(&mut self, attr: &ast::Attribute) -> io::Result<()> {
        try!(self.hardbreak_if_not_bol());
        try!(self.maybe_print_comment(attr.span.lo));
        if attr.node.is_sugared_doc {
            word(self.writer(), &attr.value_str().unwrap())
        } else {
            match attr.node.style {
                ast::AttrInner => try!(word(self.writer(), "#![")),
                ast::AttrOuter => try!(word(self.writer(), "#[")),
            }
            try!(self.print_meta_item(&*attr.meta()));
            word(self.writer(), "]")
        }
    }

    fn print_meta_item(&mut self, item: &ast::MetaItem) -> io::Result<()> {
        try!(self.ibox(indent_unit));
        match item.node {
            ast::MetaWord(ref name) => {
                try!(word(self.writer(), &name));
            }
            ast::MetaNameValue(ref name, ref value) => {
                try!(self.word_space(&name[..]));
                try!(self.word_space("="));
                try!(self.print_literal(value));
            }
            ast::MetaList(ref name, ref items) => {
                try!(word(self.writer(), &name));
                try!(self.popen());
                try!(self.commasep(Consistent,
                                   &items[..],
                                   |s, i| s.print_meta_item(&**i)));
                try!(self.pclose());
            }
        }
        self.end()
    }
}

impl<'a> PrintState<'a> for State<'a> {
    fn writer(&mut self) -> &mut pp::Printer<'a> {
        &mut self.s
    }

    fn boxes(&mut self) -> &mut Vec<pp::Breaks> {
        &mut self.boxes
    }

    fn comments(&mut self) -> &mut Option<Vec<comments::Comment>> {
        &mut self.comments
    }

    fn cur_cmnt_and_lit(&mut self) -> &mut CurrentCommentAndLiteral {
        &mut self.cur_cmnt_and_lit
    }

    fn literals(&self) -> &Option<Vec<comments::Literal>> {
        &self.literals
    }
}

impl<'a> State<'a> {
    pub fn cbox(&mut self, u: usize) -> io::Result<()> {
        self.boxes.push(pp::Breaks::Consistent);
        pp::cbox(&mut self.s, u)
    }

    pub fn nbsp(&mut self) -> io::Result<()> { word(&mut self.s, " ") }

    pub fn word_nbsp(&mut self, w: &str) -> io::Result<()> {
        try!(word(&mut self.s, w));
        self.nbsp()
    }

    pub fn head(&mut self, w: &str) -> io::Result<()> {
        // outer-box is consistent
        try!(self.cbox(indent_unit));
        // head-box is inconsistent
        try!(self.ibox(w.len() + 1));
        // keyword that starts the head
        if !w.is_empty() {
            try!(self.word_nbsp(w));
        }
        Ok(())
    }

    pub fn bopen(&mut self) -> io::Result<()> {
        try!(word(&mut self.s, "{"));
        self.end() // close the head-box
    }

    pub fn bclose_(&mut self, span: codemap::Span,
                   indented: usize) -> io::Result<()> {
        self.bclose_maybe_open(span, indented, true)
    }
    pub fn bclose_maybe_open(&mut self, span: codemap::Span,
                             indented: usize, close_box: bool) -> io::Result<()> {
        try!(self.maybe_print_comment(span.hi));
        try!(self.break_offset_if_not_bol(1, -(indented as isize)));
        try!(word(&mut self.s, "}"));
        if close_box {
            try!(self.end()); // close the outer-box
        }
        Ok(())
    }
    pub fn bclose(&mut self, span: codemap::Span) -> io::Result<()> {
        self.bclose_(span, indent_unit)
    }

    pub fn in_cbox(&self) -> bool {
        match self.boxes.last() {
            Some(&last_box) => last_box == pp::Breaks::Consistent,
            None => false
        }
    }

    pub fn space_if_not_bol(&mut self) -> io::Result<()> {
        if !self.is_bol() { try!(space(&mut self.s)); }
        Ok(())
    }
    pub fn break_offset_if_not_bol(&mut self, n: usize,
                                   off: isize) -> io::Result<()> {
        if !self.is_bol() {
            break_offset(&mut self.s, n, off)
        } else {
            if off != 0 && self.s.last_token().is_hardbreak_tok() {
                // We do something pretty sketchy here: tuck the nonzero
                // offset-adjustment we were going to deposit along with the
                // break into the previous hardbreak.
                self.s.replace_last_token(pp::hardbreak_tok_offset(off));
            }
            Ok(())
        }
    }

    // Synthesizes a comment that was not textually present in the original source
    // file.
    pub fn synth_comment(&mut self, text: String) -> io::Result<()> {
        try!(word(&mut self.s, "/*"));
        try!(space(&mut self.s));
        try!(word(&mut self.s, &text[..]));
        try!(space(&mut self.s));
        word(&mut self.s, "*/")
    }



    pub fn commasep_cmnt<T, F, G>(&mut self,
                                  b: Breaks,
                                  elts: &[T],
                                  mut op: F,
                                  mut get_span: G) -> io::Result<()> where
        F: FnMut(&mut State, &T) -> io::Result<()>,
        G: FnMut(&T) -> codemap::Span,
    {
        try!(self.rbox(0, b));
        let len = elts.len();
        let mut i = 0;
        for elt in elts {
            try!(self.maybe_print_comment(get_span(elt).hi));
            try!(op(self, elt));
            i += 1;
            if i < len {
                try!(word(&mut self.s, ","));
                try!(self.maybe_print_trailing_comment(get_span(elt),
                                                    Some(get_span(&elts[i]).hi)));
                try!(self.space_if_not_bol());
            }
        }
        self.end()
    }

    pub fn commasep_exprs(&mut self, b: Breaks,
                          exprs: &[P<ast::Expr>]) -> io::Result<()> {
        self.commasep_cmnt(b, exprs, |s, e| s.print_expr(&**e), |e| e.span)
    }

    pub fn print_mod(&mut self, _mod: &ast::Mod,
                     attrs: &[ast::Attribute]) -> io::Result<()> {
        try!(self.print_inner_attributes(attrs));
        for item in &_mod.items {
            try!(self.print_item(&**item));
        }
        Ok(())
    }

    pub fn print_foreign_mod(&mut self, nmod: &ast::ForeignMod,
                             attrs: &[ast::Attribute]) -> io::Result<()> {
        try!(self.print_inner_attributes(attrs));
        for item in &nmod.items {
            try!(self.print_foreign_item(&**item));
        }
        Ok(())
    }

    pub fn print_opt_lifetime(&mut self,
                              lifetime: &Option<ast::Lifetime>) -> io::Result<()> {
        if let Some(l) = *lifetime {
            try!(self.print_lifetime(&l));
            try!(self.nbsp());
        }
        Ok(())
    }

    pub fn print_type(&mut self, ty: &ast::Ty) -> io::Result<()> {
        try!(self.maybe_print_comment(ty.span.lo));
        try!(self.ibox(0));
        match ty.node {
            ast::TyVec(ref ty) => {
                try!(word(&mut self.s, "["));
                try!(self.print_type(&**ty));
                try!(word(&mut self.s, "]"));
            }
            ast::TyPtr(ref mt) => {
                try!(word(&mut self.s, "*"));
                match mt.mutbl {
                    ast::MutMutable => try!(self.word_nbsp("mut")),
                    ast::MutImmutable => try!(self.word_nbsp("const")),
                }
                try!(self.print_type(&*mt.ty));
            }
            ast::TyRptr(ref lifetime, ref mt) => {
                try!(word(&mut self.s, "&"));
                try!(self.print_opt_lifetime(lifetime));
                try!(self.print_mt(mt));
            }
            ast::TyTup(ref elts) => {
                try!(self.popen());
                try!(self.commasep(Inconsistent, &elts[..],
                                   |s, ty| s.print_type(&**ty)));
                if elts.len() == 1 {
                    try!(word(&mut self.s, ","));
                }
                try!(self.pclose());
            }
            ast::TyParen(ref typ) => {
                try!(self.popen());
                try!(self.print_type(&**typ));
                try!(self.pclose());
            }
            ast::TyBareFn(ref f) => {
                let generics = ast::Generics {
                    lifetimes: f.lifetimes.clone(),
                    ty_params: OwnedSlice::empty(),
                    where_clause: ast::WhereClause {
                        id: ast::DUMMY_NODE_ID,
                        predicates: Vec::new(),
                    },
                };
                try!(self.print_ty_fn(f.abi,
                                      f.unsafety,
                                      &*f.decl,
                                      None,
                                      &generics,
                                      None));
            }
            ast::TyPath(None, ref path) => {
                try!(self.print_path(path, false, 0));
            }
            ast::TyPath(Some(ref qself), ref path) => {
                try!(self.print_qpath(path, qself, false))
            }
            ast::TyObjectSum(ref ty, ref bounds) => {
                try!(self.print_type(&**ty));
                try!(self.print_bounds("+", &bounds[..]));
            }
            ast::TyPolyTraitRef(ref bounds) => {
                try!(self.print_bounds("", &bounds[..]));
            }
            ast::TyFixedLengthVec(ref ty, ref v) => {
                try!(word(&mut self.s, "["));
                try!(self.print_type(&**ty));
                try!(word(&mut self.s, "; "));
                try!(self.print_expr(&**v));
                try!(word(&mut self.s, "]"));
            }
            ast::TyTypeof(ref e) => {
                try!(word(&mut self.s, "typeof("));
                try!(self.print_expr(&**e));
                try!(word(&mut self.s, ")"));
            }
            ast::TyInfer => {
                try!(word(&mut self.s, "_"));
            }
            ast::TyMac(ref m) => {
                try!(self.print_mac(m, token::Paren));
            }
        }
        self.end()
    }

    pub fn print_foreign_item(&mut self,
                              item: &ast::ForeignItem) -> io::Result<()> {
        try!(self.hardbreak_if_not_bol());
        try!(self.maybe_print_comment(item.span.lo));
        try!(self.print_outer_attributes(&item.attrs));
        match item.node {
            ast::ForeignItemFn(ref decl, ref generics) => {
                try!(self.head(""));
                try!(self.print_fn(decl, ast::Unsafety::Normal,
                                   ast::Constness::NotConst,
                                   abi::Rust, Some(item.ident),
                                   generics, None, item.vis));
                try!(self.end()); // end head-ibox
                try!(word(&mut self.s, ";"));
                self.end() // end the outer fn box
            }
            ast::ForeignItemStatic(ref t, m) => {
                try!(self.head(&visibility_qualified(item.vis,
                                                    "static")));
                if m {
                    try!(self.word_space("mut"));
                }
                try!(self.print_ident(item.ident));
                try!(self.word_space(":"));
                try!(self.print_type(&**t));
                try!(word(&mut self.s, ";"));
                try!(self.end()); // end the head-ibox
                self.end() // end the outer cbox
            }
        }
    }

    fn print_associated_const(&mut self,
                              ident: ast::Ident,
                              ty: &ast::Ty,
                              default: Option<&ast::Expr>,
                              vis: ast::Visibility)
                              -> io::Result<()>
    {
        try!(word(&mut self.s, &visibility_qualified(vis, "")));
        try!(self.word_space("const"));
        try!(self.print_ident(ident));
        try!(self.word_space(":"));
        try!(self.print_type(ty));
        if let Some(expr) = default {
            try!(space(&mut self.s));
            try!(self.word_space("="));
            try!(self.print_expr(expr));
        }
        word(&mut self.s, ";")
    }

    fn print_associated_type(&mut self,
                             ident: ast::Ident,
                             bounds: Option<&ast::TyParamBounds>,
                             ty: Option<&ast::Ty>)
                             -> io::Result<()> {
        try!(self.word_space("type"));
        try!(self.print_ident(ident));
        if let Some(bounds) = bounds {
            try!(self.print_bounds(":", bounds));
        }
        if let Some(ty) = ty {
            try!(space(&mut self.s));
            try!(self.word_space("="));
            try!(self.print_type(ty));
        }
        word(&mut self.s, ";")
    }

    /// Pretty-print an item
    pub fn print_item(&mut self, item: &ast::Item) -> io::Result<()> {
        try!(self.hardbreak_if_not_bol());
        try!(self.maybe_print_comment(item.span.lo));
        try!(self.print_outer_attributes(&item.attrs));
        try!(self.ann.pre(self, NodeItem(item)));
        match item.node {
            ast::ItemExternCrate(ref optional_path) => {
                try!(self.head(&visibility_qualified(item.vis,
                                                     "extern crate")));
                if let Some(p) = *optional_path {
                    let val = p.as_str();
                    if val.contains("-") {
                        try!(self.print_string(&val, ast::CookedStr));
                    } else {
                        try!(self.print_name(p));
                    }
                    try!(space(&mut self.s));
                    try!(word(&mut self.s, "as"));
                    try!(space(&mut self.s));
                }
                try!(self.print_ident(item.ident));
                try!(word(&mut self.s, ";"));
                try!(self.end()); // end inner head-block
                try!(self.end()); // end outer head-block
            }
            ast::ItemUse(ref vp) => {
                try!(self.head(&visibility_qualified(item.vis,
                                                     "use")));
                try!(self.print_view_path(&**vp));
                try!(word(&mut self.s, ";"));
                try!(self.end()); // end inner head-block
                try!(self.end()); // end outer head-block
            }
            ast::ItemStatic(ref ty, m, ref expr) => {
                try!(self.head(&visibility_qualified(item.vis,
                                                    "static")));
                if m == ast::MutMutable {
                    try!(self.word_space("mut"));
                }
                try!(self.print_ident(item.ident));
                try!(self.word_space(":"));
                try!(self.print_type(&**ty));
                try!(space(&mut self.s));
                try!(self.end()); // end the head-ibox

                try!(self.word_space("="));
                try!(self.print_expr(&**expr));
                try!(word(&mut self.s, ";"));
                try!(self.end()); // end the outer cbox
            }
            ast::ItemConst(ref ty, ref expr) => {
                try!(self.head(&visibility_qualified(item.vis,
                                                    "const")));
                try!(self.print_ident(item.ident));
                try!(self.word_space(":"));
                try!(self.print_type(&**ty));
                try!(space(&mut self.s));
                try!(self.end()); // end the head-ibox

                try!(self.word_space("="));
                try!(self.print_expr(&**expr));
                try!(word(&mut self.s, ";"));
                try!(self.end()); // end the outer cbox
            }
            ast::ItemFn(ref decl, unsafety, constness, abi, ref typarams, ref body) => {
                try!(self.head(""));
                try!(self.print_fn(
                    decl,
                    unsafety,
                    constness,
                    abi,
                    Some(item.ident),
                    typarams,
                    None,
                    item.vis
                ));
                try!(word(&mut self.s, " "));
                try!(self.print_block_with_attrs(&**body, &item.attrs));
            }
            ast::ItemMod(ref _mod) => {
                try!(self.head(&visibility_qualified(item.vis,
                                                    "mod")));
                try!(self.print_ident(item.ident));
                if _mod.items.is_empty() {
                    try!(word(&mut self.s, ";"));
                    try!(self.end()); // end inner head-block
                    try!(self.end()); // end outer head-block
                } else {
                    try!(self.nbsp());
                    try!(self.bopen());
                    try!(self.print_mod(_mod, &item.attrs));
                    try!(self.bclose(item.span));
                }
            }
            ast::ItemForeignMod(ref nmod) => {
                try!(self.head("extern"));
                try!(self.word_nbsp(&nmod.abi.to_string()));
                try!(self.bopen());
                try!(self.print_foreign_mod(nmod, &item.attrs));
                try!(self.bclose(item.span));
            }
            ast::ItemTy(ref ty, ref params) => {
                try!(self.ibox(indent_unit));
                try!(self.ibox(0));
                try!(self.word_nbsp(&visibility_qualified(item.vis, "type")));
                try!(self.print_ident(item.ident));
                try!(self.print_generics(params));
                try!(self.end()); // end the inner ibox

                try!(self.print_where_clause(&params.where_clause));
                try!(space(&mut self.s));
                try!(self.word_space("="));
                try!(self.print_type(&**ty));
                try!(word(&mut self.s, ";"));
                try!(self.end()); // end the outer ibox
            }
            ast::ItemEnum(ref enum_definition, ref params) => {
                try!(self.print_enum_def(
                    enum_definition,
                    params,
                    item.ident,
                    item.span,
                    item.vis
                ));
            }
            ast::ItemStruct(ref struct_def, ref generics) => {
                try!(self.head(&visibility_qualified(item.vis,"struct")));
                try!(self.print_struct(&**struct_def, generics, item.ident, item.span));
            }

            ast::ItemDefaultImpl(unsafety, ref trait_ref) => {
                try!(self.head(""));
                try!(self.print_visibility(item.vis));
                try!(self.print_unsafety(unsafety));
                try!(self.word_nbsp("impl"));
                try!(self.print_trait_ref(trait_ref));
                try!(space(&mut self.s));
                try!(self.word_space("for"));
                try!(self.word_space(".."));
                try!(self.bopen());
                try!(self.bclose(item.span));
            }
            ast::ItemImpl(unsafety,
                          polarity,
                          ref generics,
                          ref opt_trait,
                          ref ty,
                          ref impl_items) => {
                try!(self.head(""));
                try!(self.print_visibility(item.vis));
                try!(self.print_unsafety(unsafety));
                try!(self.word_nbsp("impl"));

                if generics.is_parameterized() {
                    try!(self.print_generics(generics));
                    try!(space(&mut self.s));
                }

                match polarity {
                    ast::ImplPolarity::Negative => {
                        try!(word(&mut self.s, "!"));
                    },
                    _ => {}
                }

                match opt_trait {
                    &Some(ref t) => {
                        try!(self.print_trait_ref(t));
                        try!(space(&mut self.s));
                        try!(self.word_space("for"));
                    }
                    &None => {}
                }

                try!(self.print_type(&**ty));
                try!(self.print_where_clause(&generics.where_clause));

                try!(space(&mut self.s));
                try!(self.bopen());
                try!(self.print_inner_attributes(&item.attrs));
                for impl_item in impl_items {
                    try!(self.print_impl_item(impl_item));
                }
                try!(self.bclose(item.span));
            }
            ast::ItemTrait(unsafety, ref generics, ref bounds, ref trait_items) => {
                try!(self.head(""));
                try!(self.print_visibility(item.vis));
                try!(self.print_unsafety(unsafety));
                try!(self.word_nbsp("trait"));
                try!(self.print_ident(item.ident));
                try!(self.print_generics(generics));
                let mut real_bounds = Vec::with_capacity(bounds.len());
                for b in bounds.iter() {
                    if let TraitTyParamBound(ref ptr, ast::TraitBoundModifier::Maybe) = *b {
                        try!(space(&mut self.s));
                        try!(self.word_space("for ?"));
                        try!(self.print_trait_ref(&ptr.trait_ref));
                    } else {
                        real_bounds.push(b.clone());
                    }
                }
                try!(self.print_bounds(":", &real_bounds[..]));
                try!(self.print_where_clause(&generics.where_clause));
                try!(word(&mut self.s, " "));
                try!(self.bopen());
                for trait_item in trait_items {
                    try!(self.print_trait_item(trait_item));
                }
                try!(self.bclose(item.span));
            }
            // I think it's reasonable to hide the context here:
            ast::ItemMac(codemap::Spanned { node: ast::MacInvocTT(ref pth, ref tts, _),
                                            ..}) => {
                try!(self.print_visibility(item.vis));
                try!(self.print_path(pth, false, 0));
                try!(word(&mut self.s, "! "));
                try!(self.print_ident(item.ident));
                try!(self.cbox(indent_unit));
                try!(self.popen());
                try!(self.print_tts(&tts[..]));
                try!(self.pclose());
                try!(word(&mut self.s, ";"));
                try!(self.end());
            }
        }
        self.ann.post(self, NodeItem(item))
    }

    fn print_trait_ref(&mut self, t: &ast::TraitRef) -> io::Result<()> {
        self.print_path(&t.path, false, 0)
    }

    fn print_formal_lifetime_list(&mut self, lifetimes: &[ast::LifetimeDef]) -> io::Result<()> {
        if !lifetimes.is_empty() {
            try!(word(&mut self.s, "for<"));
            let mut comma = false;
            for lifetime_def in lifetimes {
                if comma {
                    try!(self.word_space(","))
                }
                try!(self.print_lifetime_def(lifetime_def));
                comma = true;
            }
            try!(word(&mut self.s, ">"));
        }
        Ok(())
    }

    fn print_poly_trait_ref(&mut self, t: &ast::PolyTraitRef) -> io::Result<()> {
        try!(self.print_formal_lifetime_list(&t.bound_lifetimes));
        self.print_trait_ref(&t.trait_ref)
    }

    pub fn print_enum_def(&mut self, enum_definition: &ast::EnumDef,
                          generics: &ast::Generics, ident: ast::Ident,
                          span: codemap::Span,
                          visibility: ast::Visibility) -> io::Result<()> {
        try!(self.head(&visibility_qualified(visibility, "enum")));
        try!(self.print_ident(ident));
        try!(self.print_generics(generics));
        try!(self.print_where_clause(&generics.where_clause));
        try!(space(&mut self.s));
        self.print_variants(&enum_definition.variants, span)
    }

    pub fn print_variants(&mut self,
                          variants: &[P<ast::Variant>],
                          span: codemap::Span) -> io::Result<()> {
        try!(self.bopen());
        for v in variants {
            try!(self.space_if_not_bol());
            try!(self.maybe_print_comment(v.span.lo));
            try!(self.print_outer_attributes(&v.node.attrs));
            try!(self.ibox(indent_unit));
            try!(self.print_variant(&**v));
            try!(word(&mut self.s, ","));
            try!(self.end());
            try!(self.maybe_print_trailing_comment(v.span, None));
        }
        self.bclose(span)
    }

    pub fn print_visibility(&mut self, vis: ast::Visibility) -> io::Result<()> {
        match vis {
            ast::Public => self.word_nbsp("pub"),
            ast::Inherited => Ok(())
        }
    }

    pub fn print_struct(&mut self,
                        struct_def: &ast::StructDef,
                        generics: &ast::Generics,
                        ident: ast::Ident,
                        span: codemap::Span) -> io::Result<()> {
        try!(self.print_ident(ident));
        try!(self.print_generics(generics));
        if ast_util::struct_def_is_tuple_like(struct_def) {
            if !struct_def.fields.is_empty() {
                try!(self.popen());
                try!(self.commasep(
                    Inconsistent, &struct_def.fields,
                    |s, field| {
                        match field.node.kind {
                            ast::NamedField(..) => panic!("unexpected named field"),
                            ast::UnnamedField(vis) => {
                                try!(s.print_visibility(vis));
                                try!(s.maybe_print_comment(field.span.lo));
                                s.print_type(&*field.node.ty)
                            }
                        }
                    }
                ));
                try!(self.pclose());
            }
            try!(self.print_where_clause(&generics.where_clause));
            try!(word(&mut self.s, ";"));
            try!(self.end());
            self.end() // close the outer-box
        } else {
            try!(self.print_where_clause(&generics.where_clause));
            try!(self.nbsp());
            try!(self.bopen());
            try!(self.hardbreak_if_not_bol());

            for field in &struct_def.fields {
                match field.node.kind {
                    ast::UnnamedField(..) => panic!("unexpected unnamed field"),
                    ast::NamedField(ident, visibility) => {
                        try!(self.hardbreak_if_not_bol());
                        try!(self.maybe_print_comment(field.span.lo));
                        try!(self.print_outer_attributes(&field.node.attrs));
                        try!(self.print_visibility(visibility));
                        try!(self.print_ident(ident));
                        try!(self.word_nbsp(":"));
                        try!(self.print_type(&*field.node.ty));
                        try!(word(&mut self.s, ","));
                    }
                }
            }

            self.bclose(span)
        }
    }

    /// This doesn't deserve to be called "pretty" printing, but it should be
    /// meaning-preserving. A quick hack that might help would be to look at the
    /// spans embedded in the TTs to decide where to put spaces and newlines.
    /// But it'd be better to parse these according to the grammar of the
    /// appropriate macro, transcribe back into the grammar we just parsed from,
    /// and then pretty-print the resulting AST nodes (so, e.g., we print
    /// expression arguments as expressions). It can be done! I think.
    pub fn print_tt(&mut self, tt: &ast::TokenTree) -> io::Result<()> {
        match *tt {
            ast::TtToken(_, ref tk) => {
                try!(word(&mut self.s, &token_to_string(tk)));
                match *tk {
                    parse::token::DocComment(..) => {
                        hardbreak(&mut self.s)
                    }
                    _ => Ok(())
                }
            }
            ast::TtDelimited(_, ref delimed) => {
                try!(word(&mut self.s, &token_to_string(&delimed.open_token())));
                try!(space(&mut self.s));
                try!(self.print_tts(&delimed.tts));
                try!(space(&mut self.s));
                word(&mut self.s, &token_to_string(&delimed.close_token()))
            },
            ast::TtSequence(_, ref seq) => {
                try!(word(&mut self.s, "$("));
                for tt_elt in &seq.tts {
                    try!(self.print_tt(tt_elt));
                }
                try!(word(&mut self.s, ")"));
                match seq.separator {
                    Some(ref tk) => {
                        try!(word(&mut self.s, &token_to_string(tk)));
                    }
                    None => {},
                }
                match seq.op {
                    ast::ZeroOrMore => word(&mut self.s, "*"),
                    ast::OneOrMore => word(&mut self.s, "+"),
                }
            }
        }
    }

    pub fn print_tts(&mut self, tts: &[ast::TokenTree]) -> io::Result<()> {
        try!(self.ibox(0));
        let mut suppress_space = false;
        for (i, tt) in tts.iter().enumerate() {
            if i != 0 && !suppress_space {
                try!(space(&mut self.s));
            }
            try!(self.print_tt(tt));
            // There should be no space between the module name and the following `::` in paths,
            // otherwise imported macros get re-parsed from crate metadata incorrectly (#20701)
            suppress_space = match tt {
                &ast::TtToken(_, token::Ident(_, token::ModName)) |
                &ast::TtToken(_, token::MatchNt(_, _, _, token::ModName)) |
                &ast::TtToken(_, token::SubstNt(_, token::ModName)) => true,
                _ => false
            }
        }
        self.end()
    }

    pub fn print_variant(&mut self, v: &ast::Variant) -> io::Result<()> {
        match v.node.kind {
            ast::TupleVariantKind(ref args) => {
                try!(self.print_ident(v.node.name));
                if !args.is_empty() {
                    try!(self.popen());
                    try!(self.commasep(Consistent,
                                       &args[..],
                                       |s, arg| s.print_type(&*arg.ty)));
                    try!(self.pclose());
                }
            }
            ast::StructVariantKind(ref struct_def) => {
                try!(self.head(""));
                let generics = ast_util::empty_generics();
                try!(self.print_struct(&**struct_def, &generics, v.node.name, v.span));
            }
        }
        match v.node.disr_expr {
            Some(ref d) => {
                try!(space(&mut self.s));
                try!(self.word_space("="));
                self.print_expr(&**d)
            }
            _ => Ok(())
        }
    }

    pub fn print_method_sig(&mut self,
                            ident: ast::Ident,
                            m: &ast::MethodSig,
                            vis: ast::Visibility)
                            -> io::Result<()> {
        self.print_fn(&m.decl,
                      m.unsafety,
                      m.constness,
                      m.abi,
                      Some(ident),
                      &m.generics,
                      Some(&m.explicit_self.node),
                      vis)
    }

    pub fn print_trait_item(&mut self, ti: &ast::TraitItem)
                            -> io::Result<()> {
        try!(self.ann.pre(self, NodeSubItem(ti.id)));
        try!(self.hardbreak_if_not_bol());
        try!(self.maybe_print_comment(ti.span.lo));
        try!(self.print_outer_attributes(&ti.attrs));
        match ti.node {
            ast::ConstTraitItem(ref ty, ref default) => {
                try!(self.print_associated_const(ti.ident, &ty,
                                                 default.as_ref().map(|expr| &**expr),
                                                 ast::Inherited));
            }
            ast::MethodTraitItem(ref sig, ref body) => {
                if body.is_some() {
                    try!(self.head(""));
                }
                try!(self.print_method_sig(ti.ident, sig, ast::Inherited));
                if let Some(ref body) = *body {
                    try!(self.nbsp());
                    try!(self.print_block_with_attrs(body, &ti.attrs));
                } else {
                    try!(word(&mut self.s, ";"));
                }
            }
            ast::TypeTraitItem(ref bounds, ref default) => {
                try!(self.print_associated_type(ti.ident, Some(bounds),
                                                default.as_ref().map(|ty| &**ty)));
            }
        }
        self.ann.post(self, NodeSubItem(ti.id))
    }

    pub fn print_impl_item(&mut self, ii: &ast::ImplItem) -> io::Result<()> {
        try!(self.ann.pre(self, NodeSubItem(ii.id)));
        try!(self.hardbreak_if_not_bol());
        try!(self.maybe_print_comment(ii.span.lo));
        try!(self.print_outer_attributes(&ii.attrs));
        match ii.node {
            ast::ConstImplItem(ref ty, ref expr) => {
                try!(self.print_associated_const(ii.ident, &ty, Some(&expr), ii.vis));
            }
            ast::MethodImplItem(ref sig, ref body) => {
                try!(self.head(""));
                try!(self.print_method_sig(ii.ident, sig, ii.vis));
                try!(self.nbsp());
                try!(self.print_block_with_attrs(body, &ii.attrs));
            }
            ast::TypeImplItem(ref ty) => {
                try!(self.print_associated_type(ii.ident, None, Some(ty)));
            }
            ast::MacImplItem(codemap::Spanned { node: ast::MacInvocTT(ref pth, ref tts, _),
                                                ..}) => {
                // code copied from ItemMac:
                try!(self.print_path(pth, false, 0));
                try!(word(&mut self.s, "! "));
                try!(self.cbox(indent_unit));
                try!(self.popen());
                try!(self.print_tts(&tts[..]));
                try!(self.pclose());
                try!(word(&mut self.s, ";"));
                try!(self.end())
            }
        }
        self.ann.post(self, NodeSubItem(ii.id))
    }

    pub fn print_stmt(&mut self, st: &ast::Stmt) -> io::Result<()> {
        try!(self.maybe_print_comment(st.span.lo));
        match st.node {
            ast::StmtDecl(ref decl, _) => {
                try!(self.print_decl(&**decl));
            }
            ast::StmtExpr(ref expr, _) => {
                try!(self.space_if_not_bol());
                try!(self.print_expr(&**expr));
            }
            ast::StmtSemi(ref expr, _) => {
                try!(self.space_if_not_bol());
                try!(self.print_expr(&**expr));
                try!(word(&mut self.s, ";"));
            }
            ast::StmtMac(ref mac, style) => {
                try!(self.space_if_not_bol());
                let delim = match style {
                    ast::MacStmtWithBraces => token::Brace,
                    _ => token::Paren
                };
                try!(self.print_mac(&**mac, delim));
                match style {
                    ast::MacStmtWithBraces => {}
                    _ => try!(word(&mut self.s, ";")),
                }
            }
        }
        if parse::classify::stmt_ends_with_semi(&st.node) {
            try!(word(&mut self.s, ";"));
        }
        self.maybe_print_trailing_comment(st.span, None)
    }

    pub fn print_block(&mut self, blk: &ast::Block) -> io::Result<()> {
        self.print_block_with_attrs(blk, &[])
    }

    pub fn print_block_unclosed(&mut self, blk: &ast::Block) -> io::Result<()> {
        self.print_block_unclosed_indent(blk, indent_unit)
    }

    pub fn print_block_unclosed_indent(&mut self, blk: &ast::Block,
                                       indented: usize) -> io::Result<()> {
        self.print_block_maybe_unclosed(blk, indented, &[], false)
    }

    pub fn print_block_with_attrs(&mut self,
                                  blk: &ast::Block,
                                  attrs: &[ast::Attribute]) -> io::Result<()> {
        self.print_block_maybe_unclosed(blk, indent_unit, attrs, true)
    }

    pub fn print_block_maybe_unclosed(&mut self,
                                      blk: &ast::Block,
                                      indented: usize,
                                      attrs: &[ast::Attribute],
                                      close_box: bool) -> io::Result<()> {
        match blk.rules {
            ast::UnsafeBlock(..) | ast::PushUnsafeBlock(..) => try!(self.word_space("unsafe")),
            ast::DefaultBlock    | ast::PopUnsafeBlock(..) => ()
        }
        try!(self.maybe_print_comment(blk.span.lo));
        try!(self.ann.pre(self, NodeBlock(blk)));
        try!(self.bopen());

        try!(self.print_inner_attributes(attrs));

        for st in &blk.stmts {
            try!(self.print_stmt(&**st));
        }
        match blk.expr {
            Some(ref expr) => {
                try!(self.space_if_not_bol());
                try!(self.print_expr(&**expr));
                try!(self.maybe_print_trailing_comment(expr.span, Some(blk.span.hi)));
            }
            _ => ()
        }
        try!(self.bclose_maybe_open(blk.span, indented, close_box));
        self.ann.post(self, NodeBlock(blk))
    }

    fn print_else(&mut self, els: Option<&ast::Expr>) -> io::Result<()> {
        match els {
            Some(_else) => {
                match _else.node {
                    // "another else-if"
                    ast::ExprIf(ref i, ref then, ref e) => {
                        try!(self.cbox(indent_unit - 1));
                        try!(self.ibox(0));
                        try!(word(&mut self.s, " else if "));
                        try!(self.print_expr(&**i));
                        try!(space(&mut self.s));
                        try!(self.print_block(&**then));
                        self.print_else(e.as_ref().map(|e| &**e))
                    }
                    // "another else-if-let"
                    ast::ExprIfLet(ref pat, ref expr, ref then, ref e) => {
                        try!(self.cbox(indent_unit - 1));
                        try!(self.ibox(0));
                        try!(word(&mut self.s, " else if let "));
                        try!(self.print_pat(&**pat));
                        try!(space(&mut self.s));
                        try!(self.word_space("="));
                        try!(self.print_expr(&**expr));
                        try!(space(&mut self.s));
                        try!(self.print_block(&**then));
                        self.print_else(e.as_ref().map(|e| &**e))
                    }
                    // "final else"
                    ast::ExprBlock(ref b) => {
                        try!(self.cbox(indent_unit - 1));
                        try!(self.ibox(0));
                        try!(word(&mut self.s, " else "));
                        self.print_block(&**b)
                    }
                    // BLEAH, constraints would be great here
                    _ => {
                        panic!("print_if saw if with weird alternative");
                    }
                }
            }
            _ => Ok(())
        }
    }

    pub fn print_if(&mut self, test: &ast::Expr, blk: &ast::Block,
                    elseopt: Option<&ast::Expr>) -> io::Result<()> {
        try!(self.head("if"));
        try!(self.print_expr(test));
        try!(space(&mut self.s));
        try!(self.print_block(blk));
        self.print_else(elseopt)
    }

    pub fn print_if_let(&mut self, pat: &ast::Pat, expr: &ast::Expr, blk: &ast::Block,
                        elseopt: Option<&ast::Expr>) -> io::Result<()> {
        try!(self.head("if let"));
        try!(self.print_pat(pat));
        try!(space(&mut self.s));
        try!(self.word_space("="));
        try!(self.print_expr(expr));
        try!(space(&mut self.s));
        try!(self.print_block(blk));
        self.print_else(elseopt)
    }

    pub fn print_mac(&mut self, m: &ast::Mac, delim: token::DelimToken)
                     -> io::Result<()> {
        match m.node {
            // I think it's reasonable to hide the ctxt here:
            ast::MacInvocTT(ref pth, ref tts, _) => {
                try!(self.print_path(pth, false, 0));
                try!(word(&mut self.s, "!"));
                match delim {
                    token::Paren => try!(self.popen()),
                    token::Bracket => try!(word(&mut self.s, "[")),
                    token::Brace => {
                        // We need to create some boxes because `bopen` and `bclose` close boxes.
                        // Using `head` here takes care of setting this up for us.
                        try!(self.head(""));
                        try!(self.bopen())
                    }
                }
                try!(self.print_tts(tts));
                match delim {
                    token::Paren => self.pclose(),
                    token::Bracket => word(&mut self.s, "]"),
                    token::Brace => self.bclose(m.span),
                }
            }
        }
    }


    fn print_call_post(&mut self, args: &[P<ast::Expr>]) -> io::Result<()> {
        try!(self.popen());
        try!(self.commasep_exprs(Inconsistent, args));
        self.pclose()
    }

    pub fn check_expr_bin_needs_paren(&mut self, sub_expr: &ast::Expr,
                                      binop: ast::BinOp) -> bool {
        match sub_expr.node {
            ast::ExprBinary(ref sub_op, _, _) => {
                if ast_util::operator_prec(sub_op.node) <
                    ast_util::operator_prec(binop.node) {
                    true
                } else {
                    false
                }
            }
            _ => true
        }
    }

    pub fn print_expr_maybe_paren(&mut self, expr: &ast::Expr) -> io::Result<()> {
        let needs_par = needs_parentheses(expr);
        if needs_par {
            try!(self.popen());
        }
        try!(self.print_expr(expr));
        if needs_par {
            try!(self.pclose());
        }
        Ok(())
    }

    fn print_expr_box(&mut self,
                      place: &Option<P<ast::Expr>>,
                      expr: &ast::Expr) -> io::Result<()> {
        try!(word(&mut self.s, "box"));
        try!(word(&mut self.s, "("));
        try!(place.as_ref().map_or(Ok(()), |e|self.print_expr(&**e)));
        try!(self.word_space(")"));
        self.print_expr(expr)
    }

    fn print_expr_vec(&mut self, exprs: &[P<ast::Expr>]) -> io::Result<()> {
        try!(self.ibox(indent_unit));
        try!(word(&mut self.s, "["));
        try!(self.commasep_exprs(Inconsistent, &exprs[..]));
        try!(word(&mut self.s, "]"));
        self.end()
    }

    fn print_expr_repeat(&mut self,
                         element: &ast::Expr,
                         count: &ast::Expr) -> io::Result<()> {
        try!(self.ibox(indent_unit));
        try!(word(&mut self.s, "["));
        try!(self.print_expr(element));
        try!(self.word_space(";"));
        try!(self.print_expr(count));
        try!(word(&mut self.s, "]"));
        self.end()
    }

    fn print_expr_struct(&mut self,
                         path: &ast::Path,
                         fields: &[ast::Field],
                         wth: &Option<P<ast::Expr>>) -> io::Result<()> {
        try!(self.print_path(path, true, 0));
        try!(word(&mut self.s, "{"));
        try!(self.commasep_cmnt(
            Consistent,
            &fields[..],
            |s, field| {
                try!(s.ibox(indent_unit));
                try!(s.print_ident(field.ident.node));
                try!(s.word_space(":"));
                try!(s.print_expr(&*field.expr));
                s.end()
            },
            |f| f.span));
        match *wth {
            Some(ref expr) => {
                try!(self.ibox(indent_unit));
                if !fields.is_empty() {
                    try!(word(&mut self.s, ","));
                    try!(space(&mut self.s));
                }
                try!(word(&mut self.s, ".."));
                try!(self.print_expr(&**expr));
                try!(self.end());
            }
            _ => if !fields.is_empty() {
                try!(word(&mut self.s, ","))
            }
        }
        try!(word(&mut self.s, "}"));
        Ok(())
    }

    fn print_expr_tup(&mut self, exprs: &[P<ast::Expr>]) -> io::Result<()> {
        try!(self.popen());
        try!(self.commasep_exprs(Inconsistent, &exprs[..]));
        if exprs.len() == 1 {
            try!(word(&mut self.s, ","));
        }
        self.pclose()
    }

    fn print_expr_call(&mut self,
                       func: &ast::Expr,
                       args: &[P<ast::Expr>]) -> io::Result<()> {
        try!(self.print_expr_maybe_paren(func));
        self.print_call_post(args)
    }

    fn print_expr_method_call(&mut self,
                              ident: ast::SpannedIdent,
                              tys: &[P<ast::Ty>],
                              args: &[P<ast::Expr>]) -> io::Result<()> {
        let base_args = &args[1..];
        try!(self.print_expr(&*args[0]));
        try!(word(&mut self.s, "."));
        try!(self.print_ident(ident.node));
        if !tys.is_empty() {
            try!(word(&mut self.s, "::<"));
            try!(self.commasep(Inconsistent, tys,
                               |s, ty| s.print_type(&**ty)));
            try!(word(&mut self.s, ">"));
        }
        self.print_call_post(base_args)
    }

    fn print_expr_binary(&mut self,
                         op: ast::BinOp,
                         lhs: &ast::Expr,
                         rhs: &ast::Expr) -> io::Result<()> {
        if self.check_expr_bin_needs_paren(lhs, op) {
            try!(self.print_expr_maybe_paren(lhs));
        } else {
            try!(self.print_expr(lhs));
        }
        try!(space(&mut self.s));
        try!(self.word_space(ast_util::binop_to_string(op.node)));
        if self.check_expr_bin_needs_paren(rhs, op) {
            self.print_expr_maybe_paren(rhs)
        } else {
            self.print_expr(rhs)
        }
    }

    fn print_expr_unary(&mut self,
                        op: ast::UnOp,
                        expr: &ast::Expr) -> io::Result<()> {
        try!(word(&mut self.s, ast_util::unop_to_string(op)));
        self.print_expr_maybe_paren(expr)
    }

    fn print_expr_addr_of(&mut self,
                          mutability: ast::Mutability,
                          expr: &ast::Expr) -> io::Result<()> {
        try!(word(&mut self.s, "&"));
        try!(self.print_mutability(mutability));
        self.print_expr_maybe_paren(expr)
    }

    pub fn print_expr(&mut self, expr: &ast::Expr) -> io::Result<()> {
        try!(self.maybe_print_comment(expr.span.lo));
        try!(self.ibox(indent_unit));
        try!(self.ann.pre(self, NodeExpr(expr)));
        match expr.node {
            ast::ExprBox(ref place, ref expr) => {
                try!(self.print_expr_box(place, &**expr));
            }
            ast::ExprVec(ref exprs) => {
                try!(self.print_expr_vec(&exprs[..]));
            }
            ast::ExprRepeat(ref element, ref count) => {
                try!(self.print_expr_repeat(&**element, &**count));
            }
            ast::ExprStruct(ref path, ref fields, ref wth) => {
                try!(self.print_expr_struct(path, &fields[..], wth));
            }
            ast::ExprTup(ref exprs) => {
                try!(self.print_expr_tup(&exprs[..]));
            }
            ast::ExprCall(ref func, ref args) => {
                try!(self.print_expr_call(&**func, &args[..]));
            }
            ast::ExprMethodCall(ident, ref tys, ref args) => {
                try!(self.print_expr_method_call(ident, &tys[..], &args[..]));
            }
            ast::ExprBinary(op, ref lhs, ref rhs) => {
                try!(self.print_expr_binary(op, &**lhs, &**rhs));
            }
            ast::ExprUnary(op, ref expr) => {
                try!(self.print_expr_unary(op, &**expr));
            }
            ast::ExprAddrOf(m, ref expr) => {
                try!(self.print_expr_addr_of(m, &**expr));
            }
            ast::ExprLit(ref lit) => {
                try!(self.print_literal(&**lit));
            }
            ast::ExprCast(ref expr, ref ty) => {
                if let ast::ExprCast(..) = expr.node {
                    try!(self.print_expr(&**expr));
                } else {
                    try!(self.print_expr_maybe_paren(&**expr));
                }
                try!(space(&mut self.s));
                try!(self.word_space("as"));
                try!(self.print_type(&**ty));
            }
            ast::ExprIf(ref test, ref blk, ref elseopt) => {
                try!(self.print_if(&**test, &**blk, elseopt.as_ref().map(|e| &**e)));
            }
            ast::ExprIfLet(ref pat, ref expr, ref blk, ref elseopt) => {
                try!(self.print_if_let(&**pat, &**expr, &** blk, elseopt.as_ref().map(|e| &**e)));
            }
            ast::ExprWhile(ref test, ref blk, opt_ident) => {
                if let Some(ident) = opt_ident {
                    try!(self.print_ident(ident));
                    try!(self.word_space(":"));
                }
                try!(self.head("while"));
                try!(self.print_expr(&**test));
                try!(space(&mut self.s));
                try!(self.print_block(&**blk));
            }
            ast::ExprWhileLet(ref pat, ref expr, ref blk, opt_ident) => {
                if let Some(ident) = opt_ident {
                    try!(self.print_ident(ident));
                    try!(self.word_space(":"));
                }
                try!(self.head("while let"));
                try!(self.print_pat(&**pat));
                try!(space(&mut self.s));
                try!(self.word_space("="));
                try!(self.print_expr(&**expr));
                try!(space(&mut self.s));
                try!(self.print_block(&**blk));
            }
            ast::ExprForLoop(ref pat, ref iter, ref blk, opt_ident) => {
                if let Some(ident) = opt_ident {
                    try!(self.print_ident(ident));
                    try!(self.word_space(":"));
                }
                try!(self.head("for"));
                try!(self.print_pat(&**pat));
                try!(space(&mut self.s));
                try!(self.word_space("in"));
                try!(self.print_expr(&**iter));
                try!(space(&mut self.s));
                try!(self.print_block(&**blk));
            }
            ast::ExprLoop(ref blk, opt_ident) => {
                if let Some(ident) = opt_ident {
                    try!(self.print_ident(ident));
                    try!(self.word_space(":"));
                }
                try!(self.head("loop"));
                try!(space(&mut self.s));
                try!(self.print_block(&**blk));
            }
            ast::ExprMatch(ref expr, ref arms, _) => {
                try!(self.cbox(indent_unit));
                try!(self.ibox(4));
                try!(self.word_nbsp("match"));
                try!(self.print_expr(&**expr));
                try!(space(&mut self.s));
                try!(self.bopen());
                for arm in arms {
                    try!(self.print_arm(arm));
                }
                try!(self.bclose_(expr.span, indent_unit));
            }
            ast::ExprClosure(capture_clause, ref decl, ref body) => {
                try!(self.print_capture_clause(capture_clause));

                try!(self.print_fn_block_args(&**decl));
                try!(space(&mut self.s));

                let default_return = match decl.output {
                    ast::DefaultReturn(..) => true,
                    _ => false
                };

                if !default_return || !body.stmts.is_empty() || body.expr.is_none() {
                    try!(self.print_block_unclosed(&**body));
                } else {
                    // we extract the block, so as not to create another set of boxes
                    match body.expr.as_ref().unwrap().node {
                        ast::ExprBlock(ref blk) => {
                            try!(self.print_block_unclosed(&**blk));
                        }
                        _ => {
                            // this is a bare expression
                            try!(self.print_expr(body.expr.as_ref().map(|e| &**e).unwrap()));
                            try!(self.end()); // need to close a box
                        }
                    }
                }
                // a box will be closed by print_expr, but we didn't want an overall
                // wrapper so we closed the corresponding opening. so create an
                // empty box to satisfy the close.
                try!(self.ibox(0));
            }
            ast::ExprBlock(ref blk) => {
                // containing cbox, will be closed by print-block at }
                try!(self.cbox(indent_unit));
                // head-box, will be closed by print-block after {
                try!(self.ibox(0));
                try!(self.print_block(&**blk));
            }
            ast::ExprAssign(ref lhs, ref rhs) => {
                try!(self.print_expr(&**lhs));
                try!(space(&mut self.s));
                try!(self.word_space("="));
                try!(self.print_expr(&**rhs));
            }
            ast::ExprAssignOp(op, ref lhs, ref rhs) => {
                try!(self.print_expr(&**lhs));
                try!(space(&mut self.s));
                try!(word(&mut self.s, ast_util::binop_to_string(op.node)));
                try!(self.word_space("="));
                try!(self.print_expr(&**rhs));
            }
            ast::ExprField(ref expr, id) => {
                try!(self.print_expr(&**expr));
                try!(word(&mut self.s, "."));
                try!(self.print_ident(id.node));
            }
            ast::ExprTupField(ref expr, id) => {
                try!(self.print_expr(&**expr));
                try!(word(&mut self.s, "."));
                try!(self.print_usize(id.node));
            }
            ast::ExprIndex(ref expr, ref index) => {
                try!(self.print_expr(&**expr));
                try!(word(&mut self.s, "["));
                try!(self.print_expr(&**index));
                try!(word(&mut self.s, "]"));
            }
            ast::ExprRange(ref start, ref end) => {
                if let &Some(ref e) = start {
                    try!(self.print_expr(&**e));
                }
                try!(word(&mut self.s, ".."));
                if let &Some(ref e) = end {
                    try!(self.print_expr(&**e));
                }
            }
            ast::ExprPath(None, ref path) => {
                try!(self.print_path(path, true, 0))
            }
            ast::ExprPath(Some(ref qself), ref path) => {
                try!(self.print_qpath(path, qself, true))
            }
            ast::ExprBreak(opt_ident) => {
                try!(word(&mut self.s, "break"));
                try!(space(&mut self.s));
                if let Some(ident) = opt_ident {
                    try!(self.print_ident(ident.node));
                    try!(space(&mut self.s));
                }
            }
            ast::ExprAgain(opt_ident) => {
                try!(word(&mut self.s, "continue"));
                try!(space(&mut self.s));
                if let Some(ident) = opt_ident {
                    try!(self.print_ident(ident.node));
                    try!(space(&mut self.s))
                }
            }
            ast::ExprRet(ref result) => {
                try!(word(&mut self.s, "return"));
                match *result {
                    Some(ref expr) => {
                        try!(word(&mut self.s, " "));
                        try!(self.print_expr(&**expr));
                    }
                    _ => ()
                }
            }
            ast::ExprInlineAsm(ref a) => {
                try!(word(&mut self.s, "asm!"));
                try!(self.popen());
                try!(self.print_string(&a.asm, a.asm_str_style));
                try!(self.word_space(":"));

                try!(self.commasep(Inconsistent, &a.outputs,
                                   |s, &(ref co, ref o, is_rw)| {
                    match slice_shift_char(co) {
                        Some(('=', operand)) if is_rw => {
                            try!(s.print_string(&format!("+{}", operand),
                                                ast::CookedStr))
                        }
                        _ => try!(s.print_string(&co, ast::CookedStr))
                    }
                    try!(s.popen());
                    try!(s.print_expr(&**o));
                    try!(s.pclose());
                    Ok(())
                }));
                try!(space(&mut self.s));
                try!(self.word_space(":"));

                try!(self.commasep(Inconsistent, &a.inputs,
                                   |s, &(ref co, ref o)| {
                    try!(s.print_string(&co, ast::CookedStr));
                    try!(s.popen());
                    try!(s.print_expr(&**o));
                    try!(s.pclose());
                    Ok(())
                }));
                try!(space(&mut self.s));
                try!(self.word_space(":"));

                try!(self.commasep(Inconsistent, &a.clobbers,
                                   |s, co| {
                    try!(s.print_string(&co, ast::CookedStr));
                    Ok(())
                }));

                let mut options = vec!();
                if a.volatile {
                    options.push("volatile");
                }
                if a.alignstack {
                    options.push("alignstack");
                }
                if a.dialect == ast::AsmDialect::AsmIntel {
                    options.push("intel");
                }

                if !options.is_empty() {
                    try!(space(&mut self.s));
                    try!(self.word_space(":"));
                    try!(self.commasep(Inconsistent, &*options,
                                       |s, &co| {
                        try!(s.print_string(co, ast::CookedStr));
                        Ok(())
                    }));
                }

                try!(self.pclose());
            }
            ast::ExprMac(ref m, delim) => try!(self.print_mac(m, delim)),
            ast::ExprParen(ref e) => {
                try!(self.popen());
                try!(self.print_expr(&**e));
                try!(self.pclose());
            }
        }
        try!(self.ann.post(self, NodeExpr(expr)));
        self.end()
    }

    pub fn print_local_decl(&mut self, loc: &ast::Local) -> io::Result<()> {
        try!(self.print_pat(&*loc.pat));
        if let Some(ref ty) = loc.ty {
            try!(self.word_space(":"));
            try!(self.print_type(&**ty));
        }
        Ok(())
    }

    pub fn print_decl(&mut self, decl: &ast::Decl) -> io::Result<()> {
        try!(self.maybe_print_comment(decl.span.lo));
        match decl.node {
            ast::DeclLocal(ref loc) => {
                try!(self.space_if_not_bol());
                try!(self.ibox(indent_unit));
                try!(self.word_nbsp("let"));

                try!(self.ibox(indent_unit));
                try!(self.print_local_decl(&**loc));
                try!(self.end());
                if let Some(ref init) = loc.init {
                    try!(self.nbsp());
                    try!(self.word_space("="));
                    try!(self.print_expr(&**init));
                }
                self.end()
            }
            ast::DeclItem(ref item) => self.print_item(&**item)
        }
    }

    pub fn print_ident(&mut self, ident: ast::Ident) -> io::Result<()> {
        try!(word(&mut self.s, &ident.name.as_str()));
        self.ann.post(self, NodeIdent(&ident))
    }

    pub fn print_usize(&mut self, i: usize) -> io::Result<()> {
        word(&mut self.s, &i.to_string())
    }

    pub fn print_name(&mut self, name: ast::Name) -> io::Result<()> {
        try!(word(&mut self.s, &name.as_str()));
        self.ann.post(self, NodeName(&name))
    }

    pub fn print_for_decl(&mut self, loc: &ast::Local,
                          coll: &ast::Expr) -> io::Result<()> {
        try!(self.print_local_decl(loc));
        try!(space(&mut self.s));
        try!(self.word_space("in"));
        self.print_expr(coll)
    }

    fn print_path(&mut self,
                  path: &ast::Path,
                  colons_before_params: bool,
                  depth: usize)
                  -> io::Result<()>
    {
        try!(self.maybe_print_comment(path.span.lo));

        let mut first = !path.global;
        for segment in &path.segments[..path.segments.len()-depth] {
            if first {
                first = false
            } else {
                try!(word(&mut self.s, "::"))
            }

            try!(self.print_ident(segment.identifier));

            try!(self.print_path_parameters(&segment.parameters, colons_before_params));
        }

        Ok(())
    }

    fn print_qpath(&mut self,
                   path: &ast::Path,
                   qself: &ast::QSelf,
                   colons_before_params: bool)
                   -> io::Result<()>
    {
        try!(word(&mut self.s, "<"));
        try!(self.print_type(&qself.ty));
        if qself.position > 0 {
            try!(space(&mut self.s));
            try!(self.word_space("as"));
            let depth = path.segments.len() - qself.position;
            try!(self.print_path(&path, false, depth));
        }
        try!(word(&mut self.s, ">"));
        try!(word(&mut self.s, "::"));
        let item_segment = path.segments.last().unwrap();
        try!(self.print_ident(item_segment.identifier));
        self.print_path_parameters(&item_segment.parameters, colons_before_params)
    }

    fn print_path_parameters(&mut self,
                             parameters: &ast::PathParameters,
                             colons_before_params: bool)
                             -> io::Result<()>
    {
        if parameters.is_empty() {
            return Ok(());
        }

        if colons_before_params {
            try!(word(&mut self.s, "::"))
        }

        match *parameters {
            ast::AngleBracketedParameters(ref data) => {
                try!(word(&mut self.s, "<"));

                let mut comma = false;
                for lifetime in &data.lifetimes {
                    if comma {
                        try!(self.word_space(","))
                    }
                    try!(self.print_lifetime(lifetime));
                    comma = true;
                }

                if !data.types.is_empty() {
                    if comma {
                        try!(self.word_space(","))
                    }
                    try!(self.commasep(
                        Inconsistent,
                        &data.types,
                        |s, ty| s.print_type(&**ty)));
                        comma = true;
                }

                for binding in data.bindings.iter() {
                    if comma {
                        try!(self.word_space(","))
                    }
                    try!(self.print_ident(binding.ident));
                    try!(space(&mut self.s));
                    try!(self.word_space("="));
                    try!(self.print_type(&*binding.ty));
                    comma = true;
                }

                try!(word(&mut self.s, ">"))
            }

            ast::ParenthesizedParameters(ref data) => {
                try!(word(&mut self.s, "("));
                try!(self.commasep(
                    Inconsistent,
                    &data.inputs,
                    |s, ty| s.print_type(&**ty)));
                try!(word(&mut self.s, ")"));

                match data.output {
                    None => { }
                    Some(ref ty) => {
                        try!(self.space_if_not_bol());
                        try!(self.word_space("->"));
                        try!(self.print_type(&**ty));
                    }
                }
            }
        }

        Ok(())
    }

    pub fn print_pat(&mut self, pat: &ast::Pat) -> io::Result<()> {
        try!(self.maybe_print_comment(pat.span.lo));
        try!(self.ann.pre(self, NodePat(pat)));
        /* Pat isn't normalized, but the beauty of it
         is that it doesn't matter */
        match pat.node {
            ast::PatWild(ast::PatWildSingle) => try!(word(&mut self.s, "_")),
            ast::PatWild(ast::PatWildMulti) => try!(word(&mut self.s, "..")),
            ast::PatIdent(binding_mode, ref path1, ref sub) => {
                match binding_mode {
                    ast::BindByRef(mutbl) => {
                        try!(self.word_nbsp("ref"));
                        try!(self.print_mutability(mutbl));
                    }
                    ast::BindByValue(ast::MutImmutable) => {}
                    ast::BindByValue(ast::MutMutable) => {
                        try!(self.word_nbsp("mut"));
                    }
                }
                try!(self.print_ident(path1.node));
                match *sub {
                    Some(ref p) => {
                        try!(word(&mut self.s, "@"));
                        try!(self.print_pat(&**p));
                    }
                    None => ()
                }
            }
            ast::PatEnum(ref path, ref args_) => {
                try!(self.print_path(path, true, 0));
                match *args_ {
                    None => try!(word(&mut self.s, "(..)")),
                    Some(ref args) => {
                        if !args.is_empty() {
                            try!(self.popen());
                            try!(self.commasep(Inconsistent, &args[..],
                                              |s, p| s.print_pat(&**p)));
                            try!(self.pclose());
                        }
                    }
                }
            }
            ast::PatQPath(ref qself, ref path) => {
                try!(self.print_qpath(path, qself, false));
            }
            ast::PatStruct(ref path, ref fields, etc) => {
                try!(self.print_path(path, true, 0));
                try!(self.nbsp());
                try!(self.word_space("{"));
                try!(self.commasep_cmnt(
                    Consistent, &fields[..],
                    |s, f| {
                        try!(s.cbox(indent_unit));
                        if !f.node.is_shorthand {
                            try!(s.print_ident(f.node.ident));
                            try!(s.word_nbsp(":"));
                        }
                        try!(s.print_pat(&*f.node.pat));
                        s.end()
                    },
                    |f| f.node.pat.span));
                if etc {
                    if !fields.is_empty() { try!(self.word_space(",")); }
                    try!(word(&mut self.s, ".."));
                }
                try!(space(&mut self.s));
                try!(word(&mut self.s, "}"));
            }
            ast::PatTup(ref elts) => {
                try!(self.popen());
                try!(self.commasep(Inconsistent,
                                   &elts[..],
                                   |s, p| s.print_pat(&**p)));
                if elts.len() == 1 {
                    try!(word(&mut self.s, ","));
                }
                try!(self.pclose());
            }
            ast::PatBox(ref inner) => {
                try!(word(&mut self.s, "box "));
                try!(self.print_pat(&**inner));
            }
            ast::PatRegion(ref inner, mutbl) => {
                try!(word(&mut self.s, "&"));
                if mutbl == ast::MutMutable {
                    try!(word(&mut self.s, "mut "));
                }
                try!(self.print_pat(&**inner));
            }
            ast::PatLit(ref e) => try!(self.print_expr(&**e)),
            ast::PatRange(ref begin, ref end) => {
                try!(self.print_expr(&**begin));
                try!(space(&mut self.s));
                try!(word(&mut self.s, "..."));
                try!(self.print_expr(&**end));
            }
            ast::PatVec(ref before, ref slice, ref after) => {
                try!(word(&mut self.s, "["));
                try!(self.commasep(Inconsistent,
                                   &before[..],
                                   |s, p| s.print_pat(&**p)));
                if let Some(ref p) = *slice {
                    if !before.is_empty() { try!(self.word_space(",")); }
                    try!(self.print_pat(&**p));
                    match **p {
                        ast::Pat { node: ast::PatWild(ast::PatWildMulti), .. } => {
                            // this case is handled by print_pat
                        }
                        _ => try!(word(&mut self.s, "..")),
                    }
                    if !after.is_empty() { try!(self.word_space(",")); }
                }
                try!(self.commasep(Inconsistent,
                                   &after[..],
                                   |s, p| s.print_pat(&**p)));
                try!(word(&mut self.s, "]"));
            }
            ast::PatMac(ref m) => try!(self.print_mac(m, token::Paren)),
        }
        self.ann.post(self, NodePat(pat))
    }

    fn print_arm(&mut self, arm: &ast::Arm) -> io::Result<()> {
        // I have no idea why this check is necessary, but here it
        // is :(
        if arm.attrs.is_empty() {
            try!(space(&mut self.s));
        }
        try!(self.cbox(indent_unit));
        try!(self.ibox(0));
        try!(self.print_outer_attributes(&arm.attrs));
        let mut first = true;
        for p in &arm.pats {
            if first {
                first = false;
            } else {
                try!(space(&mut self.s));
                try!(self.word_space("|"));
            }
            try!(self.print_pat(&**p));
        }
        try!(space(&mut self.s));
        if let Some(ref e) = arm.guard {
            try!(self.word_space("if"));
            try!(self.print_expr(&**e));
            try!(space(&mut self.s));
        }
        try!(self.word_space("=>"));

        match arm.body.node {
            ast::ExprBlock(ref blk) => {
                // the block will close the pattern's ibox
                try!(self.print_block_unclosed_indent(&**blk, indent_unit));

                // If it is a user-provided unsafe block, print a comma after it
                if let ast::UnsafeBlock(ast::UserProvided) = blk.rules {
                    try!(word(&mut self.s, ","));
                }
            }
            _ => {
                try!(self.end()); // close the ibox for the pattern
                try!(self.print_expr(&*arm.body));
                try!(word(&mut self.s, ","));
            }
        }
        self.end() // close enclosing cbox
    }

    // Returns whether it printed anything
    fn print_explicit_self(&mut self,
                           explicit_self: &ast::ExplicitSelf_,
                           mutbl: ast::Mutability) -> io::Result<bool> {
        try!(self.print_mutability(mutbl));
        match *explicit_self {
            ast::SelfStatic => { return Ok(false); }
            ast::SelfValue(_) => {
                try!(word(&mut self.s, "self"));
            }
            ast::SelfRegion(ref lt, m, _) => {
                try!(word(&mut self.s, "&"));
                try!(self.print_opt_lifetime(lt));
                try!(self.print_mutability(m));
                try!(word(&mut self.s, "self"));
            }
            ast::SelfExplicit(ref typ, _) => {
                try!(word(&mut self.s, "self"));
                try!(self.word_space(":"));
                try!(self.print_type(&**typ));
            }
        }
        return Ok(true);
    }

    pub fn print_fn(&mut self,
                    decl: &ast::FnDecl,
                    unsafety: ast::Unsafety,
                    constness: ast::Constness,
                    abi: abi::Abi,
                    name: Option<ast::Ident>,
                    generics: &ast::Generics,
                    opt_explicit_self: Option<&ast::ExplicitSelf_>,
                    vis: ast::Visibility) -> io::Result<()> {
        try!(self.print_fn_header_info(unsafety, constness, abi, vis));

        if let Some(name) = name {
            try!(self.nbsp());
            try!(self.print_ident(name));
        }
        try!(self.print_generics(generics));
        try!(self.print_fn_args_and_ret(decl, opt_explicit_self));
        self.print_where_clause(&generics.where_clause)
    }

    pub fn print_fn_args(&mut self, decl: &ast::FnDecl,
                         opt_explicit_self: Option<&ast::ExplicitSelf_>)
        -> io::Result<()> {
        // It is unfortunate to duplicate the commasep logic, but we want the
        // self type and the args all in the same box.
        try!(self.rbox(0, Inconsistent));
        let mut first = true;
        if let Some(explicit_self) = opt_explicit_self {
            let m = match explicit_self {
                &ast::SelfStatic => ast::MutImmutable,
                _ => match decl.inputs[0].pat.node {
                    ast::PatIdent(ast::BindByValue(m), _, _) => m,
                    _ => ast::MutImmutable
                }
            };
            first = !try!(self.print_explicit_self(explicit_self, m));
        }

        // HACK(eddyb) ignore the separately printed self argument.
        let args = if first {
            &decl.inputs[..]
        } else {
            &decl.inputs[1..]
        };

        for arg in args {
            if first { first = false; } else { try!(self.word_space(",")); }
            try!(self.print_arg(arg));
        }

        self.end()
    }

    pub fn print_fn_args_and_ret(&mut self, decl: &ast::FnDecl,
                                 opt_explicit_self: Option<&ast::ExplicitSelf_>)
        -> io::Result<()> {
        try!(self.popen());
        try!(self.print_fn_args(decl, opt_explicit_self));
        if decl.variadic {
            try!(word(&mut self.s, ", ..."));
        }
        try!(self.pclose());

        self.print_fn_output(decl)
    }

    pub fn print_fn_block_args(
            &mut self,
            decl: &ast::FnDecl)
            -> io::Result<()> {
        try!(word(&mut self.s, "|"));
        try!(self.print_fn_args(decl, None));
        try!(word(&mut self.s, "|"));

        if let ast::DefaultReturn(..) = decl.output {
            return Ok(());
        }

        try!(self.space_if_not_bol());
        try!(self.word_space("->"));
        match decl.output {
            ast::Return(ref ty) => {
                try!(self.print_type(&**ty));
                self.maybe_print_comment(ty.span.lo)
            }
            ast::DefaultReturn(..) => unreachable!(),
            ast::NoReturn(span) => {
                try!(self.word_nbsp("!"));
                self.maybe_print_comment(span.lo)
            }
        }
    }

    pub fn print_capture_clause(&mut self, capture_clause: ast::CaptureClause)
                                -> io::Result<()> {
        match capture_clause {
            ast::CaptureByValue => self.word_space("move"),
            ast::CaptureByRef => Ok(()),
        }
    }

    pub fn print_bounds(&mut self,
                        prefix: &str,
                        bounds: &[ast::TyParamBound])
                        -> io::Result<()> {
        if !bounds.is_empty() {
            try!(word(&mut self.s, prefix));
            let mut first = true;
            for bound in bounds {
                try!(self.nbsp());
                if first {
                    first = false;
                } else {
                    try!(self.word_space("+"));
                }

                try!(match *bound {
                    TraitTyParamBound(ref tref, TraitBoundModifier::None) => {
                        self.print_poly_trait_ref(tref)
                    }
                    TraitTyParamBound(ref tref, TraitBoundModifier::Maybe) => {
                        try!(word(&mut self.s, "?"));
                        self.print_poly_trait_ref(tref)
                    }
                    RegionTyParamBound(ref lt) => {
                        self.print_lifetime(lt)
                    }
                })
            }
            Ok(())
        } else {
            Ok(())
        }
    }

    pub fn print_lifetime(&mut self,
                          lifetime: &ast::Lifetime)
                          -> io::Result<()>
    {
        self.print_name(lifetime.name)
    }

    pub fn print_lifetime_def(&mut self,
                              lifetime: &ast::LifetimeDef)
                              -> io::Result<()>
    {
        try!(self.print_lifetime(&lifetime.lifetime));
        let mut sep = ":";
        for v in &lifetime.bounds {
            try!(word(&mut self.s, sep));
            try!(self.print_lifetime(v));
            sep = "+";
        }
        Ok(())
    }

    pub fn print_generics(&mut self,
                          generics: &ast::Generics)
                          -> io::Result<()>
    {
        let total = generics.lifetimes.len() + generics.ty_params.len();
        if total == 0 {
            return Ok(());
        }

        try!(word(&mut self.s, "<"));

        let mut ints = Vec::new();
        for i in 0..total {
            ints.push(i);
        }

        try!(self.commasep(Inconsistent, &ints[..], |s, &idx| {
            if idx < generics.lifetimes.len() {
                let lifetime = &generics.lifetimes[idx];
                s.print_lifetime_def(lifetime)
            } else {
                let idx = idx - generics.lifetimes.len();
                let param = &generics.ty_params[idx];
                s.print_ty_param(param)
            }
        }));

        try!(word(&mut self.s, ">"));
        Ok(())
    }

    pub fn print_ty_param(&mut self, param: &ast::TyParam) -> io::Result<()> {
        try!(self.print_ident(param.ident));
        try!(self.print_bounds(":", &param.bounds));
        match param.default {
            Some(ref default) => {
                try!(space(&mut self.s));
                try!(self.word_space("="));
                self.print_type(&**default)
            }
            _ => Ok(())
        }
    }

    pub fn print_where_clause(&mut self, where_clause: &ast::WhereClause)
                              -> io::Result<()> {
        if where_clause.predicates.is_empty() {
            return Ok(())
        }

        try!(space(&mut self.s));
        try!(self.word_space("where"));

        for (i, predicate) in where_clause.predicates.iter().enumerate() {
            if i != 0 {
                try!(self.word_space(","));
            }

            match predicate {
                &ast::WherePredicate::BoundPredicate(ast::WhereBoundPredicate{ref bound_lifetimes,
                                                                              ref bounded_ty,
                                                                              ref bounds,
                                                                              ..}) => {
                    try!(self.print_formal_lifetime_list(bound_lifetimes));
                    try!(self.print_type(&**bounded_ty));
                    try!(self.print_bounds(":", bounds));
                }
                &ast::WherePredicate::RegionPredicate(ast::WhereRegionPredicate{ref lifetime,
                                                                                ref bounds,
                                                                                ..}) => {
                    try!(self.print_lifetime(lifetime));
                    try!(word(&mut self.s, ":"));

                    for (i, bound) in bounds.iter().enumerate() {
                        try!(self.print_lifetime(bound));

                        if i != 0 {
                            try!(word(&mut self.s, ":"));
                        }
                    }
                }
                &ast::WherePredicate::EqPredicate(ast::WhereEqPredicate{ref path, ref ty, ..}) => {
                    try!(self.print_path(path, false, 0));
                    try!(space(&mut self.s));
                    try!(self.word_space("="));
                    try!(self.print_type(&**ty));
                }
            }
        }

        Ok(())
    }

    pub fn print_view_path(&mut self, vp: &ast::ViewPath) -> io::Result<()> {
        match vp.node {
            ast::ViewPathSimple(ident, ref path) => {
                try!(self.print_path(path, false, 0));

                // FIXME(#6993) can't compare identifiers directly here
                if path.segments.last().unwrap().identifier.name !=
                        ident.name {
                    try!(space(&mut self.s));
                    try!(self.word_space("as"));
                    try!(self.print_ident(ident));
                }

                Ok(())
            }

            ast::ViewPathGlob(ref path) => {
                try!(self.print_path(path, false, 0));
                word(&mut self.s, "::*")
            }

            ast::ViewPathList(ref path, ref idents) => {
                if path.segments.is_empty() {
                    try!(word(&mut self.s, "{"));
                } else {
                    try!(self.print_path(path, false, 0));
                    try!(word(&mut self.s, "::{"));
                }
                try!(self.commasep(Inconsistent, &idents[..], |s, w| {
                    match w.node {
                        ast::PathListIdent { name, rename, .. } => {
                            try!(s.print_ident(name));
                            if let Some(ident) = rename {
                                try!(space(&mut s.s));
                                try!(s.word_space("as"));
                                try!(s.print_ident(ident));
                            }
                            Ok(())
                        },
                        ast::PathListMod { rename, .. } => {
                            try!(word(&mut s.s, "self"));
                            if let Some(ident) = rename {
                                try!(space(&mut s.s));
                                try!(s.word_space("as"));
                                try!(s.print_ident(ident));
                            }
                            Ok(())
                        }
                    }
                }));
                word(&mut self.s, "}")
            }
        }
    }

    pub fn print_mutability(&mut self,
                            mutbl: ast::Mutability) -> io::Result<()> {
        match mutbl {
            ast::MutMutable => self.word_nbsp("mut"),
            ast::MutImmutable => Ok(()),
        }
    }

    pub fn print_mt(&mut self, mt: &ast::MutTy) -> io::Result<()> {
        try!(self.print_mutability(mt.mutbl));
        self.print_type(&*mt.ty)
    }

    pub fn print_arg(&mut self, input: &ast::Arg) -> io::Result<()> {
        try!(self.ibox(indent_unit));
        match input.ty.node {
            ast::TyInfer => try!(self.print_pat(&*input.pat)),
            _ => {
                match input.pat.node {
                    ast::PatIdent(_, ref path1, _) if
                        path1.node.name ==
                            parse::token::special_idents::invalid.name => {
                        // Do nothing.
                    }
                    _ => {
                        try!(self.print_pat(&*input.pat));
                        try!(word(&mut self.s, ":"));
                        try!(space(&mut self.s));
                    }
                }
                try!(self.print_type(&*input.ty));
            }
        }
        self.end()
    }

    pub fn print_fn_output(&mut self, decl: &ast::FnDecl) -> io::Result<()> {
        if let ast::DefaultReturn(..) = decl.output {
            return Ok(());
        }

        try!(self.space_if_not_bol());
        try!(self.ibox(indent_unit));
        try!(self.word_space("->"));
        match decl.output {
            ast::NoReturn(_) =>
                try!(self.word_nbsp("!")),
            ast::DefaultReturn(..) => unreachable!(),
            ast::Return(ref ty) =>
                try!(self.print_type(&**ty))
        }
        try!(self.end());

        match decl.output {
            ast::Return(ref output) => self.maybe_print_comment(output.span.lo),
            _ => Ok(())
        }
    }

    pub fn print_ty_fn(&mut self,
                       abi: abi::Abi,
                       unsafety: ast::Unsafety,
                       decl: &ast::FnDecl,
                       name: Option<ast::Ident>,
                       generics: &ast::Generics,
                       opt_explicit_self: Option<&ast::ExplicitSelf_>)
                       -> io::Result<()> {
        try!(self.ibox(indent_unit));
        if !generics.lifetimes.is_empty() || !generics.ty_params.is_empty() {
            try!(word(&mut self.s, "for"));
            try!(self.print_generics(generics));
        }
        let generics = ast::Generics {
            lifetimes: Vec::new(),
            ty_params: OwnedSlice::empty(),
            where_clause: ast::WhereClause {
                id: ast::DUMMY_NODE_ID,
                predicates: Vec::new(),
            },
        };
        try!(self.print_fn(decl,
                           unsafety,
                           ast::Constness::NotConst,
                           abi,
                           name,
                           &generics,
                           opt_explicit_self,
                           ast::Inherited));
        self.end()
    }

    pub fn maybe_print_trailing_comment(&mut self, span: codemap::Span,
                                        next_pos: Option<BytePos>)
        -> io::Result<()> {
        let cm = match self.cm {
            Some(cm) => cm,
            _ => return Ok(())
        };
        match self.next_comment() {
            Some(ref cmnt) => {
                if (*cmnt).style != comments::Trailing { return Ok(()) }
                let span_line = cm.lookup_char_pos(span.hi);
                let comment_line = cm.lookup_char_pos((*cmnt).pos);
                let mut next = (*cmnt).pos + BytePos(1);
                match next_pos { None => (), Some(p) => next = p }
                if span.hi < (*cmnt).pos && (*cmnt).pos < next &&
                    span_line.line == comment_line.line {
                        try!(self.print_comment(cmnt));
                        self.cur_cmnt_and_lit.cur_cmnt += 1;
                    }
            }
            _ => ()
        }
        Ok(())
    }

    pub fn print_remaining_comments(&mut self) -> io::Result<()> {
        // If there aren't any remaining comments, then we need to manually
        // make sure there is a line break at the end.
        if self.next_comment().is_none() {
            try!(hardbreak(&mut self.s));
        }
        loop {
            match self.next_comment() {
                Some(ref cmnt) => {
                    try!(self.print_comment(cmnt));
                    self.cur_cmnt_and_lit.cur_cmnt += 1;
                }
                _ => break
            }
        }
        Ok(())
    }

<<<<<<< HEAD
    pub fn print_literal(&mut self, lit: &ast::Lit) -> io::Result<()> {
        try!(self.maybe_print_comment(lit.span.lo));
        match self.next_lit(lit.span.lo) {
            Some(ref ltrl) => {
                return word(&mut self.s, &(*ltrl).lit);
            }
            _ => ()
        }
        match lit.node {
            ast::LitStr(ref st, style) => self.print_string(&st, style),
            ast::LitByte(byte) => {
                let mut res = String::from("b'");
                res.extend(ascii::escape_default(byte).map(|c| c as char));
                res.push('\'');
                word(&mut self.s, &res[..])
            }
            ast::LitChar(ch) => {
                let mut res = String::from("'");
                res.extend(ch.escape_default());
                res.push('\'');
                word(&mut self.s, &res[..])
            }
            ast::LitInt(i, t) => {
                match t {
                    ast::SignedIntLit(st, ast::Plus) => {
                        word(&mut self.s,
                             &ast_util::int_ty_to_string(st, Some(i as i64)))
                    }
                    ast::SignedIntLit(st, ast::Minus) => {
                        let istr = ast_util::int_ty_to_string(st, Some(-(i as i64)));
                        word(&mut self.s,
                             &format!("-{}", istr))
                    }
                    ast::UnsignedIntLit(ut) => {
                        word(&mut self.s, &ast_util::uint_ty_to_string(ut, Some(i)))
                    }
                    ast::UnsuffixedIntLit(ast::Plus) => {
                        word(&mut self.s, &format!("{}", i))
                    }
                    ast::UnsuffixedIntLit(ast::Minus) => {
                        word(&mut self.s, &format!("-{}", i))
                    }
                }
            }
            ast::LitFloat(ref f, t) => {
                word(&mut self.s,
                     &format!(
                         "{}{}",
                         &f,
                         &ast_util::float_ty_to_string(t)))
            }
            ast::LitFloatUnsuffixed(ref f) => word(&mut self.s, &f[..]),
            ast::LitBool(val) => {
                if val { word(&mut self.s, "true") } else { word(&mut self.s, "false") }
            }
            ast::LitByteStr(ref v) => {
                let mut escaped: String = String::new();
                for &ch in v.iter() {
                    escaped.extend(ascii::escape_default(ch)
                                         .map(|c| c as char));
                }
                word(&mut self.s, &format!("b\"{}\"", escaped))
            }
        }
    }

    pub fn next_lit(&mut self, pos: BytePos) -> Option<comments::Literal> {
        match self.literals {
            Some(ref lits) => {
                while self.cur_cmnt_and_lit.cur_lit < lits.len() {
                    let ltrl = (*lits)[self.cur_cmnt_and_lit.cur_lit].clone();
                    if ltrl.pos > pos { return None; }
                    self.cur_cmnt_and_lit.cur_lit += 1;
                    if ltrl.pos == pos { return Some(ltrl); }
                }
                None
            }
            _ => None
        }
    }

    pub fn maybe_print_comment(&mut self, pos: BytePos) -> io::Result<()> {
        loop {
            match self.next_comment() {
                Some(ref cmnt) => {
                    if (*cmnt).pos < pos {
                        try!(self.print_comment(cmnt));
                        self.cur_cmnt_and_lit.cur_cmnt += 1;
                    } else { break; }
                }
                _ => break
            }
        }
        Ok(())
    }

    pub fn print_comment(&mut self,
                         cmnt: &comments::Comment) -> io::Result<()> {
        match cmnt.style {
            comments::Mixed => {
                assert_eq!(cmnt.lines.len(), 1);
                try!(zerobreak(&mut self.s));
                try!(word(&mut self.s, &cmnt.lines[0]));
                zerobreak(&mut self.s)
            }
            comments::Isolated => {
                try!(self.hardbreak_if_not_bol());
                for line in &cmnt.lines {
                    // Don't print empty lines because they will end up as trailing
                    // whitespace
                    if !line.is_empty() {
                        try!(word(&mut self.s, &line[..]));
                    }
                    try!(hardbreak(&mut self.s));
                }
                Ok(())
            }
            comments::Trailing => {
                try!(word(&mut self.s, " "));
                if cmnt.lines.len() == 1 {
                    try!(word(&mut self.s, &cmnt.lines[0]));
                    hardbreak(&mut self.s)
                } else {
                    try!(self.ibox(0));
                    for line in &cmnt.lines {
                        if !line.is_empty() {
                            try!(word(&mut self.s, &line[..]));
                        }
                        try!(hardbreak(&mut self.s));
                    }
                    self.end()
                }
            }
            comments::BlankLine => {
                // We need to do at least one, possibly two hardbreaks.
                let is_semi = match self.s.last_token() {
                    pp::Token::String(s, _) => ";" == s,
                    _ => false
                };
                if is_semi || self.is_begin() || self.is_end() {
                    try!(hardbreak(&mut self.s));
                }
                hardbreak(&mut self.s)
            }
        }
    }

    pub fn print_string(&mut self, st: &str,
                        style: ast::StrStyle) -> io::Result<()> {
        let st = match style {
            ast::CookedStr => {
                (format!("\"{}\"", st.chars().flat_map(char::escape_default).collect::<String>()))
            }
            ast::RawStr(n) => {
                (format!("r{delim}\"{string}\"{delim}",
                         delim=repeat("#", n),
                         string=st))
            }
        };
        word(&mut self.s, &st[..])
    }

    pub fn next_comment(&mut self) -> Option<comments::Comment> {
        match self.comments {
            Some(ref cmnts) => {
                if self.cur_cmnt_and_lit.cur_cmnt < cmnts.len() {
                    Some(cmnts[self.cur_cmnt_and_lit.cur_cmnt].clone())
                } else {
                    None
                }
            }
            _ => None
        }
    }

=======
>>>>>>> 86086ec1
    pub fn print_opt_abi_and_extern_if_nondefault(&mut self,
                                                  opt_abi: Option<abi::Abi>)
        -> io::Result<()> {
        match opt_abi {
            Some(abi::Rust) => Ok(()),
            Some(abi) => {
                try!(self.word_nbsp("extern"));
                self.word_nbsp(&abi.to_string())
            }
            None => Ok(())
        }
    }

    pub fn print_extern_opt_abi(&mut self,
                                opt_abi: Option<abi::Abi>) -> io::Result<()> {
        match opt_abi {
            Some(abi) => {
                try!(self.word_nbsp("extern"));
                self.word_nbsp(&abi.to_string())
            }
            None => Ok(())
        }
    }

    pub fn print_fn_header_info(&mut self,
                                unsafety: ast::Unsafety,
                                constness: ast::Constness,
                                abi: abi::Abi,
                                vis: ast::Visibility) -> io::Result<()> {
        try!(word(&mut self.s, &visibility_qualified(vis, "")));
        try!(self.print_unsafety(unsafety));

        match constness {
            ast::Constness::NotConst => {}
            ast::Constness::Const => try!(self.word_nbsp("const"))
        }

        if abi != abi::Rust {
            try!(self.word_nbsp("extern"));
            try!(self.word_nbsp(&abi.to_string()));
        }

        word(&mut self.s, "fn")
    }

    pub fn print_unsafety(&mut self, s: ast::Unsafety) -> io::Result<()> {
        match s {
            ast::Unsafety::Normal => Ok(()),
            ast::Unsafety::Unsafe => self.word_nbsp("unsafe"),
        }
    }
}

fn repeat(s: &str, n: usize) -> String { iter::repeat(s).take(n).collect() }

#[cfg(test)]
mod tests {
    use super::*;

    use ast;
    use ast_util;
    use codemap;
    use parse::token;

    #[test]
    fn test_fun_to_string() {
        let abba_ident = token::str_to_ident("abba");

        let decl = ast::FnDecl {
            inputs: Vec::new(),
            output: ast::DefaultReturn(codemap::DUMMY_SP),
            variadic: false
        };
        let generics = ast_util::empty_generics();
        assert_eq!(fun_to_string(&decl, ast::Unsafety::Normal,
                                 ast::Constness::NotConst,
                                 abba_ident,
                                 None, &generics),
                   "fn abba()");
    }

    #[test]
    fn test_variant_to_string() {
        let ident = token::str_to_ident("principal_skinner");

        let var = codemap::respan(codemap::DUMMY_SP, ast::Variant_ {
            name: ident,
            attrs: Vec::new(),
            // making this up as I go.... ?
            kind: ast::TupleVariantKind(Vec::new()),
            id: 0,
            disr_expr: None,
        });

        let varstr = variant_to_string(&var);
        assert_eq!(varstr, "principal_skinner");
    }

    #[test]
    fn test_signed_int_to_string() {
        let pos_int = ast::LitInt(42, ast::SignedIntLit(ast::TyI32, ast::Plus));
        let neg_int = ast::LitInt((!42 + 1) as u64, ast::SignedIntLit(ast::TyI32, ast::Minus));
        assert_eq!(format!("-{}", lit_to_string(&codemap::dummy_spanned(pos_int))),
                   lit_to_string(&codemap::dummy_spanned(neg_int)));
    }
}<|MERGE_RESOLUTION|>--- conflicted
+++ resolved
@@ -698,7 +698,7 @@
                     style: ast::StrStyle) -> io::Result<()> {
         let st = match style {
             ast::CookedStr => {
-                (format!("\"{}\"", st.escape_default()))
+                (format!("\"{}\"", st.chars().flat_map(char::escape_default).collect::<String>()))
             }
             ast::RawStr(n) => {
                 (format!("r{delim}\"{string}\"{delim}",
@@ -3062,184 +3062,6 @@
         Ok(())
     }
 
-<<<<<<< HEAD
-    pub fn print_literal(&mut self, lit: &ast::Lit) -> io::Result<()> {
-        try!(self.maybe_print_comment(lit.span.lo));
-        match self.next_lit(lit.span.lo) {
-            Some(ref ltrl) => {
-                return word(&mut self.s, &(*ltrl).lit);
-            }
-            _ => ()
-        }
-        match lit.node {
-            ast::LitStr(ref st, style) => self.print_string(&st, style),
-            ast::LitByte(byte) => {
-                let mut res = String::from("b'");
-                res.extend(ascii::escape_default(byte).map(|c| c as char));
-                res.push('\'');
-                word(&mut self.s, &res[..])
-            }
-            ast::LitChar(ch) => {
-                let mut res = String::from("'");
-                res.extend(ch.escape_default());
-                res.push('\'');
-                word(&mut self.s, &res[..])
-            }
-            ast::LitInt(i, t) => {
-                match t {
-                    ast::SignedIntLit(st, ast::Plus) => {
-                        word(&mut self.s,
-                             &ast_util::int_ty_to_string(st, Some(i as i64)))
-                    }
-                    ast::SignedIntLit(st, ast::Minus) => {
-                        let istr = ast_util::int_ty_to_string(st, Some(-(i as i64)));
-                        word(&mut self.s,
-                             &format!("-{}", istr))
-                    }
-                    ast::UnsignedIntLit(ut) => {
-                        word(&mut self.s, &ast_util::uint_ty_to_string(ut, Some(i)))
-                    }
-                    ast::UnsuffixedIntLit(ast::Plus) => {
-                        word(&mut self.s, &format!("{}", i))
-                    }
-                    ast::UnsuffixedIntLit(ast::Minus) => {
-                        word(&mut self.s, &format!("-{}", i))
-                    }
-                }
-            }
-            ast::LitFloat(ref f, t) => {
-                word(&mut self.s,
-                     &format!(
-                         "{}{}",
-                         &f,
-                         &ast_util::float_ty_to_string(t)))
-            }
-            ast::LitFloatUnsuffixed(ref f) => word(&mut self.s, &f[..]),
-            ast::LitBool(val) => {
-                if val { word(&mut self.s, "true") } else { word(&mut self.s, "false") }
-            }
-            ast::LitByteStr(ref v) => {
-                let mut escaped: String = String::new();
-                for &ch in v.iter() {
-                    escaped.extend(ascii::escape_default(ch)
-                                         .map(|c| c as char));
-                }
-                word(&mut self.s, &format!("b\"{}\"", escaped))
-            }
-        }
-    }
-
-    pub fn next_lit(&mut self, pos: BytePos) -> Option<comments::Literal> {
-        match self.literals {
-            Some(ref lits) => {
-                while self.cur_cmnt_and_lit.cur_lit < lits.len() {
-                    let ltrl = (*lits)[self.cur_cmnt_and_lit.cur_lit].clone();
-                    if ltrl.pos > pos { return None; }
-                    self.cur_cmnt_and_lit.cur_lit += 1;
-                    if ltrl.pos == pos { return Some(ltrl); }
-                }
-                None
-            }
-            _ => None
-        }
-    }
-
-    pub fn maybe_print_comment(&mut self, pos: BytePos) -> io::Result<()> {
-        loop {
-            match self.next_comment() {
-                Some(ref cmnt) => {
-                    if (*cmnt).pos < pos {
-                        try!(self.print_comment(cmnt));
-                        self.cur_cmnt_and_lit.cur_cmnt += 1;
-                    } else { break; }
-                }
-                _ => break
-            }
-        }
-        Ok(())
-    }
-
-    pub fn print_comment(&mut self,
-                         cmnt: &comments::Comment) -> io::Result<()> {
-        match cmnt.style {
-            comments::Mixed => {
-                assert_eq!(cmnt.lines.len(), 1);
-                try!(zerobreak(&mut self.s));
-                try!(word(&mut self.s, &cmnt.lines[0]));
-                zerobreak(&mut self.s)
-            }
-            comments::Isolated => {
-                try!(self.hardbreak_if_not_bol());
-                for line in &cmnt.lines {
-                    // Don't print empty lines because they will end up as trailing
-                    // whitespace
-                    if !line.is_empty() {
-                        try!(word(&mut self.s, &line[..]));
-                    }
-                    try!(hardbreak(&mut self.s));
-                }
-                Ok(())
-            }
-            comments::Trailing => {
-                try!(word(&mut self.s, " "));
-                if cmnt.lines.len() == 1 {
-                    try!(word(&mut self.s, &cmnt.lines[0]));
-                    hardbreak(&mut self.s)
-                } else {
-                    try!(self.ibox(0));
-                    for line in &cmnt.lines {
-                        if !line.is_empty() {
-                            try!(word(&mut self.s, &line[..]));
-                        }
-                        try!(hardbreak(&mut self.s));
-                    }
-                    self.end()
-                }
-            }
-            comments::BlankLine => {
-                // We need to do at least one, possibly two hardbreaks.
-                let is_semi = match self.s.last_token() {
-                    pp::Token::String(s, _) => ";" == s,
-                    _ => false
-                };
-                if is_semi || self.is_begin() || self.is_end() {
-                    try!(hardbreak(&mut self.s));
-                }
-                hardbreak(&mut self.s)
-            }
-        }
-    }
-
-    pub fn print_string(&mut self, st: &str,
-                        style: ast::StrStyle) -> io::Result<()> {
-        let st = match style {
-            ast::CookedStr => {
-                (format!("\"{}\"", st.chars().flat_map(char::escape_default).collect::<String>()))
-            }
-            ast::RawStr(n) => {
-                (format!("r{delim}\"{string}\"{delim}",
-                         delim=repeat("#", n),
-                         string=st))
-            }
-        };
-        word(&mut self.s, &st[..])
-    }
-
-    pub fn next_comment(&mut self) -> Option<comments::Comment> {
-        match self.comments {
-            Some(ref cmnts) => {
-                if self.cur_cmnt_and_lit.cur_cmnt < cmnts.len() {
-                    Some(cmnts[self.cur_cmnt_and_lit.cur_cmnt].clone())
-                } else {
-                    None
-                }
-            }
-            _ => None
-        }
-    }
-
-=======
->>>>>>> 86086ec1
     pub fn print_opt_abi_and_extern_if_nondefault(&mut self,
                                                   opt_abi: Option<abi::Abi>)
         -> io::Result<()> {
