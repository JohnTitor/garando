// Copyright 2012-2014 The Rust Project Developers. See the COPYRIGHT
// file at the top-level directory of this distribution and at
// http://rust-lang.org/COPYRIGHT.
//
// Licensed under the Apache License, Version 2.0 <LICENSE-APACHE or
// http://www.apache.org/licenses/LICENSE-2.0> or the MIT license
// <LICENSE-MIT or http://opensource.org/licenses/MIT>, at your
// option. This file may not be copied, modified, or distributed
// except according to those terms.

pub use self::AnnNode::*;

use abi;
use ast;
use ast::{RegionTyParamBound, TraitTyParamBound, TraitBoundModifier};
use ast_util;
use attr;
use owned_slice::OwnedSlice;
use attr::{AttrMetaMethods, AttributeMethods};
use codemap::{self, CodeMap, BytePos};
use diagnostic;
use parse::token::{self, BinOpToken, Token, InternedString};
use parse::lexer::comments;
use parse;
use print::pp::{self, break_offset, word, space, zerobreak, hardbreak};
use print::pp::{Breaks, eof};
use print::pp::Breaks::{Consistent, Inconsistent};
use ptr::P;
use std_inject;
use str::slice_shift_char;

use std::ascii;
use std::io::{self, Write, Read};
use std::iter;

pub enum AnnNode<'a> {
    NodeIdent(&'a ast::Ident),
    NodeName(&'a ast::Name),
    NodeBlock(&'a ast::Block),
    NodeItem(&'a ast::Item),
    NodeSubItem(ast::NodeId),
    NodeExpr(&'a ast::Expr),
    NodePat(&'a ast::Pat),
}

pub trait PpAnn {
    fn pre(&self, _state: &mut State, _node: AnnNode) -> io::Result<()> { Ok(()) }
    fn post(&self, _state: &mut State, _node: AnnNode) -> io::Result<()> { Ok(()) }
}

#[derive(Copy, Clone)]
pub struct NoAnn;

impl PpAnn for NoAnn {}

#[derive(Copy, Clone)]
pub struct CurrentCommentAndLiteral {
    pub cur_cmnt: usize,
    pub cur_lit: usize,
}

pub struct State<'a> {
    pub s: pp::Printer<'a>,
    cm: Option<&'a CodeMap>,
    comments: Option<Vec<comments::Comment> >,
    literals: Option<Vec<comments::Literal> >,
    cur_cmnt_and_lit: CurrentCommentAndLiteral,
    boxes: Vec<pp::Breaks>,
    ann: &'a (PpAnn+'a),
}

pub fn rust_printer<'a>(writer: Box<Write+'a>) -> State<'a> {
    static NO_ANN: NoAnn = NoAnn;
    rust_printer_annotated(writer, &NO_ANN)
}

pub fn rust_printer_annotated<'a>(writer: Box<Write+'a>,
                                  ann: &'a PpAnn) -> State<'a> {
    State {
        s: pp::mk_printer(writer, default_columns),
        cm: None,
        comments: None,
        literals: None,
        cur_cmnt_and_lit: CurrentCommentAndLiteral {
            cur_cmnt: 0,
            cur_lit: 0
        },
        boxes: Vec::new(),
        ann: ann,
    }
}

#[allow(non_upper_case_globals)]
pub const indent_unit: usize = 4;

#[allow(non_upper_case_globals)]
pub const default_columns: usize = 78;

/// Requires you to pass an input filename and reader so that
/// it can scan the input text for comments and literals to
/// copy forward.
pub fn print_crate<'a>(cm: &'a CodeMap,
                       span_diagnostic: &diagnostic::SpanHandler,
                       krate: &ast::Crate,
                       filename: String,
                       input: &mut Read,
                       out: Box<Write+'a>,
                       ann: &'a PpAnn,
                       is_expanded: bool) -> io::Result<()> {
    let mut s = State::new_from_input(cm,
                                      span_diagnostic,
                                      filename,
                                      input,
                                      out,
                                      ann,
                                      is_expanded);
    if is_expanded && !std_inject::no_std(krate) {
        // We need to print `#![no_std]` (and its feature gate) so that
        // compiling pretty-printed source won't inject libstd again.
        // However we don't want these attributes in the AST because
        // of the feature gate, so we fake them up here.

        let no_std_meta = attr::mk_word_item(InternedString::new("no_std"));
        let prelude_import_meta = attr::mk_word_item(InternedString::new("prelude_import"));

        // #![feature(no_std)]
        let fake_attr = attr::mk_attr_inner(attr::mk_attr_id(),
                                            attr::mk_list_item(InternedString::new("feature"),
                                                               vec![no_std_meta.clone(),
                                                                    prelude_import_meta]));
        try!(s.print_attribute(&fake_attr));

        // #![no_std]
        let fake_attr = attr::mk_attr_inner(attr::mk_attr_id(), no_std_meta);
        try!(s.print_attribute(&fake_attr));
    }

    try!(s.print_mod(&krate.module, &krate.attrs));
    try!(s.print_remaining_comments());
    eof(&mut s.s)
}

impl<'a> State<'a> {
    pub fn new_from_input(cm: &'a CodeMap,
                          span_diagnostic: &diagnostic::SpanHandler,
                          filename: String,
                          input: &mut Read,
                          out: Box<Write+'a>,
                          ann: &'a PpAnn,
                          is_expanded: bool) -> State<'a> {
        let (cmnts, lits) = comments::gather_comments_and_literals(
            span_diagnostic,
            filename,
            input);

        State::new(
            cm,
            out,
            ann,
            Some(cmnts),
            // If the code is post expansion, don't use the table of
            // literals, since it doesn't correspond with the literals
            // in the AST anymore.
            if is_expanded { None } else { Some(lits) })
    }

    pub fn new(cm: &'a CodeMap,
               out: Box<Write+'a>,
               ann: &'a PpAnn,
               comments: Option<Vec<comments::Comment>>,
               literals: Option<Vec<comments::Literal>>) -> State<'a> {
        State {
            s: pp::mk_printer(out, default_columns),
            cm: Some(cm),
            comments: comments,
            literals: literals,
            cur_cmnt_and_lit: CurrentCommentAndLiteral {
                cur_cmnt: 0,
                cur_lit: 0
            },
            boxes: Vec::new(),
            ann: ann,
        }
    }
}

pub fn to_string<F>(f: F) -> String where
    F: FnOnce(&mut State) -> io::Result<()>,
{
    let mut wr = Vec::new();
    {
        let mut printer = rust_printer(Box::new(&mut wr));
        f(&mut printer).unwrap();
        eof(&mut printer.s).unwrap();
    }
    String::from_utf8(wr).unwrap()
}

pub fn binop_to_string(op: BinOpToken) -> &'static str {
    match op {
        token::Plus     => "+",
        token::Minus    => "-",
        token::Star     => "*",
        token::Slash    => "/",
        token::Percent  => "%",
        token::Caret    => "^",
        token::And      => "&",
        token::Or       => "|",
        token::Shl      => "<<",
        token::Shr      => ">>",
    }
}

pub fn token_to_string(tok: &Token) -> String {
    match *tok {
        token::Eq                   => "=".to_string(),
        token::Lt                   => "<".to_string(),
        token::Le                   => "<=".to_string(),
        token::EqEq                 => "==".to_string(),
        token::Ne                   => "!=".to_string(),
        token::Ge                   => ">=".to_string(),
        token::Gt                   => ">".to_string(),
        token::Not                  => "!".to_string(),
        token::Tilde                => "~".to_string(),
        token::OrOr                 => "||".to_string(),
        token::AndAnd               => "&&".to_string(),
        token::BinOp(op)            => binop_to_string(op).to_string(),
        token::BinOpEq(op)          => format!("{}=", binop_to_string(op)),

        /* Structural symbols */
        token::At                   => "@".to_string(),
        token::Dot                  => ".".to_string(),
        token::DotDot               => "..".to_string(),
        token::DotDotDot            => "...".to_string(),
        token::Comma                => ",".to_string(),
        token::Semi                 => ";".to_string(),
        token::Colon                => ":".to_string(),
        token::ModSep               => "::".to_string(),
        token::RArrow               => "->".to_string(),
        token::LArrow               => "<-".to_string(),
        token::FatArrow             => "=>".to_string(),
        token::OpenDelim(token::Paren) => "(".to_string(),
        token::CloseDelim(token::Paren) => ")".to_string(),
        token::OpenDelim(token::Bracket) => "[".to_string(),
        token::CloseDelim(token::Bracket) => "]".to_string(),
        token::OpenDelim(token::Brace) => "{".to_string(),
        token::CloseDelim(token::Brace) => "}".to_string(),
        token::Pound                => "#".to_string(),
        token::Dollar               => "$".to_string(),
        token::Question             => "?".to_string(),

        /* Literals */
        token::Literal(lit, suf) => {
            let mut out = match lit {
                token::Byte(b)           => format!("b'{}'", b),
                token::Char(c)           => format!("'{}'", c),
                token::Float(c)          => c.to_string(),
                token::Integer(c)        => c.to_string(),
                token::Str_(s)           => format!("\"{}\"", s),
                token::StrRaw(s, n)      => format!("r{delim}\"{string}\"{delim}",
                                                    delim=repeat("#", n),
                                                    string=s),
                token::ByteStr(v)         => format!("b\"{}\"", v),
                token::ByteStrRaw(s, n)   => format!("br{delim}\"{string}\"{delim}",
                                                    delim=repeat("#", n),
                                                    string=s),
            };

            if let Some(s) = suf {
                out.push_str(&s.as_str())
            }

            out
        }

        /* Name components */
        token::Ident(s, _)          => s.to_string(),
        token::Lifetime(s)          => s.to_string(),
        token::Underscore           => "_".to_string(),

        /* Other */
        token::DocComment(s)        => s.to_string(),
        token::SubstNt(s, _)        => format!("${}", s),
        token::MatchNt(s, t, _, _)  => format!("${}:{}", s, t),
        token::Eof                  => "<eof>".to_string(),
        token::Whitespace           => " ".to_string(),
        token::Comment              => "/* */".to_string(),
        token::Shebang(s)           => format!("/* shebang: {}*/", s),

        token::SpecialVarNt(var)    => format!("${}", var.as_str()),

        token::Interpolated(ref nt) => match *nt {
            token::NtExpr(ref e)        => expr_to_string(&**e),
            token::NtMeta(ref e)        => meta_item_to_string(&**e),
            token::NtTy(ref e)          => ty_to_string(&**e),
            token::NtPath(ref e)        => path_to_string(&**e),
            token::NtItem(ref e)        => item_to_string(&**e),
            token::NtBlock(ref e)       => block_to_string(&**e),
            token::NtStmt(ref e)        => stmt_to_string(&**e),
            token::NtPat(ref e)         => pat_to_string(&**e),
            token::NtIdent(ref e, _)    => ident_to_string(&**e),
            token::NtTT(ref e)          => tt_to_string(&**e),
            token::NtArm(ref e)         => arm_to_string(&*e),
            token::NtImplItem(ref e)    => impl_item_to_string(&**e),
            token::NtTraitItem(ref e)   => trait_item_to_string(&**e),
            token::NtGenerics(ref e)    => generics_to_string(&*e),
            token::NtWhereClause(ref e) => where_clause_to_string(&*e),
        }
    }
}

pub fn ty_to_string(ty: &ast::Ty) -> String {
    to_string(|s| s.print_type(ty))
}

pub fn ty_param_to_string(param: &ast::TyParam) -> String {
    to_string(|s| s.print_ty_param(param))
}

pub fn bounds_to_string(bounds: &[ast::TyParamBound]) -> String {
    to_string(|s| s.print_bounds("", bounds))
}

pub fn pat_to_string(pat: &ast::Pat) -> String {
    to_string(|s| s.print_pat(pat))
}

pub fn arm_to_string(arm: &ast::Arm) -> String {
    to_string(|s| s.print_arm(arm))
}

pub fn expr_to_string(e: &ast::Expr) -> String {
    to_string(|s| s.print_expr(e))
}

pub fn lifetime_to_string(e: &ast::Lifetime) -> String {
    to_string(|s| s.print_lifetime(e))
}

pub fn tt_to_string(tt: &ast::TokenTree) -> String {
    to_string(|s| s.print_tt(tt))
}

pub fn tts_to_string(tts: &[ast::TokenTree]) -> String {
    to_string(|s| s.print_tts(tts))
}

pub fn stmt_to_string(stmt: &ast::Stmt) -> String {
    to_string(|s| s.print_stmt(stmt))
}

pub fn attr_to_string(attr: &ast::Attribute) -> String {
    to_string(|s| s.print_attribute(attr))
}

pub fn item_to_string(i: &ast::Item) -> String {
    to_string(|s| s.print_item(i))
}

pub fn impl_item_to_string(i: &ast::ImplItem) -> String {
    to_string(|s| s.print_impl_item(i))
}

pub fn trait_item_to_string(i: &ast::TraitItem) -> String {
    to_string(|s| s.print_trait_item(i))
}

pub fn generics_to_string(generics: &ast::Generics) -> String {
    to_string(|s| s.print_generics(generics))
}

pub fn where_clause_to_string(i: &ast::WhereClause) -> String {
    to_string(|s| s.print_where_clause(i))
}

pub fn fn_block_to_string(p: &ast::FnDecl) -> String {
    to_string(|s| s.print_fn_block_args(p))
}

pub fn path_to_string(p: &ast::Path) -> String {
    to_string(|s| s.print_path(p, false, 0))
}

pub fn ident_to_string(id: &ast::Ident) -> String {
    to_string(|s| s.print_ident(*id))
}

pub fn fun_to_string(decl: &ast::FnDecl,
                     unsafety: ast::Unsafety,
                     constness: ast::Constness,
                     name: ast::Ident,
                     opt_explicit_self: Option<&ast::ExplicitSelf_>,
                     generics: &ast::Generics)
                     -> String {
    to_string(|s| {
        try!(s.head(""));
        try!(s.print_fn(decl, unsafety, constness, abi::Rust, Some(name),
                        generics, opt_explicit_self, ast::Inherited));
        try!(s.end()); // Close the head box
        s.end() // Close the outer box
    })
}

pub fn block_to_string(blk: &ast::Block) -> String {
    to_string(|s| {
        // containing cbox, will be closed by print-block at }
        try!(s.cbox(indent_unit));
        // head-ibox, will be closed by print-block after {
        try!(s.ibox(0));
        s.print_block(blk)
    })
}

pub fn meta_item_to_string(mi: &ast::MetaItem) -> String {
    to_string(|s| s.print_meta_item(mi))
}

pub fn attribute_to_string(attr: &ast::Attribute) -> String {
    to_string(|s| s.print_attribute(attr))
}

pub fn lit_to_string(l: &ast::Lit) -> String {
    to_string(|s| s.print_literal(l))
}

pub fn explicit_self_to_string(explicit_self: &ast::ExplicitSelf_) -> String {
    to_string(|s| s.print_explicit_self(explicit_self, ast::MutImmutable).map(|_| {}))
}

pub fn variant_to_string(var: &ast::Variant) -> String {
    to_string(|s| s.print_variant(var))
}

pub fn arg_to_string(arg: &ast::Arg) -> String {
    to_string(|s| s.print_arg(arg))
}

pub fn mac_to_string(arg: &ast::Mac) -> String {
    to_string(|s| s.print_mac(arg, ::parse::token::Paren))
}

pub fn visibility_qualified(vis: ast::Visibility, s: &str) -> String {
    match vis {
        ast::Public => format!("pub {}", s),
        ast::Inherited => s.to_string()
    }
}

fn needs_parentheses(expr: &ast::Expr) -> bool {
    match expr.node {
        ast::ExprAssign(..) | ast::ExprBinary(..) |
        ast::ExprClosure(..) |
        ast::ExprAssignOp(..) | ast::ExprCast(..) => true,
        _ => false,
    }
}

pub trait PrintState<'a> {
    fn writer(&mut self) -> &mut pp::Printer<'a>;
    fn boxes(&mut self) -> &mut Vec<pp::Breaks>;
    fn comments(&mut self) -> &mut Option<Vec<comments::Comment>>;
    fn cur_cmnt_and_lit(&mut self) -> &mut CurrentCommentAndLiteral;
    fn literals(&self) -> &Option<Vec<comments::Literal>>;

    fn word_space(&mut self, w: &str) -> io::Result<()> {
        try!(word(self.writer(), w));
        space(self.writer())
    }

    fn popen(&mut self) -> io::Result<()> { word(self.writer(), "(") }

    fn pclose(&mut self) -> io::Result<()> { word(self.writer(), ")") }

    fn is_begin(&mut self) -> bool {
        match self.writer().last_token() {
            pp::Token::Begin(_) => true,
            _ => false,
        }
    }

    fn is_end(&mut self) -> bool {
        match self.writer().last_token() {
            pp::Token::End => true,
            _ => false,
        }
    }

    // is this the beginning of a line?
    fn is_bol(&mut self) -> bool {
        self.writer().last_token().is_eof() || self.writer().last_token().is_hardbreak_tok()
    }

    fn hardbreak_if_not_bol(&mut self) -> io::Result<()> {
        if !self.is_bol() {
            try!(hardbreak(self.writer()))
        }
        Ok(())
    }

    // "raw box"
    fn rbox(&mut self, u: usize, b: pp::Breaks) -> io::Result<()> {
        self.boxes().push(b);
        pp::rbox(self.writer(), u, b)
    }

    fn ibox(&mut self, u: usize) -> io::Result<()> {
        self.boxes().push(pp::Breaks::Inconsistent);
        pp::ibox(self.writer(), u)
    }

    fn end(&mut self) -> io::Result<()> {
        self.boxes().pop().unwrap();
        pp::end(self.writer())
    }

    fn commasep<T, F>(&mut self, b: Breaks, elts: &[T], mut op: F) -> io::Result<()>
        where F: FnMut(&mut Self, &T) -> io::Result<()>,
    {
        try!(self.rbox(0, b));
        let mut first = true;
        for elt in elts {
            if first { first = false; } else { try!(self.word_space(",")); }
            try!(op(self, elt));
        }
        self.end()
    }


    fn next_lit(&mut self, pos: BytePos) -> Option<comments::Literal> {
        let mut cur_lit = self.cur_cmnt_and_lit().cur_lit;

        let mut result = None;

        if let &Some(ref lits) = self.literals()
        {
            while cur_lit < lits.len() {
                let ltrl = (*lits)[cur_lit].clone();
                if ltrl.pos > pos { break; }
                cur_lit += 1;
                if ltrl.pos == pos {
                    result = Some(ltrl);
                    break;
                }
            }
        }

        self.cur_cmnt_and_lit().cur_lit = cur_lit;
        result
    }

    fn maybe_print_comment(&mut self, pos: BytePos) -> io::Result<()> {
        loop {
            match self.next_comment() {
                Some(ref cmnt) => {
                    if (*cmnt).pos < pos {
                        try!(self.print_comment(cmnt));
                        self.cur_cmnt_and_lit().cur_cmnt += 1;
                    } else { break; }
                }
                _ => break
            }
        }
        Ok(())
    }

    fn print_comment(&mut self,
                     cmnt: &comments::Comment) -> io::Result<()> {
        match cmnt.style {
            comments::Mixed => {
                assert_eq!(cmnt.lines.len(), 1);
                try!(zerobreak(self.writer()));
                try!(word(self.writer(), &cmnt.lines[0]));
                zerobreak(self.writer())
            }
            comments::Isolated => {
                try!(self.hardbreak_if_not_bol());
                for line in &cmnt.lines {
                    // Don't print empty lines because they will end up as trailing
                    // whitespace
                    if !line.is_empty() {
                        try!(word(self.writer(), &line[..]));
                    }
                    try!(hardbreak(self.writer()));
                }
                Ok(())
            }
            comments::Trailing => {
                try!(word(self.writer(), " "));
                if cmnt.lines.len() == 1 {
                    try!(word(self.writer(), &cmnt.lines[0]));
                    hardbreak(self.writer())
                } else {
                    try!(self.ibox(0));
                    for line in &cmnt.lines {
                        if !line.is_empty() {
                            try!(word(self.writer(), &line[..]));
                        }
                        try!(hardbreak(self.writer()));
                    }
                    self.end()
                }
            }
            comments::BlankLine => {
                // We need to do at least one, possibly two hardbreaks.
                let is_semi = match self.writer().last_token() {
                    pp::Token::String(s, _) => ";" == s,
                    _ => false
                };
                if is_semi || self.is_begin() || self.is_end() {
                    try!(hardbreak(self.writer()));
                }
                hardbreak(self.writer())
            }
        }
    }

    fn next_comment(&mut self) -> Option<comments::Comment> {
        let cur_cmnt = self.cur_cmnt_and_lit().cur_cmnt;
        match *self.comments() {
            Some(ref cmnts) => {
                if cur_cmnt < cmnts.len() {
                    Some(cmnts[cur_cmnt].clone())
                } else {
                    None
                }
            }
            _ => None
        }
    }

    fn print_literal(&mut self, lit: &ast::Lit) -> io::Result<()> {
        try!(self.maybe_print_comment(lit.span.lo));
        match self.next_lit(lit.span.lo) {
            Some(ref ltrl) => {
                return word(self.writer(), &(*ltrl).lit);
            }
            _ => ()
        }
        match lit.node {
            ast::LitStr(ref st, style) => self.print_string(&st, style),
            ast::LitByte(byte) => {
                let mut res = String::from("b'");
                res.extend(ascii::escape_default(byte).map(|c| c as char));
                res.push('\'');
                word(self.writer(), &res[..])
            }
            ast::LitChar(ch) => {
                let mut res = String::from("'");
                res.extend(ch.escape_default());
                res.push('\'');
                word(self.writer(), &res[..])
            }
            ast::LitInt(i, t) => {
                match t {
                    ast::SignedIntLit(st, ast::Plus) => {
                        word(self.writer(),
                             &ast_util::int_ty_to_string(st, Some(i as i64)))
                    }
                    ast::SignedIntLit(st, ast::Minus) => {
                        let istr = ast_util::int_ty_to_string(st, Some(-(i as i64)));
                        word(self.writer(),
                             &format!("-{}", istr))
                    }
                    ast::UnsignedIntLit(ut) => {
                        word(self.writer(), &ast_util::uint_ty_to_string(ut, Some(i)))
                    }
                    ast::UnsuffixedIntLit(ast::Plus) => {
                        word(self.writer(), &format!("{}", i))
                    }
                    ast::UnsuffixedIntLit(ast::Minus) => {
                        word(self.writer(), &format!("-{}", i))
                    }
                }
            }
            ast::LitFloat(ref f, t) => {
                word(self.writer(),
                     &format!(
                         "{}{}",
                         &f,
                         &ast_util::float_ty_to_string(t)))
            }
            ast::LitFloatUnsuffixed(ref f) => word(self.writer(), &f[..]),
            ast::LitBool(val) => {
                if val { word(self.writer(), "true") } else { word(self.writer(), "false") }
            }
            ast::LitByteStr(ref v) => {
                let mut escaped: String = String::new();
                for &ch in v.iter() {
                    escaped.extend(ascii::escape_default(ch)
                                         .map(|c| c as char));
                }
                word(self.writer(), &format!("b\"{}\"", escaped))
            }
        }
    }

    fn print_string(&mut self, st: &str,
                    style: ast::StrStyle) -> io::Result<()> {
        let st = match style {
            ast::CookedStr => {
                (format!("\"{}\"", st.chars().flat_map(char::escape_default).collect::<String>()))
            }
            ast::RawStr(n) => {
                (format!("r{delim}\"{string}\"{delim}",
                         delim=repeat("#", n),
                         string=st))
            }
        };
        word(self.writer(), &st[..])
    }

    fn print_inner_attributes(&mut self,
                                  attrs: &[ast::Attribute]) -> io::Result<()> {
        let mut count = 0;
        for attr in attrs {
            match attr.node.style {
                ast::AttrInner => {
                    try!(self.print_attribute(attr));
                    count += 1;
                }
                _ => {/* fallthrough */ }
            }
        }
        if count > 0 {
            try!(self.hardbreak_if_not_bol());
        }
        Ok(())
    }

    fn print_outer_attributes(&mut self,
                              attrs: &[ast::Attribute]) -> io::Result<()> {
        let mut count = 0;
        for attr in attrs {
            match attr.node.style {
                ast::AttrOuter => {
                    try!(self.print_attribute(attr));
                    count += 1;
                }
                _ => {/* fallthrough */ }
            }
        }
        if count > 0 {
            try!(self.hardbreak_if_not_bol());
        }
        Ok(())
    }

    fn print_attribute(&mut self, attr: &ast::Attribute) -> io::Result<()> {
        try!(self.hardbreak_if_not_bol());
        try!(self.maybe_print_comment(attr.span.lo));
        if attr.node.is_sugared_doc {
            word(self.writer(), &attr.value_str().unwrap())
        } else {
            match attr.node.style {
                ast::AttrInner => try!(word(self.writer(), "#![")),
                ast::AttrOuter => try!(word(self.writer(), "#[")),
            }
            try!(self.print_meta_item(&*attr.meta()));
            word(self.writer(), "]")
        }
    }

    fn print_meta_item(&mut self, item: &ast::MetaItem) -> io::Result<()> {
        try!(self.ibox(indent_unit));
        match item.node {
            ast::MetaWord(ref name) => {
                try!(word(self.writer(), &name));
            }
            ast::MetaNameValue(ref name, ref value) => {
                try!(self.word_space(&name[..]));
                try!(self.word_space("="));
                try!(self.print_literal(value));
            }
            ast::MetaList(ref name, ref items) => {
                try!(word(self.writer(), &name));
                try!(self.popen());
                try!(self.commasep(Consistent,
                                   &items[..],
                                   |s, i| s.print_meta_item(&**i)));
                try!(self.pclose());
            }
        }
        self.end()
    }
}

impl<'a> PrintState<'a> for State<'a> {
    fn writer(&mut self) -> &mut pp::Printer<'a> {
        &mut self.s
    }

    fn boxes(&mut self) -> &mut Vec<pp::Breaks> {
        &mut self.boxes
    }

    fn comments(&mut self) -> &mut Option<Vec<comments::Comment>> {
        &mut self.comments
    }

    fn cur_cmnt_and_lit(&mut self) -> &mut CurrentCommentAndLiteral {
        &mut self.cur_cmnt_and_lit
    }

    fn literals(&self) -> &Option<Vec<comments::Literal>> {
        &self.literals
    }
}

impl<'a> State<'a> {
    pub fn cbox(&mut self, u: usize) -> io::Result<()> {
        self.boxes.push(pp::Breaks::Consistent);
        pp::cbox(&mut self.s, u)
    }

    pub fn nbsp(&mut self) -> io::Result<()> { word(&mut self.s, " ") }

    pub fn word_nbsp(&mut self, w: &str) -> io::Result<()> {
        try!(word(&mut self.s, w));
        self.nbsp()
    }

    pub fn head(&mut self, w: &str) -> io::Result<()> {
        // outer-box is consistent
        try!(self.cbox(indent_unit));
        // head-box is inconsistent
        try!(self.ibox(w.len() + 1));
        // keyword that starts the head
        if !w.is_empty() {
            try!(self.word_nbsp(w));
        }
        Ok(())
    }

    pub fn bopen(&mut self) -> io::Result<()> {
        try!(word(&mut self.s, "{"));
        self.end() // close the head-box
    }

    pub fn bclose_(&mut self, span: codemap::Span,
                   indented: usize) -> io::Result<()> {
        self.bclose_maybe_open(span, indented, true)
    }
    pub fn bclose_maybe_open(&mut self, span: codemap::Span,
                             indented: usize, close_box: bool) -> io::Result<()> {
        try!(self.maybe_print_comment(span.hi));
        try!(self.break_offset_if_not_bol(1, -(indented as isize)));
        try!(word(&mut self.s, "}"));
        if close_box {
            try!(self.end()); // close the outer-box
        }
        Ok(())
    }
    pub fn bclose(&mut self, span: codemap::Span) -> io::Result<()> {
        self.bclose_(span, indent_unit)
    }

    pub fn in_cbox(&self) -> bool {
        match self.boxes.last() {
            Some(&last_box) => last_box == pp::Breaks::Consistent,
            None => false
        }
    }

    pub fn space_if_not_bol(&mut self) -> io::Result<()> {
        if !self.is_bol() { try!(space(&mut self.s)); }
        Ok(())
    }
    pub fn break_offset_if_not_bol(&mut self, n: usize,
                                   off: isize) -> io::Result<()> {
        if !self.is_bol() {
            break_offset(&mut self.s, n, off)
        } else {
            if off != 0 && self.s.last_token().is_hardbreak_tok() {
                // We do something pretty sketchy here: tuck the nonzero
                // offset-adjustment we were going to deposit along with the
                // break into the previous hardbreak.
                self.s.replace_last_token(pp::hardbreak_tok_offset(off));
            }
            Ok(())
        }
    }

    // Synthesizes a comment that was not textually present in the original source
    // file.
    pub fn synth_comment(&mut self, text: String) -> io::Result<()> {
        try!(word(&mut self.s, "/*"));
        try!(space(&mut self.s));
        try!(word(&mut self.s, &text[..]));
        try!(space(&mut self.s));
        word(&mut self.s, "*/")
    }



    pub fn commasep_cmnt<T, F, G>(&mut self,
                                  b: Breaks,
                                  elts: &[T],
                                  mut op: F,
                                  mut get_span: G) -> io::Result<()> where
        F: FnMut(&mut State, &T) -> io::Result<()>,
        G: FnMut(&T) -> codemap::Span,
    {
        try!(self.rbox(0, b));
        let len = elts.len();
        let mut i = 0;
        for elt in elts {
            try!(self.maybe_print_comment(get_span(elt).hi));
            try!(op(self, elt));
            i += 1;
            if i < len {
                try!(word(&mut self.s, ","));
                try!(self.maybe_print_trailing_comment(get_span(elt),
                                                    Some(get_span(&elts[i]).hi)));
                try!(self.space_if_not_bol());
            }
        }
        self.end()
    }

    pub fn commasep_exprs(&mut self, b: Breaks,
                          exprs: &[P<ast::Expr>]) -> io::Result<()> {
        self.commasep_cmnt(b, exprs, |s, e| s.print_expr(&**e), |e| e.span)
    }

    pub fn print_mod(&mut self, _mod: &ast::Mod,
                     attrs: &[ast::Attribute]) -> io::Result<()> {
        try!(self.print_inner_attributes(attrs));
        for item in &_mod.items {
            try!(self.print_item(&**item));
        }
        Ok(())
    }

    pub fn print_foreign_mod(&mut self, nmod: &ast::ForeignMod,
                             attrs: &[ast::Attribute]) -> io::Result<()> {
        try!(self.print_inner_attributes(attrs));
        for item in &nmod.items {
            try!(self.print_foreign_item(&**item));
        }
        Ok(())
    }

    pub fn print_opt_lifetime(&mut self,
                              lifetime: &Option<ast::Lifetime>) -> io::Result<()> {
        if let Some(l) = *lifetime {
            try!(self.print_lifetime(&l));
            try!(self.nbsp());
        }
        Ok(())
    }

    pub fn print_type(&mut self, ty: &ast::Ty) -> io::Result<()> {
        try!(self.maybe_print_comment(ty.span.lo));
        try!(self.ibox(0));
        match ty.node {
            ast::TyVec(ref ty) => {
                try!(word(&mut self.s, "["));
                try!(self.print_type(&**ty));
                try!(word(&mut self.s, "]"));
            }
            ast::TyPtr(ref mt) => {
                try!(word(&mut self.s, "*"));
                match mt.mutbl {
                    ast::MutMutable => try!(self.word_nbsp("mut")),
                    ast::MutImmutable => try!(self.word_nbsp("const")),
                }
                try!(self.print_type(&*mt.ty));
            }
            ast::TyRptr(ref lifetime, ref mt) => {
                try!(word(&mut self.s, "&"));
                try!(self.print_opt_lifetime(lifetime));
                try!(self.print_mt(mt));
            }
            ast::TyTup(ref elts) => {
                try!(self.popen());
                try!(self.commasep(Inconsistent, &elts[..],
                                   |s, ty| s.print_type(&**ty)));
                if elts.len() == 1 {
                    try!(word(&mut self.s, ","));
                }
                try!(self.pclose());
            }
            ast::TyParen(ref typ) => {
                try!(self.popen());
                try!(self.print_type(&**typ));
                try!(self.pclose());
            }
            ast::TyBareFn(ref f) => {
                let generics = ast::Generics {
                    lifetimes: f.lifetimes.clone(),
                    ty_params: OwnedSlice::empty(),
                    where_clause: ast::WhereClause {
                        id: ast::DUMMY_NODE_ID,
                        predicates: Vec::new(),
                    },
                };
                try!(self.print_ty_fn(f.abi,
                                      f.unsafety,
                                      &*f.decl,
                                      None,
                                      &generics,
                                      None));
            }
            ast::TyPath(None, ref path) => {
                try!(self.print_path(path, false, 0));
            }
            ast::TyPath(Some(ref qself), ref path) => {
                try!(self.print_qpath(path, qself, false))
            }
            ast::TyObjectSum(ref ty, ref bounds) => {
                try!(self.print_type(&**ty));
                try!(self.print_bounds("+", &bounds[..]));
            }
            ast::TyPolyTraitRef(ref bounds) => {
                try!(self.print_bounds("", &bounds[..]));
            }
            ast::TyFixedLengthVec(ref ty, ref v) => {
                try!(word(&mut self.s, "["));
                try!(self.print_type(&**ty));
                try!(word(&mut self.s, "; "));
                try!(self.print_expr(&**v));
                try!(word(&mut self.s, "]"));
            }
            ast::TyTypeof(ref e) => {
                try!(word(&mut self.s, "typeof("));
                try!(self.print_expr(&**e));
                try!(word(&mut self.s, ")"));
            }
            ast::TyInfer => {
                try!(word(&mut self.s, "_"));
            }
            ast::TyMac(ref m) => {
                try!(self.print_mac(m, token::Paren));
            }
        }
        self.end()
    }

    pub fn print_foreign_item(&mut self,
                              item: &ast::ForeignItem) -> io::Result<()> {
        try!(self.hardbreak_if_not_bol());
        try!(self.maybe_print_comment(item.span.lo));
        try!(self.print_outer_attributes(&item.attrs));
        match item.node {
            ast::ForeignItemFn(ref decl, ref generics) => {
                try!(self.head(""));
                try!(self.print_fn(decl, ast::Unsafety::Normal,
                                   ast::Constness::NotConst,
                                   abi::Rust, Some(item.ident),
                                   generics, None, item.vis));
                try!(self.end()); // end head-ibox
                try!(word(&mut self.s, ";"));
                self.end() // end the outer fn box
            }
            ast::ForeignItemStatic(ref t, m) => {
                try!(self.head(&visibility_qualified(item.vis,
                                                    "static")));
                if m {
                    try!(self.word_space("mut"));
                }
                try!(self.print_ident(item.ident));
                try!(self.word_space(":"));
                try!(self.print_type(&**t));
                try!(word(&mut self.s, ";"));
                try!(self.end()); // end the head-ibox
                self.end() // end the outer cbox
            }
        }
    }

    fn print_associated_const(&mut self,
                              ident: ast::Ident,
                              ty: &ast::Ty,
                              default: Option<&ast::Expr>,
                              vis: ast::Visibility)
                              -> io::Result<()>
    {
        try!(word(&mut self.s, &visibility_qualified(vis, "")));
        try!(self.word_space("const"));
        try!(self.print_ident(ident));
        try!(self.word_space(":"));
        try!(self.print_type(ty));
        if let Some(expr) = default {
            try!(space(&mut self.s));
            try!(self.word_space("="));
            try!(self.print_expr(expr));
        }
        word(&mut self.s, ";")
    }

    fn print_associated_type(&mut self,
                             ident: ast::Ident,
                             bounds: Option<&ast::TyParamBounds>,
                             ty: Option<&ast::Ty>)
                             -> io::Result<()> {
        try!(self.word_space("type"));
        try!(self.print_ident(ident));
        if let Some(bounds) = bounds {
            try!(self.print_bounds(":", bounds));
        }
        if let Some(ty) = ty {
            try!(space(&mut self.s));
            try!(self.word_space("="));
            try!(self.print_type(ty));
        }
        word(&mut self.s, ";")
    }

    /// Pretty-print an item
    pub fn print_item(&mut self, item: &ast::Item) -> io::Result<()> {
        try!(self.hardbreak_if_not_bol());
        try!(self.maybe_print_comment(item.span.lo));
        try!(self.print_outer_attributes(&item.attrs));
        try!(self.ann.pre(self, NodeItem(item)));
        match item.node {
            ast::ItemExternCrate(ref optional_path) => {
                try!(self.head(&visibility_qualified(item.vis,
                                                     "extern crate")));
                if let Some(p) = *optional_path {
                    let val = p.as_str();
                    if val.contains("-") {
                        try!(self.print_string(&val, ast::CookedStr));
                    } else {
                        try!(self.print_name(p));
                    }
                    try!(space(&mut self.s));
                    try!(word(&mut self.s, "as"));
                    try!(space(&mut self.s));
                }
                try!(self.print_ident(item.ident));
                try!(word(&mut self.s, ";"));
                try!(self.end()); // end inner head-block
                try!(self.end()); // end outer head-block
            }
            ast::ItemUse(ref vp) => {
                try!(self.head(&visibility_qualified(item.vis,
                                                     "use")));
                try!(self.print_view_path(&**vp));
                try!(word(&mut self.s, ";"));
                try!(self.end()); // end inner head-block
                try!(self.end()); // end outer head-block
            }
            ast::ItemStatic(ref ty, m, ref expr) => {
                try!(self.head(&visibility_qualified(item.vis,
                                                    "static")));
                if m == ast::MutMutable {
                    try!(self.word_space("mut"));
                }
                try!(self.print_ident(item.ident));
                try!(self.word_space(":"));
                try!(self.print_type(&**ty));
                try!(space(&mut self.s));
                try!(self.end()); // end the head-ibox

                try!(self.word_space("="));
                try!(self.print_expr(&**expr));
                try!(word(&mut self.s, ";"));
                try!(self.end()); // end the outer cbox
            }
            ast::ItemConst(ref ty, ref expr) => {
                try!(self.head(&visibility_qualified(item.vis,
                                                    "const")));
                try!(self.print_ident(item.ident));
                try!(self.word_space(":"));
                try!(self.print_type(&**ty));
                try!(space(&mut self.s));
                try!(self.end()); // end the head-ibox

                try!(self.word_space("="));
                try!(self.print_expr(&**expr));
                try!(word(&mut self.s, ";"));
                try!(self.end()); // end the outer cbox
            }
            ast::ItemFn(ref decl, unsafety, constness, abi, ref typarams, ref body) => {
                try!(self.head(""));
                try!(self.print_fn(
                    decl,
                    unsafety,
                    constness,
                    abi,
                    Some(item.ident),
                    typarams,
                    None,
                    item.vis
                ));
                try!(word(&mut self.s, " "));
                try!(self.print_block_with_attrs(&**body, &item.attrs));
            }
            ast::ItemMod(ref _mod) => {
                try!(self.head(&visibility_qualified(item.vis,
                                                    "mod")));
                try!(self.print_ident(item.ident));
                if _mod.items.is_empty() {
                    try!(word(&mut self.s, ";"));
                    try!(self.end()); // end inner head-block
                    try!(self.end()); // end outer head-block
                } else {
                    try!(self.nbsp());
                    try!(self.bopen());
                    try!(self.print_mod(_mod, &item.attrs));
                    try!(self.bclose(item.span));
                }
            }
            ast::ItemForeignMod(ref nmod) => {
                try!(self.head("extern"));
                try!(self.word_nbsp(&nmod.abi.to_string()));
                try!(self.bopen());
                try!(self.print_foreign_mod(nmod, &item.attrs));
                try!(self.bclose(item.span));
            }
            ast::ItemTy(ref ty, ref params) => {
                try!(self.ibox(indent_unit));
                try!(self.ibox(0));
                try!(self.word_nbsp(&visibility_qualified(item.vis, "type")));
                try!(self.print_ident(item.ident));
                try!(self.print_generics(params));
                try!(self.end()); // end the inner ibox

                try!(self.print_where_clause(&params.where_clause));
                try!(space(&mut self.s));
                try!(self.word_space("="));
                try!(self.print_type(&**ty));
                try!(word(&mut self.s, ";"));
                try!(self.end()); // end the outer ibox
            }
            ast::ItemEnum(ref enum_definition, ref params) => {
                try!(self.print_enum_def(
                    enum_definition,
                    params,
                    item.ident,
                    item.span,
                    item.vis
                ));
            }
            ast::ItemStruct(ref struct_def, ref generics) => {
                try!(self.head(&visibility_qualified(item.vis,"struct")));
                try!(self.print_struct(&**struct_def, generics, item.ident, item.span));
            }

            ast::ItemDefaultImpl(unsafety, ref trait_ref) => {
                try!(self.head(""));
                try!(self.print_visibility(item.vis));
                try!(self.print_unsafety(unsafety));
                try!(self.word_nbsp("impl"));
                try!(self.print_trait_ref(trait_ref));
                try!(space(&mut self.s));
                try!(self.word_space("for"));
                try!(self.word_space(".."));
                try!(self.bopen());
                try!(self.bclose(item.span));
            }
            ast::ItemImpl(unsafety,
                          polarity,
                          ref generics,
                          ref opt_trait,
                          ref ty,
                          ref impl_items) => {
                try!(self.head(""));
                try!(self.print_visibility(item.vis));
                try!(self.print_unsafety(unsafety));
                try!(self.word_nbsp("impl"));

                if generics.is_parameterized() {
                    try!(self.print_generics(generics));
                    try!(space(&mut self.s));
                }

                match polarity {
                    ast::ImplPolarity::Negative => {
                        try!(word(&mut self.s, "!"));
                    },
                    _ => {}
                }

                match opt_trait {
                    &Some(ref t) => {
                        try!(self.print_trait_ref(t));
                        try!(space(&mut self.s));
                        try!(self.word_space("for"));
                    }
                    &None => {}
                }

                try!(self.print_type(&**ty));
                try!(self.print_where_clause(&generics.where_clause));

                try!(space(&mut self.s));
                try!(self.bopen());
                try!(self.print_inner_attributes(&item.attrs));
                for impl_item in impl_items {
                    try!(self.print_impl_item(impl_item));
                }
                try!(self.bclose(item.span));
            }
            ast::ItemTrait(unsafety, ref generics, ref bounds, ref trait_items) => {
                try!(self.head(""));
                try!(self.print_visibility(item.vis));
                try!(self.print_unsafety(unsafety));
                try!(self.word_nbsp("trait"));
                try!(self.print_ident(item.ident));
                try!(self.print_generics(generics));
                let mut real_bounds = Vec::with_capacity(bounds.len());
                for b in bounds.iter() {
                    if let TraitTyParamBound(ref ptr, ast::TraitBoundModifier::Maybe) = *b {
                        try!(space(&mut self.s));
                        try!(self.word_space("for ?"));
                        try!(self.print_trait_ref(&ptr.trait_ref));
                    } else {
                        real_bounds.push(b.clone());
                    }
                }
                try!(self.print_bounds(":", &real_bounds[..]));
                try!(self.print_where_clause(&generics.where_clause));
                try!(word(&mut self.s, " "));
                try!(self.bopen());
                for trait_item in trait_items {
                    try!(self.print_trait_item(trait_item));
                }
                try!(self.bclose(item.span));
            }
            ast::ItemMac(codemap::Spanned { ref node, .. }) => {
                try!(self.print_visibility(item.vis));
                try!(self.print_path(&node.path, false, 0));
                try!(word(&mut self.s, "! "));
                try!(self.print_ident(item.ident));
                try!(self.cbox(indent_unit));
                try!(self.popen());
                try!(self.print_tts(&node.tts[..]));
                try!(self.pclose());
                try!(word(&mut self.s, ";"));
                try!(self.end());
            }
        }
        self.ann.post(self, NodeItem(item))
    }

    fn print_trait_ref(&mut self, t: &ast::TraitRef) -> io::Result<()> {
        self.print_path(&t.path, false, 0)
    }

    fn print_formal_lifetime_list(&mut self, lifetimes: &[ast::LifetimeDef]) -> io::Result<()> {
        if !lifetimes.is_empty() {
            try!(word(&mut self.s, "for<"));
            let mut comma = false;
            for lifetime_def in lifetimes {
                if comma {
                    try!(self.word_space(","))
                }
                try!(self.print_lifetime_def(lifetime_def));
                comma = true;
            }
            try!(word(&mut self.s, ">"));
        }
        Ok(())
    }

    fn print_poly_trait_ref(&mut self, t: &ast::PolyTraitRef) -> io::Result<()> {
        try!(self.print_formal_lifetime_list(&t.bound_lifetimes));
        self.print_trait_ref(&t.trait_ref)
    }

    pub fn print_enum_def(&mut self, enum_definition: &ast::EnumDef,
                          generics: &ast::Generics, ident: ast::Ident,
                          span: codemap::Span,
                          visibility: ast::Visibility) -> io::Result<()> {
        try!(self.head(&visibility_qualified(visibility, "enum")));
        try!(self.print_ident(ident));
        try!(self.print_generics(generics));
        try!(self.print_where_clause(&generics.where_clause));
        try!(space(&mut self.s));
        self.print_variants(&enum_definition.variants, span)
    }

    pub fn print_variants(&mut self,
                          variants: &[P<ast::Variant>],
                          span: codemap::Span) -> io::Result<()> {
        try!(self.bopen());
        for v in variants {
            try!(self.space_if_not_bol());
            try!(self.maybe_print_comment(v.span.lo));
            try!(self.print_outer_attributes(&v.node.attrs));
            try!(self.ibox(indent_unit));
            try!(self.print_variant(&**v));
            try!(word(&mut self.s, ","));
            try!(self.end());
            try!(self.maybe_print_trailing_comment(v.span, None));
        }
        self.bclose(span)
    }

    pub fn print_visibility(&mut self, vis: ast::Visibility) -> io::Result<()> {
        match vis {
            ast::Public => self.word_nbsp("pub"),
            ast::Inherited => Ok(())
        }
    }

    pub fn print_struct(&mut self,
                        struct_def: &ast::StructDef,
                        generics: &ast::Generics,
                        ident: ast::Ident,
                        span: codemap::Span) -> io::Result<()> {
        try!(self.print_ident(ident));
        try!(self.print_generics(generics));
        if ast_util::struct_def_is_tuple_like(struct_def) {
            if !struct_def.fields.is_empty() {
                try!(self.popen());
                try!(self.commasep(
                    Inconsistent, &struct_def.fields,
                    |s, field| {
                        match field.node.kind {
                            ast::NamedField(..) => panic!("unexpected named field"),
                            ast::UnnamedField(vis) => {
                                try!(s.print_visibility(vis));
                                try!(s.maybe_print_comment(field.span.lo));
                                s.print_type(&*field.node.ty)
                            }
                        }
                    }
                ));
                try!(self.pclose());
            }
            try!(self.print_where_clause(&generics.where_clause));
            try!(word(&mut self.s, ";"));
            try!(self.end());
            self.end() // close the outer-box
        } else {
            try!(self.print_where_clause(&generics.where_clause));
            try!(self.nbsp());
            try!(self.bopen());
            try!(self.hardbreak_if_not_bol());

            for field in &struct_def.fields {
                match field.node.kind {
                    ast::UnnamedField(..) => panic!("unexpected unnamed field"),
                    ast::NamedField(ident, visibility) => {
                        try!(self.hardbreak_if_not_bol());
                        try!(self.maybe_print_comment(field.span.lo));
                        try!(self.print_outer_attributes(&field.node.attrs));
                        try!(self.print_visibility(visibility));
                        try!(self.print_ident(ident));
                        try!(self.word_nbsp(":"));
                        try!(self.print_type(&*field.node.ty));
                        try!(word(&mut self.s, ","));
                    }
                }
            }

            self.bclose(span)
        }
    }

    /// This doesn't deserve to be called "pretty" printing, but it should be
    /// meaning-preserving. A quick hack that might help would be to look at the
    /// spans embedded in the TTs to decide where to put spaces and newlines.
    /// But it'd be better to parse these according to the grammar of the
    /// appropriate macro, transcribe back into the grammar we just parsed from,
    /// and then pretty-print the resulting AST nodes (so, e.g., we print
    /// expression arguments as expressions). It can be done! I think.
    pub fn print_tt(&mut self, tt: &ast::TokenTree) -> io::Result<()> {
        match *tt {
            ast::TtToken(_, ref tk) => {
                try!(word(&mut self.s, &token_to_string(tk)));
                match *tk {
                    parse::token::DocComment(..) => {
                        hardbreak(&mut self.s)
                    }
                    _ => Ok(())
                }
            }
            ast::TtDelimited(_, ref delimed) => {
                try!(word(&mut self.s, &token_to_string(&delimed.open_token())));
                try!(space(&mut self.s));
                try!(self.print_tts(&delimed.tts));
                try!(space(&mut self.s));
                word(&mut self.s, &token_to_string(&delimed.close_token()))
            },
            ast::TtSequence(_, ref seq) => {
                try!(word(&mut self.s, "$("));
                for tt_elt in &seq.tts {
                    try!(self.print_tt(tt_elt));
                }
                try!(word(&mut self.s, ")"));
                match seq.separator {
                    Some(ref tk) => {
                        try!(word(&mut self.s, &token_to_string(tk)));
                    }
                    None => {},
                }
                match seq.op {
                    ast::ZeroOrMore => word(&mut self.s, "*"),
                    ast::OneOrMore => word(&mut self.s, "+"),
                }
            }
        }
    }

    pub fn print_tts(&mut self, tts: &[ast::TokenTree]) -> io::Result<()> {
        try!(self.ibox(0));
        let mut suppress_space = false;
        for (i, tt) in tts.iter().enumerate() {
            if i != 0 && !suppress_space {
                try!(space(&mut self.s));
            }
            try!(self.print_tt(tt));
            // There should be no space between the module name and the following `::` in paths,
            // otherwise imported macros get re-parsed from crate metadata incorrectly (#20701)
            suppress_space = match tt {
                &ast::TtToken(_, token::Ident(_, token::ModName)) |
                &ast::TtToken(_, token::MatchNt(_, _, _, token::ModName)) |
                &ast::TtToken(_, token::SubstNt(_, token::ModName)) => true,
                _ => false
            }
        }
        self.end()
    }

    pub fn print_variant(&mut self, v: &ast::Variant) -> io::Result<()> {
        match v.node.kind {
            ast::TupleVariantKind(ref args) => {
                try!(self.print_ident(v.node.name));
                if !args.is_empty() {
                    try!(self.popen());
                    try!(self.commasep(Consistent,
                                       &args[..],
                                       |s, arg| s.print_type(&*arg.ty)));
                    try!(self.pclose());
                }
            }
            ast::StructVariantKind(ref struct_def) => {
                try!(self.head(""));
                let generics = ast_util::empty_generics();
                try!(self.print_struct(&**struct_def, &generics, v.node.name, v.span));
            }
        }
        match v.node.disr_expr {
            Some(ref d) => {
                try!(space(&mut self.s));
                try!(self.word_space("="));
                self.print_expr(&**d)
            }
            _ => Ok(())
        }
    }

    pub fn print_method_sig(&mut self,
                            ident: ast::Ident,
                            m: &ast::MethodSig,
                            vis: ast::Visibility)
                            -> io::Result<()> {
        self.print_fn(&m.decl,
                      m.unsafety,
                      m.constness,
                      m.abi,
                      Some(ident),
                      &m.generics,
                      Some(&m.explicit_self.node),
                      vis)
    }

    pub fn print_trait_item(&mut self, ti: &ast::TraitItem)
                            -> io::Result<()> {
        try!(self.ann.pre(self, NodeSubItem(ti.id)));
        try!(self.hardbreak_if_not_bol());
        try!(self.maybe_print_comment(ti.span.lo));
        try!(self.print_outer_attributes(&ti.attrs));
        match ti.node {
            ast::ConstTraitItem(ref ty, ref default) => {
                try!(self.print_associated_const(ti.ident, &ty,
                                                 default.as_ref().map(|expr| &**expr),
                                                 ast::Inherited));
            }
            ast::MethodTraitItem(ref sig, ref body) => {
                if body.is_some() {
                    try!(self.head(""));
                }
                try!(self.print_method_sig(ti.ident, sig, ast::Inherited));
                if let Some(ref body) = *body {
                    try!(self.nbsp());
                    try!(self.print_block_with_attrs(body, &ti.attrs));
                } else {
                    try!(word(&mut self.s, ";"));
                }
            }
            ast::TypeTraitItem(ref bounds, ref default) => {
                try!(self.print_associated_type(ti.ident, Some(bounds),
                                                default.as_ref().map(|ty| &**ty)));
            }
        }
        self.ann.post(self, NodeSubItem(ti.id))
    }

    pub fn print_impl_item(&mut self, ii: &ast::ImplItem) -> io::Result<()> {
        try!(self.ann.pre(self, NodeSubItem(ii.id)));
        try!(self.hardbreak_if_not_bol());
        try!(self.maybe_print_comment(ii.span.lo));
        try!(self.print_outer_attributes(&ii.attrs));
        match ii.node {
            ast::ConstImplItem(ref ty, ref expr) => {
                try!(self.print_associated_const(ii.ident, &ty, Some(&expr), ii.vis));
            }
            ast::MethodImplItem(ref sig, ref body) => {
                try!(self.head(""));
                try!(self.print_method_sig(ii.ident, sig, ii.vis));
                try!(self.nbsp());
                try!(self.print_block_with_attrs(body, &ii.attrs));
            }
            ast::TypeImplItem(ref ty) => {
                try!(self.print_associated_type(ii.ident, None, Some(ty)));
            }
            ast::MacImplItem(codemap::Spanned { ref node, .. }) => {
                // code copied from ItemMac:
                try!(self.print_path(&node.path, false, 0));
                try!(word(&mut self.s, "! "));
                try!(self.cbox(indent_unit));
                try!(self.popen());
                try!(self.print_tts(&node.tts[..]));
                try!(self.pclose());
                try!(word(&mut self.s, ";"));
                try!(self.end())
            }
        }
        self.ann.post(self, NodeSubItem(ii.id))
    }

    pub fn print_stmt(&mut self, st: &ast::Stmt) -> io::Result<()> {
        try!(self.maybe_print_comment(st.span.lo));
        match st.node {
            ast::StmtDecl(ref decl, _) => {
                try!(self.print_decl(&**decl));
            }
            ast::StmtExpr(ref expr, _) => {
                try!(self.space_if_not_bol());
                try!(self.print_expr(&**expr));
            }
            ast::StmtSemi(ref expr, _) => {
                try!(self.space_if_not_bol());
                try!(self.print_expr(&**expr));
                try!(word(&mut self.s, ";"));
            }
            ast::StmtMac(ref mac, style) => {
                try!(self.space_if_not_bol());
                let delim = match style {
                    ast::MacStmtWithBraces => token::Brace,
                    _ => token::Paren
                };
                try!(self.print_mac(&**mac, delim));
                match style {
                    ast::MacStmtWithBraces => {}
                    _ => try!(word(&mut self.s, ";")),
                }
            }
        }
        if parse::classify::stmt_ends_with_semi(&st.node) {
            try!(word(&mut self.s, ";"));
        }
        self.maybe_print_trailing_comment(st.span, None)
    }

    pub fn print_block(&mut self, blk: &ast::Block) -> io::Result<()> {
        self.print_block_with_attrs(blk, &[])
    }

    pub fn print_block_unclosed(&mut self, blk: &ast::Block) -> io::Result<()> {
        self.print_block_unclosed_indent(blk, indent_unit)
    }

    pub fn print_block_unclosed_indent(&mut self, blk: &ast::Block,
                                       indented: usize) -> io::Result<()> {
        self.print_block_maybe_unclosed(blk, indented, &[], false)
    }

    pub fn print_block_with_attrs(&mut self,
                                  blk: &ast::Block,
                                  attrs: &[ast::Attribute]) -> io::Result<()> {
        self.print_block_maybe_unclosed(blk, indent_unit, attrs, true)
    }

    pub fn print_block_maybe_unclosed(&mut self,
                                      blk: &ast::Block,
                                      indented: usize,
                                      attrs: &[ast::Attribute],
                                      close_box: bool) -> io::Result<()> {
        match blk.rules {
            ast::UnsafeBlock(..) | ast::PushUnsafeBlock(..) => try!(self.word_space("unsafe")),
            ast::DefaultBlock    | ast::PopUnsafeBlock(..) => ()
        }
        try!(self.maybe_print_comment(blk.span.lo));
        try!(self.ann.pre(self, NodeBlock(blk)));
        try!(self.bopen());

        try!(self.print_inner_attributes(attrs));

        for st in &blk.stmts {
            try!(self.print_stmt(&**st));
        }
        match blk.expr {
            Some(ref expr) => {
                try!(self.space_if_not_bol());
                try!(self.print_expr(&**expr));
                try!(self.maybe_print_trailing_comment(expr.span, Some(blk.span.hi)));
            }
            _ => ()
        }
        try!(self.bclose_maybe_open(blk.span, indented, close_box));
        self.ann.post(self, NodeBlock(blk))
    }

    fn print_else(&mut self, els: Option<&ast::Expr>) -> io::Result<()> {
        match els {
            Some(_else) => {
                match _else.node {
                    // "another else-if"
                    ast::ExprIf(ref i, ref then, ref e) => {
                        try!(self.cbox(indent_unit - 1));
                        try!(self.ibox(0));
                        try!(word(&mut self.s, " else if "));
                        try!(self.print_expr(&**i));
                        try!(space(&mut self.s));
                        try!(self.print_block(&**then));
                        self.print_else(e.as_ref().map(|e| &**e))
                    }
                    // "another else-if-let"
                    ast::ExprIfLet(ref pat, ref expr, ref then, ref e) => {
                        try!(self.cbox(indent_unit - 1));
                        try!(self.ibox(0));
                        try!(word(&mut self.s, " else if let "));
                        try!(self.print_pat(&**pat));
                        try!(space(&mut self.s));
                        try!(self.word_space("="));
                        try!(self.print_expr(&**expr));
                        try!(space(&mut self.s));
                        try!(self.print_block(&**then));
                        self.print_else(e.as_ref().map(|e| &**e))
                    }
                    // "final else"
                    ast::ExprBlock(ref b) => {
                        try!(self.cbox(indent_unit - 1));
                        try!(self.ibox(0));
                        try!(word(&mut self.s, " else "));
                        self.print_block(&**b)
                    }
                    // BLEAH, constraints would be great here
                    _ => {
                        panic!("print_if saw if with weird alternative");
                    }
                }
            }
            _ => Ok(())
        }
    }

    pub fn print_if(&mut self, test: &ast::Expr, blk: &ast::Block,
                    elseopt: Option<&ast::Expr>) -> io::Result<()> {
        try!(self.head("if"));
        try!(self.print_expr(test));
        try!(space(&mut self.s));
        try!(self.print_block(blk));
        self.print_else(elseopt)
    }

    pub fn print_if_let(&mut self, pat: &ast::Pat, expr: &ast::Expr, blk: &ast::Block,
                        elseopt: Option<&ast::Expr>) -> io::Result<()> {
        try!(self.head("if let"));
        try!(self.print_pat(pat));
        try!(space(&mut self.s));
        try!(self.word_space("="));
        try!(self.print_expr(expr));
        try!(space(&mut self.s));
        try!(self.print_block(blk));
        self.print_else(elseopt)
    }

    pub fn print_mac(&mut self, m: &ast::Mac, delim: token::DelimToken)
                     -> io::Result<()> {
<<<<<<< HEAD
        match m.node {
            // I think it's reasonable to hide the ctxt here:
            ast::MacInvocTT(ref pth, ref tts, _) => {
                try!(self.print_path(pth, false, 0));
                try!(word(&mut self.s, "!"));
                match delim {
                    token::Paren => try!(self.popen()),
                    token::Bracket => try!(word(&mut self.s, "[")),
                    token::Brace => {
                        // We need to create some boxes because `bopen` and `bclose` close boxes.
                        // Using `head` here takes care of setting this up for us.
                        try!(self.head(""));
                        try!(self.bopen())
                    }
                }
                try!(self.print_tts(tts));
                match delim {
                    token::Paren => self.pclose(),
                    token::Bracket => word(&mut self.s, "]"),
                    token::Brace => self.bclose(m.span),
                }
            }
=======
        try!(self.print_path(&m.node.path, false, 0));
        try!(word(&mut self.s, "!"));
        match delim {
            token::Paren => try!(self.popen()),
            token::Bracket => try!(word(&mut self.s, "[")),
            token::Brace => try!(self.bopen()),
        }
        try!(self.print_tts(&m.node.tts));
        match delim {
            token::Paren => self.pclose(),
            token::Bracket => word(&mut self.s, "]"),
            token::Brace => self.bclose(m.span),
>>>>>>> 70324c65
        }
    }


    fn print_call_post(&mut self, args: &[P<ast::Expr>]) -> io::Result<()> {
        try!(self.popen());
        try!(self.commasep_exprs(Inconsistent, args));
        self.pclose()
    }

    pub fn check_expr_bin_needs_paren(&mut self, sub_expr: &ast::Expr,
                                      binop: ast::BinOp) -> bool {
        match sub_expr.node {
            ast::ExprBinary(ref sub_op, _, _) => {
                if ast_util::operator_prec(sub_op.node) <
                    ast_util::operator_prec(binop.node) {
                    true
                } else {
                    false
                }
            }
            _ => true
        }
    }

    pub fn print_expr_maybe_paren(&mut self, expr: &ast::Expr) -> io::Result<()> {
        let needs_par = needs_parentheses(expr);
        if needs_par {
            try!(self.popen());
        }
        try!(self.print_expr(expr));
        if needs_par {
            try!(self.pclose());
        }
        Ok(())
    }

    fn print_expr_box(&mut self,
                      place: &Option<P<ast::Expr>>,
                      expr: &ast::Expr) -> io::Result<()> {
        try!(word(&mut self.s, "box"));
        try!(word(&mut self.s, "("));
        try!(place.as_ref().map_or(Ok(()), |e|self.print_expr(&**e)));
        try!(self.word_space(")"));
        self.print_expr(expr)
    }

    fn print_expr_vec(&mut self, exprs: &[P<ast::Expr>]) -> io::Result<()> {
        try!(self.ibox(indent_unit));
        try!(word(&mut self.s, "["));
        try!(self.commasep_exprs(Inconsistent, &exprs[..]));
        try!(word(&mut self.s, "]"));
        self.end()
    }

    fn print_expr_repeat(&mut self,
                         element: &ast::Expr,
                         count: &ast::Expr) -> io::Result<()> {
        try!(self.ibox(indent_unit));
        try!(word(&mut self.s, "["));
        try!(self.print_expr(element));
        try!(self.word_space(";"));
        try!(self.print_expr(count));
        try!(word(&mut self.s, "]"));
        self.end()
    }

    fn print_expr_struct(&mut self,
                         path: &ast::Path,
                         fields: &[ast::Field],
                         wth: &Option<P<ast::Expr>>) -> io::Result<()> {
        try!(self.print_path(path, true, 0));
        try!(word(&mut self.s, "{"));
        try!(self.commasep_cmnt(
            Consistent,
            &fields[..],
            |s, field| {
                try!(s.ibox(indent_unit));
                try!(s.print_ident(field.ident.node));
                try!(s.word_space(":"));
                try!(s.print_expr(&*field.expr));
                s.end()
            },
            |f| f.span));
        match *wth {
            Some(ref expr) => {
                try!(self.ibox(indent_unit));
                if !fields.is_empty() {
                    try!(word(&mut self.s, ","));
                    try!(space(&mut self.s));
                }
                try!(word(&mut self.s, ".."));
                try!(self.print_expr(&**expr));
                try!(self.end());
            }
            _ => if !fields.is_empty() {
                try!(word(&mut self.s, ","))
            }
        }
        try!(word(&mut self.s, "}"));
        Ok(())
    }

    fn print_expr_tup(&mut self, exprs: &[P<ast::Expr>]) -> io::Result<()> {
        try!(self.popen());
        try!(self.commasep_exprs(Inconsistent, &exprs[..]));
        if exprs.len() == 1 {
            try!(word(&mut self.s, ","));
        }
        self.pclose()
    }

    fn print_expr_call(&mut self,
                       func: &ast::Expr,
                       args: &[P<ast::Expr>]) -> io::Result<()> {
        try!(self.print_expr_maybe_paren(func));
        self.print_call_post(args)
    }

    fn print_expr_method_call(&mut self,
                              ident: ast::SpannedIdent,
                              tys: &[P<ast::Ty>],
                              args: &[P<ast::Expr>]) -> io::Result<()> {
        let base_args = &args[1..];
        try!(self.print_expr(&*args[0]));
        try!(word(&mut self.s, "."));
        try!(self.print_ident(ident.node));
        if !tys.is_empty() {
            try!(word(&mut self.s, "::<"));
            try!(self.commasep(Inconsistent, tys,
                               |s, ty| s.print_type(&**ty)));
            try!(word(&mut self.s, ">"));
        }
        self.print_call_post(base_args)
    }

    fn print_expr_binary(&mut self,
                         op: ast::BinOp,
                         lhs: &ast::Expr,
                         rhs: &ast::Expr) -> io::Result<()> {
        if self.check_expr_bin_needs_paren(lhs, op) {
            try!(self.print_expr_maybe_paren(lhs));
        } else {
            try!(self.print_expr(lhs));
        }
        try!(space(&mut self.s));
        try!(self.word_space(ast_util::binop_to_string(op.node)));
        if self.check_expr_bin_needs_paren(rhs, op) {
            self.print_expr_maybe_paren(rhs)
        } else {
            self.print_expr(rhs)
        }
    }

    fn print_expr_unary(&mut self,
                        op: ast::UnOp,
                        expr: &ast::Expr) -> io::Result<()> {
        try!(word(&mut self.s, ast_util::unop_to_string(op)));
        self.print_expr_maybe_paren(expr)
    }

    fn print_expr_addr_of(&mut self,
                          mutability: ast::Mutability,
                          expr: &ast::Expr) -> io::Result<()> {
        try!(word(&mut self.s, "&"));
        try!(self.print_mutability(mutability));
        self.print_expr_maybe_paren(expr)
    }

    pub fn print_expr(&mut self, expr: &ast::Expr) -> io::Result<()> {
        try!(self.maybe_print_comment(expr.span.lo));
        try!(self.ibox(indent_unit));
        try!(self.ann.pre(self, NodeExpr(expr)));
        match expr.node {
            ast::ExprBox(ref place, ref expr) => {
                try!(self.print_expr_box(place, &**expr));
            }
            ast::ExprVec(ref exprs) => {
                try!(self.print_expr_vec(&exprs[..]));
            }
            ast::ExprRepeat(ref element, ref count) => {
                try!(self.print_expr_repeat(&**element, &**count));
            }
            ast::ExprStruct(ref path, ref fields, ref wth) => {
                try!(self.print_expr_struct(path, &fields[..], wth));
            }
            ast::ExprTup(ref exprs) => {
                try!(self.print_expr_tup(&exprs[..]));
            }
            ast::ExprCall(ref func, ref args) => {
                try!(self.print_expr_call(&**func, &args[..]));
            }
            ast::ExprMethodCall(ident, ref tys, ref args) => {
                try!(self.print_expr_method_call(ident, &tys[..], &args[..]));
            }
            ast::ExprBinary(op, ref lhs, ref rhs) => {
                try!(self.print_expr_binary(op, &**lhs, &**rhs));
            }
            ast::ExprUnary(op, ref expr) => {
                try!(self.print_expr_unary(op, &**expr));
            }
            ast::ExprAddrOf(m, ref expr) => {
                try!(self.print_expr_addr_of(m, &**expr));
            }
            ast::ExprLit(ref lit) => {
                try!(self.print_literal(&**lit));
            }
            ast::ExprCast(ref expr, ref ty) => {
                if let ast::ExprCast(..) = expr.node {
                    try!(self.print_expr(&**expr));
                } else {
                    try!(self.print_expr_maybe_paren(&**expr));
                }
                try!(space(&mut self.s));
                try!(self.word_space("as"));
                try!(self.print_type(&**ty));
            }
            ast::ExprIf(ref test, ref blk, ref elseopt) => {
                try!(self.print_if(&**test, &**blk, elseopt.as_ref().map(|e| &**e)));
            }
            ast::ExprIfLet(ref pat, ref expr, ref blk, ref elseopt) => {
                try!(self.print_if_let(&**pat, &**expr, &** blk, elseopt.as_ref().map(|e| &**e)));
            }
            ast::ExprWhile(ref test, ref blk, opt_ident) => {
                if let Some(ident) = opt_ident {
                    try!(self.print_ident(ident));
                    try!(self.word_space(":"));
                }
                try!(self.head("while"));
                try!(self.print_expr(&**test));
                try!(space(&mut self.s));
                try!(self.print_block(&**blk));
            }
            ast::ExprWhileLet(ref pat, ref expr, ref blk, opt_ident) => {
                if let Some(ident) = opt_ident {
                    try!(self.print_ident(ident));
                    try!(self.word_space(":"));
                }
                try!(self.head("while let"));
                try!(self.print_pat(&**pat));
                try!(space(&mut self.s));
                try!(self.word_space("="));
                try!(self.print_expr(&**expr));
                try!(space(&mut self.s));
                try!(self.print_block(&**blk));
            }
            ast::ExprForLoop(ref pat, ref iter, ref blk, opt_ident) => {
                if let Some(ident) = opt_ident {
                    try!(self.print_ident(ident));
                    try!(self.word_space(":"));
                }
                try!(self.head("for"));
                try!(self.print_pat(&**pat));
                try!(space(&mut self.s));
                try!(self.word_space("in"));
                try!(self.print_expr(&**iter));
                try!(space(&mut self.s));
                try!(self.print_block(&**blk));
            }
            ast::ExprLoop(ref blk, opt_ident) => {
                if let Some(ident) = opt_ident {
                    try!(self.print_ident(ident));
                    try!(self.word_space(":"));
                }
                try!(self.head("loop"));
                try!(space(&mut self.s));
                try!(self.print_block(&**blk));
            }
            ast::ExprMatch(ref expr, ref arms, _) => {
                try!(self.cbox(indent_unit));
                try!(self.ibox(4));
                try!(self.word_nbsp("match"));
                try!(self.print_expr(&**expr));
                try!(space(&mut self.s));
                try!(self.bopen());
                for arm in arms {
                    try!(self.print_arm(arm));
                }
                try!(self.bclose_(expr.span, indent_unit));
            }
            ast::ExprClosure(capture_clause, ref decl, ref body) => {
                try!(self.print_capture_clause(capture_clause));

                try!(self.print_fn_block_args(&**decl));
                try!(space(&mut self.s));

                let default_return = match decl.output {
                    ast::DefaultReturn(..) => true,
                    _ => false
                };

                if !default_return || !body.stmts.is_empty() || body.expr.is_none() {
                    try!(self.print_block_unclosed(&**body));
                } else {
                    // we extract the block, so as not to create another set of boxes
                    match body.expr.as_ref().unwrap().node {
                        ast::ExprBlock(ref blk) => {
                            try!(self.print_block_unclosed(&**blk));
                        }
                        _ => {
                            // this is a bare expression
                            try!(self.print_expr(body.expr.as_ref().map(|e| &**e).unwrap()));
                            try!(self.end()); // need to close a box
                        }
                    }
                }
                // a box will be closed by print_expr, but we didn't want an overall
                // wrapper so we closed the corresponding opening. so create an
                // empty box to satisfy the close.
                try!(self.ibox(0));
            }
            ast::ExprBlock(ref blk) => {
                // containing cbox, will be closed by print-block at }
                try!(self.cbox(indent_unit));
                // head-box, will be closed by print-block after {
                try!(self.ibox(0));
                try!(self.print_block(&**blk));
            }
            ast::ExprAssign(ref lhs, ref rhs) => {
                try!(self.print_expr(&**lhs));
                try!(space(&mut self.s));
                try!(self.word_space("="));
                try!(self.print_expr(&**rhs));
            }
            ast::ExprAssignOp(op, ref lhs, ref rhs) => {
                try!(self.print_expr(&**lhs));
                try!(space(&mut self.s));
                try!(word(&mut self.s, ast_util::binop_to_string(op.node)));
                try!(self.word_space("="));
                try!(self.print_expr(&**rhs));
            }
            ast::ExprField(ref expr, id) => {
                try!(self.print_expr(&**expr));
                try!(word(&mut self.s, "."));
                try!(self.print_ident(id.node));
            }
            ast::ExprTupField(ref expr, id) => {
                try!(self.print_expr(&**expr));
                try!(word(&mut self.s, "."));
                try!(self.print_usize(id.node));
            }
            ast::ExprIndex(ref expr, ref index) => {
                try!(self.print_expr(&**expr));
                try!(word(&mut self.s, "["));
                try!(self.print_expr(&**index));
                try!(word(&mut self.s, "]"));
            }
            ast::ExprRange(ref start, ref end) => {
                if let &Some(ref e) = start {
                    try!(self.print_expr(&**e));
                }
                try!(word(&mut self.s, ".."));
                if let &Some(ref e) = end {
                    try!(self.print_expr(&**e));
                }
            }
            ast::ExprPath(None, ref path) => {
                try!(self.print_path(path, true, 0))
            }
            ast::ExprPath(Some(ref qself), ref path) => {
                try!(self.print_qpath(path, qself, true))
            }
            ast::ExprBreak(opt_ident) => {
                try!(word(&mut self.s, "break"));
                try!(space(&mut self.s));
                if let Some(ident) = opt_ident {
                    try!(self.print_ident(ident.node));
                    try!(space(&mut self.s));
                }
            }
            ast::ExprAgain(opt_ident) => {
                try!(word(&mut self.s, "continue"));
                try!(space(&mut self.s));
                if let Some(ident) = opt_ident {
                    try!(self.print_ident(ident.node));
                    try!(space(&mut self.s))
                }
            }
            ast::ExprRet(ref result) => {
                try!(word(&mut self.s, "return"));
                match *result {
                    Some(ref expr) => {
                        try!(word(&mut self.s, " "));
                        try!(self.print_expr(&**expr));
                    }
                    _ => ()
                }
            }
            ast::ExprInlineAsm(ref a) => {
                try!(word(&mut self.s, "asm!"));
                try!(self.popen());
                try!(self.print_string(&a.asm, a.asm_str_style));
                try!(self.word_space(":"));

                try!(self.commasep(Inconsistent, &a.outputs,
                                   |s, &(ref co, ref o, is_rw)| {
                    match slice_shift_char(co) {
                        Some(('=', operand)) if is_rw => {
                            try!(s.print_string(&format!("+{}", operand),
                                                ast::CookedStr))
                        }
                        _ => try!(s.print_string(&co, ast::CookedStr))
                    }
                    try!(s.popen());
                    try!(s.print_expr(&**o));
                    try!(s.pclose());
                    Ok(())
                }));
                try!(space(&mut self.s));
                try!(self.word_space(":"));

                try!(self.commasep(Inconsistent, &a.inputs,
                                   |s, &(ref co, ref o)| {
                    try!(s.print_string(&co, ast::CookedStr));
                    try!(s.popen());
                    try!(s.print_expr(&**o));
                    try!(s.pclose());
                    Ok(())
                }));
                try!(space(&mut self.s));
                try!(self.word_space(":"));

                try!(self.commasep(Inconsistent, &a.clobbers,
                                   |s, co| {
                    try!(s.print_string(&co, ast::CookedStr));
                    Ok(())
                }));

                let mut options = vec!();
                if a.volatile {
                    options.push("volatile");
                }
                if a.alignstack {
                    options.push("alignstack");
                }
                if a.dialect == ast::AsmDialect::Intel {
                    options.push("intel");
                }

                if !options.is_empty() {
                    try!(space(&mut self.s));
                    try!(self.word_space(":"));
                    try!(self.commasep(Inconsistent, &*options,
                                       |s, &co| {
                        try!(s.print_string(co, ast::CookedStr));
                        Ok(())
                    }));
                }

                try!(self.pclose());
            }
            ast::ExprMac(ref m, delim) => try!(self.print_mac(m, delim)),
            ast::ExprParen(ref e) => {
                try!(self.popen());
                try!(self.print_expr(&**e));
                try!(self.pclose());
            }
        }
        try!(self.ann.post(self, NodeExpr(expr)));
        self.end()
    }

    pub fn print_local_decl(&mut self, loc: &ast::Local) -> io::Result<()> {
        try!(self.print_pat(&*loc.pat));
        if let Some(ref ty) = loc.ty {
            try!(self.word_space(":"));
            try!(self.print_type(&**ty));
        }
        Ok(())
    }

    pub fn print_decl(&mut self, decl: &ast::Decl) -> io::Result<()> {
        try!(self.maybe_print_comment(decl.span.lo));
        match decl.node {
            ast::DeclLocal(ref loc) => {
                try!(self.space_if_not_bol());
                try!(self.ibox(indent_unit));
                try!(self.word_nbsp("let"));

                try!(self.ibox(indent_unit));
                try!(self.print_local_decl(&**loc));
                try!(self.end());
                if let Some(ref init) = loc.init {
                    try!(self.nbsp());
                    try!(self.word_space("="));
                    try!(self.print_expr(&**init));
                }
                self.end()
            }
            ast::DeclItem(ref item) => self.print_item(&**item)
        }
    }

    pub fn print_ident(&mut self, ident: ast::Ident) -> io::Result<()> {
        try!(word(&mut self.s, &ident.name.as_str()));
        self.ann.post(self, NodeIdent(&ident))
    }

    pub fn print_usize(&mut self, i: usize) -> io::Result<()> {
        word(&mut self.s, &i.to_string())
    }

    pub fn print_name(&mut self, name: ast::Name) -> io::Result<()> {
        try!(word(&mut self.s, &name.as_str()));
        self.ann.post(self, NodeName(&name))
    }

    pub fn print_for_decl(&mut self, loc: &ast::Local,
                          coll: &ast::Expr) -> io::Result<()> {
        try!(self.print_local_decl(loc));
        try!(space(&mut self.s));
        try!(self.word_space("in"));
        self.print_expr(coll)
    }

    fn print_path(&mut self,
                  path: &ast::Path,
                  colons_before_params: bool,
                  depth: usize)
                  -> io::Result<()>
    {
        try!(self.maybe_print_comment(path.span.lo));

        let mut first = !path.global;
        for segment in &path.segments[..path.segments.len()-depth] {
            if first {
                first = false
            } else {
                try!(word(&mut self.s, "::"))
            }

            try!(self.print_ident(segment.identifier));

            try!(self.print_path_parameters(&segment.parameters, colons_before_params));
        }

        Ok(())
    }

    fn print_qpath(&mut self,
                   path: &ast::Path,
                   qself: &ast::QSelf,
                   colons_before_params: bool)
                   -> io::Result<()>
    {
        try!(word(&mut self.s, "<"));
        try!(self.print_type(&qself.ty));
        if qself.position > 0 {
            try!(space(&mut self.s));
            try!(self.word_space("as"));
            let depth = path.segments.len() - qself.position;
            try!(self.print_path(&path, false, depth));
        }
        try!(word(&mut self.s, ">"));
        try!(word(&mut self.s, "::"));
        let item_segment = path.segments.last().unwrap();
        try!(self.print_ident(item_segment.identifier));
        self.print_path_parameters(&item_segment.parameters, colons_before_params)
    }

    fn print_path_parameters(&mut self,
                             parameters: &ast::PathParameters,
                             colons_before_params: bool)
                             -> io::Result<()>
    {
        if parameters.is_empty() {
            return Ok(());
        }

        if colons_before_params {
            try!(word(&mut self.s, "::"))
        }

        match *parameters {
            ast::AngleBracketedParameters(ref data) => {
                try!(word(&mut self.s, "<"));

                let mut comma = false;
                for lifetime in &data.lifetimes {
                    if comma {
                        try!(self.word_space(","))
                    }
                    try!(self.print_lifetime(lifetime));
                    comma = true;
                }

                if !data.types.is_empty() {
                    if comma {
                        try!(self.word_space(","))
                    }
                    try!(self.commasep(
                        Inconsistent,
                        &data.types,
                        |s, ty| s.print_type(&**ty)));
                        comma = true;
                }

                for binding in data.bindings.iter() {
                    if comma {
                        try!(self.word_space(","))
                    }
                    try!(self.print_ident(binding.ident));
                    try!(space(&mut self.s));
                    try!(self.word_space("="));
                    try!(self.print_type(&*binding.ty));
                    comma = true;
                }

                try!(word(&mut self.s, ">"))
            }

            ast::ParenthesizedParameters(ref data) => {
                try!(word(&mut self.s, "("));
                try!(self.commasep(
                    Inconsistent,
                    &data.inputs,
                    |s, ty| s.print_type(&**ty)));
                try!(word(&mut self.s, ")"));

                match data.output {
                    None => { }
                    Some(ref ty) => {
                        try!(self.space_if_not_bol());
                        try!(self.word_space("->"));
                        try!(self.print_type(&**ty));
                    }
                }
            }
        }

        Ok(())
    }

    pub fn print_pat(&mut self, pat: &ast::Pat) -> io::Result<()> {
        try!(self.maybe_print_comment(pat.span.lo));
        try!(self.ann.pre(self, NodePat(pat)));
        /* Pat isn't normalized, but the beauty of it
         is that it doesn't matter */
        match pat.node {
            ast::PatWild(ast::PatWildSingle) => try!(word(&mut self.s, "_")),
            ast::PatWild(ast::PatWildMulti) => try!(word(&mut self.s, "..")),
            ast::PatIdent(binding_mode, ref path1, ref sub) => {
                match binding_mode {
                    ast::BindByRef(mutbl) => {
                        try!(self.word_nbsp("ref"));
                        try!(self.print_mutability(mutbl));
                    }
                    ast::BindByValue(ast::MutImmutable) => {}
                    ast::BindByValue(ast::MutMutable) => {
                        try!(self.word_nbsp("mut"));
                    }
                }
                try!(self.print_ident(path1.node));
                match *sub {
                    Some(ref p) => {
                        try!(word(&mut self.s, "@"));
                        try!(self.print_pat(&**p));
                    }
                    None => ()
                }
            }
            ast::PatEnum(ref path, ref args_) => {
                try!(self.print_path(path, true, 0));
                match *args_ {
                    None => try!(word(&mut self.s, "(..)")),
                    Some(ref args) => {
                        if !args.is_empty() {
                            try!(self.popen());
                            try!(self.commasep(Inconsistent, &args[..],
                                              |s, p| s.print_pat(&**p)));
                            try!(self.pclose());
                        }
                    }
                }
            }
            ast::PatQPath(ref qself, ref path) => {
                try!(self.print_qpath(path, qself, false));
            }
            ast::PatStruct(ref path, ref fields, etc) => {
                try!(self.print_path(path, true, 0));
                try!(self.nbsp());
                try!(self.word_space("{"));
                try!(self.commasep_cmnt(
                    Consistent, &fields[..],
                    |s, f| {
                        try!(s.cbox(indent_unit));
                        if !f.node.is_shorthand {
                            try!(s.print_ident(f.node.ident));
                            try!(s.word_nbsp(":"));
                        }
                        try!(s.print_pat(&*f.node.pat));
                        s.end()
                    },
                    |f| f.node.pat.span));
                if etc {
                    if !fields.is_empty() { try!(self.word_space(",")); }
                    try!(word(&mut self.s, ".."));
                }
                try!(space(&mut self.s));
                try!(word(&mut self.s, "}"));
            }
            ast::PatTup(ref elts) => {
                try!(self.popen());
                try!(self.commasep(Inconsistent,
                                   &elts[..],
                                   |s, p| s.print_pat(&**p)));
                if elts.len() == 1 {
                    try!(word(&mut self.s, ","));
                }
                try!(self.pclose());
            }
            ast::PatBox(ref inner) => {
                try!(word(&mut self.s, "box "));
                try!(self.print_pat(&**inner));
            }
            ast::PatRegion(ref inner, mutbl) => {
                try!(word(&mut self.s, "&"));
                if mutbl == ast::MutMutable {
                    try!(word(&mut self.s, "mut "));
                }
                try!(self.print_pat(&**inner));
            }
            ast::PatLit(ref e) => try!(self.print_expr(&**e)),
            ast::PatRange(ref begin, ref end) => {
                try!(self.print_expr(&**begin));
                try!(space(&mut self.s));
                try!(word(&mut self.s, "..."));
                try!(self.print_expr(&**end));
            }
            ast::PatVec(ref before, ref slice, ref after) => {
                try!(word(&mut self.s, "["));
                try!(self.commasep(Inconsistent,
                                   &before[..],
                                   |s, p| s.print_pat(&**p)));
                if let Some(ref p) = *slice {
                    if !before.is_empty() { try!(self.word_space(",")); }
                    try!(self.print_pat(&**p));
                    match **p {
                        ast::Pat { node: ast::PatWild(ast::PatWildMulti), .. } => {
                            // this case is handled by print_pat
                        }
                        _ => try!(word(&mut self.s, "..")),
                    }
                    if !after.is_empty() { try!(self.word_space(",")); }
                }
                try!(self.commasep(Inconsistent,
                                   &after[..],
                                   |s, p| s.print_pat(&**p)));
                try!(word(&mut self.s, "]"));
            }
            ast::PatMac(ref m) => try!(self.print_mac(m, token::Paren)),
        }
        self.ann.post(self, NodePat(pat))
    }

    fn print_arm(&mut self, arm: &ast::Arm) -> io::Result<()> {
        // I have no idea why this check is necessary, but here it
        // is :(
        if arm.attrs.is_empty() {
            try!(space(&mut self.s));
        }
        try!(self.cbox(indent_unit));
        try!(self.ibox(0));
        try!(self.print_outer_attributes(&arm.attrs));
        let mut first = true;
        for p in &arm.pats {
            if first {
                first = false;
            } else {
                try!(space(&mut self.s));
                try!(self.word_space("|"));
            }
            try!(self.print_pat(&**p));
        }
        try!(space(&mut self.s));
        if let Some(ref e) = arm.guard {
            try!(self.word_space("if"));
            try!(self.print_expr(&**e));
            try!(space(&mut self.s));
        }
        try!(self.word_space("=>"));

        match arm.body.node {
            ast::ExprBlock(ref blk) => {
                // the block will close the pattern's ibox
                try!(self.print_block_unclosed_indent(&**blk, indent_unit));

                // If it is a user-provided unsafe block, print a comma after it
                if let ast::UnsafeBlock(ast::UserProvided) = blk.rules {
                    try!(word(&mut self.s, ","));
                }
            }
            _ => {
                try!(self.end()); // close the ibox for the pattern
                try!(self.print_expr(&*arm.body));
                try!(word(&mut self.s, ","));
            }
        }
        self.end() // close enclosing cbox
    }

    // Returns whether it printed anything
    fn print_explicit_self(&mut self,
                           explicit_self: &ast::ExplicitSelf_,
                           mutbl: ast::Mutability) -> io::Result<bool> {
        try!(self.print_mutability(mutbl));
        match *explicit_self {
            ast::SelfStatic => { return Ok(false); }
            ast::SelfValue(_) => {
                try!(word(&mut self.s, "self"));
            }
            ast::SelfRegion(ref lt, m, _) => {
                try!(word(&mut self.s, "&"));
                try!(self.print_opt_lifetime(lt));
                try!(self.print_mutability(m));
                try!(word(&mut self.s, "self"));
            }
            ast::SelfExplicit(ref typ, _) => {
                try!(word(&mut self.s, "self"));
                try!(self.word_space(":"));
                try!(self.print_type(&**typ));
            }
        }
        return Ok(true);
    }

    pub fn print_fn(&mut self,
                    decl: &ast::FnDecl,
                    unsafety: ast::Unsafety,
                    constness: ast::Constness,
                    abi: abi::Abi,
                    name: Option<ast::Ident>,
                    generics: &ast::Generics,
                    opt_explicit_self: Option<&ast::ExplicitSelf_>,
                    vis: ast::Visibility) -> io::Result<()> {
        try!(self.print_fn_header_info(unsafety, constness, abi, vis));

        if let Some(name) = name {
            try!(self.nbsp());
            try!(self.print_ident(name));
        }
        try!(self.print_generics(generics));
        try!(self.print_fn_args_and_ret(decl, opt_explicit_self));
        self.print_where_clause(&generics.where_clause)
    }

    pub fn print_fn_args(&mut self, decl: &ast::FnDecl,
                         opt_explicit_self: Option<&ast::ExplicitSelf_>)
        -> io::Result<()> {
        // It is unfortunate to duplicate the commasep logic, but we want the
        // self type and the args all in the same box.
        try!(self.rbox(0, Inconsistent));
        let mut first = true;
        if let Some(explicit_self) = opt_explicit_self {
            let m = match explicit_self {
                &ast::SelfStatic => ast::MutImmutable,
                _ => match decl.inputs[0].pat.node {
                    ast::PatIdent(ast::BindByValue(m), _, _) => m,
                    _ => ast::MutImmutable
                }
            };
            first = !try!(self.print_explicit_self(explicit_self, m));
        }

        // HACK(eddyb) ignore the separately printed self argument.
        let args = if first {
            &decl.inputs[..]
        } else {
            &decl.inputs[1..]
        };

        for arg in args {
            if first { first = false; } else { try!(self.word_space(",")); }
            try!(self.print_arg(arg));
        }

        self.end()
    }

    pub fn print_fn_args_and_ret(&mut self, decl: &ast::FnDecl,
                                 opt_explicit_self: Option<&ast::ExplicitSelf_>)
        -> io::Result<()> {
        try!(self.popen());
        try!(self.print_fn_args(decl, opt_explicit_self));
        if decl.variadic {
            try!(word(&mut self.s, ", ..."));
        }
        try!(self.pclose());

        self.print_fn_output(decl)
    }

    pub fn print_fn_block_args(
            &mut self,
            decl: &ast::FnDecl)
            -> io::Result<()> {
        try!(word(&mut self.s, "|"));
        try!(self.print_fn_args(decl, None));
        try!(word(&mut self.s, "|"));

        if let ast::DefaultReturn(..) = decl.output {
            return Ok(());
        }

        try!(self.space_if_not_bol());
        try!(self.word_space("->"));
        match decl.output {
            ast::Return(ref ty) => {
                try!(self.print_type(&**ty));
                self.maybe_print_comment(ty.span.lo)
            }
            ast::DefaultReturn(..) => unreachable!(),
            ast::NoReturn(span) => {
                try!(self.word_nbsp("!"));
                self.maybe_print_comment(span.lo)
            }
        }
    }

    pub fn print_capture_clause(&mut self, capture_clause: ast::CaptureClause)
                                -> io::Result<()> {
        match capture_clause {
            ast::CaptureByValue => self.word_space("move"),
            ast::CaptureByRef => Ok(()),
        }
    }

    pub fn print_bounds(&mut self,
                        prefix: &str,
                        bounds: &[ast::TyParamBound])
                        -> io::Result<()> {
        if !bounds.is_empty() {
            try!(word(&mut self.s, prefix));
            let mut first = true;
            for bound in bounds {
                try!(self.nbsp());
                if first {
                    first = false;
                } else {
                    try!(self.word_space("+"));
                }

                try!(match *bound {
                    TraitTyParamBound(ref tref, TraitBoundModifier::None) => {
                        self.print_poly_trait_ref(tref)
                    }
                    TraitTyParamBound(ref tref, TraitBoundModifier::Maybe) => {
                        try!(word(&mut self.s, "?"));
                        self.print_poly_trait_ref(tref)
                    }
                    RegionTyParamBound(ref lt) => {
                        self.print_lifetime(lt)
                    }
                })
            }
            Ok(())
        } else {
            Ok(())
        }
    }

    pub fn print_lifetime(&mut self,
                          lifetime: &ast::Lifetime)
                          -> io::Result<()>
    {
        self.print_name(lifetime.name)
    }

    pub fn print_lifetime_def(&mut self,
                              lifetime: &ast::LifetimeDef)
                              -> io::Result<()>
    {
        try!(self.print_lifetime(&lifetime.lifetime));
        let mut sep = ":";
        for v in &lifetime.bounds {
            try!(word(&mut self.s, sep));
            try!(self.print_lifetime(v));
            sep = "+";
        }
        Ok(())
    }

    pub fn print_generics(&mut self,
                          generics: &ast::Generics)
                          -> io::Result<()>
    {
        let total = generics.lifetimes.len() + generics.ty_params.len();
        if total == 0 {
            return Ok(());
        }

        try!(word(&mut self.s, "<"));

        let mut ints = Vec::new();
        for i in 0..total {
            ints.push(i);
        }

        try!(self.commasep(Inconsistent, &ints[..], |s, &idx| {
            if idx < generics.lifetimes.len() {
                let lifetime = &generics.lifetimes[idx];
                s.print_lifetime_def(lifetime)
            } else {
                let idx = idx - generics.lifetimes.len();
                let param = &generics.ty_params[idx];
                s.print_ty_param(param)
            }
        }));

        try!(word(&mut self.s, ">"));
        Ok(())
    }

    pub fn print_ty_param(&mut self, param: &ast::TyParam) -> io::Result<()> {
        try!(self.print_ident(param.ident));
        try!(self.print_bounds(":", &param.bounds));
        match param.default {
            Some(ref default) => {
                try!(space(&mut self.s));
                try!(self.word_space("="));
                self.print_type(&**default)
            }
            _ => Ok(())
        }
    }

    pub fn print_where_clause(&mut self, where_clause: &ast::WhereClause)
                              -> io::Result<()> {
        if where_clause.predicates.is_empty() {
            return Ok(())
        }

        try!(space(&mut self.s));
        try!(self.word_space("where"));

        for (i, predicate) in where_clause.predicates.iter().enumerate() {
            if i != 0 {
                try!(self.word_space(","));
            }

            match predicate {
                &ast::WherePredicate::BoundPredicate(ast::WhereBoundPredicate{ref bound_lifetimes,
                                                                              ref bounded_ty,
                                                                              ref bounds,
                                                                              ..}) => {
                    try!(self.print_formal_lifetime_list(bound_lifetimes));
                    try!(self.print_type(&**bounded_ty));
                    try!(self.print_bounds(":", bounds));
                }
                &ast::WherePredicate::RegionPredicate(ast::WhereRegionPredicate{ref lifetime,
                                                                                ref bounds,
                                                                                ..}) => {
                    try!(self.print_lifetime(lifetime));
                    try!(word(&mut self.s, ":"));

                    for (i, bound) in bounds.iter().enumerate() {
                        try!(self.print_lifetime(bound));

                        if i != 0 {
                            try!(word(&mut self.s, ":"));
                        }
                    }
                }
                &ast::WherePredicate::EqPredicate(ast::WhereEqPredicate{ref path, ref ty, ..}) => {
                    try!(self.print_path(path, false, 0));
                    try!(space(&mut self.s));
                    try!(self.word_space("="));
                    try!(self.print_type(&**ty));
                }
            }
        }

        Ok(())
    }

    pub fn print_view_path(&mut self, vp: &ast::ViewPath) -> io::Result<()> {
        match vp.node {
            ast::ViewPathSimple(ident, ref path) => {
                try!(self.print_path(path, false, 0));

                // FIXME(#6993) can't compare identifiers directly here
                if path.segments.last().unwrap().identifier.name !=
                        ident.name {
                    try!(space(&mut self.s));
                    try!(self.word_space("as"));
                    try!(self.print_ident(ident));
                }

                Ok(())
            }

            ast::ViewPathGlob(ref path) => {
                try!(self.print_path(path, false, 0));
                word(&mut self.s, "::*")
            }

            ast::ViewPathList(ref path, ref idents) => {
                if path.segments.is_empty() {
                    try!(word(&mut self.s, "{"));
                } else {
                    try!(self.print_path(path, false, 0));
                    try!(word(&mut self.s, "::{"));
                }
                try!(self.commasep(Inconsistent, &idents[..], |s, w| {
                    match w.node {
                        ast::PathListIdent { name, rename, .. } => {
                            try!(s.print_ident(name));
                            if let Some(ident) = rename {
                                try!(space(&mut s.s));
                                try!(s.word_space("as"));
                                try!(s.print_ident(ident));
                            }
                            Ok(())
                        },
                        ast::PathListMod { rename, .. } => {
                            try!(word(&mut s.s, "self"));
                            if let Some(ident) = rename {
                                try!(space(&mut s.s));
                                try!(s.word_space("as"));
                                try!(s.print_ident(ident));
                            }
                            Ok(())
                        }
                    }
                }));
                word(&mut self.s, "}")
            }
        }
    }

    pub fn print_mutability(&mut self,
                            mutbl: ast::Mutability) -> io::Result<()> {
        match mutbl {
            ast::MutMutable => self.word_nbsp("mut"),
            ast::MutImmutable => Ok(()),
        }
    }

    pub fn print_mt(&mut self, mt: &ast::MutTy) -> io::Result<()> {
        try!(self.print_mutability(mt.mutbl));
        self.print_type(&*mt.ty)
    }

    pub fn print_arg(&mut self, input: &ast::Arg) -> io::Result<()> {
        try!(self.ibox(indent_unit));
        match input.ty.node {
            ast::TyInfer => try!(self.print_pat(&*input.pat)),
            _ => {
                match input.pat.node {
                    ast::PatIdent(_, ref path1, _) if
                        path1.node.name ==
                            parse::token::special_idents::invalid.name => {
                        // Do nothing.
                    }
                    _ => {
                        try!(self.print_pat(&*input.pat));
                        try!(word(&mut self.s, ":"));
                        try!(space(&mut self.s));
                    }
                }
                try!(self.print_type(&*input.ty));
            }
        }
        self.end()
    }

    pub fn print_fn_output(&mut self, decl: &ast::FnDecl) -> io::Result<()> {
        if let ast::DefaultReturn(..) = decl.output {
            return Ok(());
        }

        try!(self.space_if_not_bol());
        try!(self.ibox(indent_unit));
        try!(self.word_space("->"));
        match decl.output {
            ast::NoReturn(_) =>
                try!(self.word_nbsp("!")),
            ast::DefaultReturn(..) => unreachable!(),
            ast::Return(ref ty) =>
                try!(self.print_type(&**ty))
        }
        try!(self.end());

        match decl.output {
            ast::Return(ref output) => self.maybe_print_comment(output.span.lo),
            _ => Ok(())
        }
    }

    pub fn print_ty_fn(&mut self,
                       abi: abi::Abi,
                       unsafety: ast::Unsafety,
                       decl: &ast::FnDecl,
                       name: Option<ast::Ident>,
                       generics: &ast::Generics,
                       opt_explicit_self: Option<&ast::ExplicitSelf_>)
                       -> io::Result<()> {
        try!(self.ibox(indent_unit));
        if !generics.lifetimes.is_empty() || !generics.ty_params.is_empty() {
            try!(word(&mut self.s, "for"));
            try!(self.print_generics(generics));
        }
        let generics = ast::Generics {
            lifetimes: Vec::new(),
            ty_params: OwnedSlice::empty(),
            where_clause: ast::WhereClause {
                id: ast::DUMMY_NODE_ID,
                predicates: Vec::new(),
            },
        };
        try!(self.print_fn(decl,
                           unsafety,
                           ast::Constness::NotConst,
                           abi,
                           name,
                           &generics,
                           opt_explicit_self,
                           ast::Inherited));
        self.end()
    }

    pub fn maybe_print_trailing_comment(&mut self, span: codemap::Span,
                                        next_pos: Option<BytePos>)
        -> io::Result<()> {
        let cm = match self.cm {
            Some(cm) => cm,
            _ => return Ok(())
        };
        match self.next_comment() {
            Some(ref cmnt) => {
                if (*cmnt).style != comments::Trailing { return Ok(()) }
                let span_line = cm.lookup_char_pos(span.hi);
                let comment_line = cm.lookup_char_pos((*cmnt).pos);
                let mut next = (*cmnt).pos + BytePos(1);
                match next_pos { None => (), Some(p) => next = p }
                if span.hi < (*cmnt).pos && (*cmnt).pos < next &&
                    span_line.line == comment_line.line {
                        try!(self.print_comment(cmnt));
                        self.cur_cmnt_and_lit.cur_cmnt += 1;
                    }
            }
            _ => ()
        }
        Ok(())
    }

    pub fn print_remaining_comments(&mut self) -> io::Result<()> {
        // If there aren't any remaining comments, then we need to manually
        // make sure there is a line break at the end.
        if self.next_comment().is_none() {
            try!(hardbreak(&mut self.s));
        }
        loop {
            match self.next_comment() {
                Some(ref cmnt) => {
                    try!(self.print_comment(cmnt));
                    self.cur_cmnt_and_lit.cur_cmnt += 1;
                }
                _ => break
            }
        }
        Ok(())
    }

    pub fn print_opt_abi_and_extern_if_nondefault(&mut self,
                                                  opt_abi: Option<abi::Abi>)
        -> io::Result<()> {
        match opt_abi {
            Some(abi::Rust) => Ok(()),
            Some(abi) => {
                try!(self.word_nbsp("extern"));
                self.word_nbsp(&abi.to_string())
            }
            None => Ok(())
        }
    }

    pub fn print_extern_opt_abi(&mut self,
                                opt_abi: Option<abi::Abi>) -> io::Result<()> {
        match opt_abi {
            Some(abi) => {
                try!(self.word_nbsp("extern"));
                self.word_nbsp(&abi.to_string())
            }
            None => Ok(())
        }
    }

    pub fn print_fn_header_info(&mut self,
                                unsafety: ast::Unsafety,
                                constness: ast::Constness,
                                abi: abi::Abi,
                                vis: ast::Visibility) -> io::Result<()> {
        try!(word(&mut self.s, &visibility_qualified(vis, "")));
        try!(self.print_unsafety(unsafety));

        match constness {
            ast::Constness::NotConst => {}
            ast::Constness::Const => try!(self.word_nbsp("const"))
        }

        if abi != abi::Rust {
            try!(self.word_nbsp("extern"));
            try!(self.word_nbsp(&abi.to_string()));
        }

        word(&mut self.s, "fn")
    }

    pub fn print_unsafety(&mut self, s: ast::Unsafety) -> io::Result<()> {
        match s {
            ast::Unsafety::Normal => Ok(()),
            ast::Unsafety::Unsafe => self.word_nbsp("unsafe"),
        }
    }
}

fn repeat(s: &str, n: usize) -> String { iter::repeat(s).take(n).collect() }

#[cfg(test)]
mod tests {
    use super::*;

    use ast;
    use ast_util;
    use codemap;
    use parse::token;

    #[test]
    fn test_fun_to_string() {
        let abba_ident = token::str_to_ident("abba");

        let decl = ast::FnDecl {
            inputs: Vec::new(),
            output: ast::DefaultReturn(codemap::DUMMY_SP),
            variadic: false
        };
        let generics = ast_util::empty_generics();
        assert_eq!(fun_to_string(&decl, ast::Unsafety::Normal,
                                 ast::Constness::NotConst,
                                 abba_ident,
                                 None, &generics),
                   "fn abba()");
    }

    #[test]
    fn test_variant_to_string() {
        let ident = token::str_to_ident("principal_skinner");

        let var = codemap::respan(codemap::DUMMY_SP, ast::Variant_ {
            name: ident,
            attrs: Vec::new(),
            // making this up as I go.... ?
            kind: ast::TupleVariantKind(Vec::new()),
            id: 0,
            disr_expr: None,
        });

        let varstr = variant_to_string(&var);
        assert_eq!(varstr, "principal_skinner");
    }

    #[test]
    fn test_signed_int_to_string() {
        let pos_int = ast::LitInt(42, ast::SignedIntLit(ast::TyI32, ast::Plus));
        let neg_int = ast::LitInt((!42 + 1) as u64, ast::SignedIntLit(ast::TyI32, ast::Minus));
        assert_eq!(format!("-{}", lit_to_string(&codemap::dummy_spanned(pos_int))),
                   lit_to_string(&codemap::dummy_spanned(neg_int)));
    }
}<|MERGE_RESOLUTION|>--- conflicted
+++ resolved
@@ -1773,30 +1773,6 @@
 
     pub fn print_mac(&mut self, m: &ast::Mac, delim: token::DelimToken)
                      -> io::Result<()> {
-<<<<<<< HEAD
-        match m.node {
-            // I think it's reasonable to hide the ctxt here:
-            ast::MacInvocTT(ref pth, ref tts, _) => {
-                try!(self.print_path(pth, false, 0));
-                try!(word(&mut self.s, "!"));
-                match delim {
-                    token::Paren => try!(self.popen()),
-                    token::Bracket => try!(word(&mut self.s, "[")),
-                    token::Brace => {
-                        // We need to create some boxes because `bopen` and `bclose` close boxes.
-                        // Using `head` here takes care of setting this up for us.
-                        try!(self.head(""));
-                        try!(self.bopen())
-                    }
-                }
-                try!(self.print_tts(tts));
-                match delim {
-                    token::Paren => self.pclose(),
-                    token::Bracket => word(&mut self.s, "]"),
-                    token::Brace => self.bclose(m.span),
-                }
-            }
-=======
         try!(self.print_path(&m.node.path, false, 0));
         try!(word(&mut self.s, "!"));
         match delim {
@@ -1809,7 +1785,6 @@
             token::Paren => self.pclose(),
             token::Bracket => word(&mut self.s, "]"),
             token::Brace => self.bclose(m.span),
->>>>>>> 70324c65
         }
     }
 
