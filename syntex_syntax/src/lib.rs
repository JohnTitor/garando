// Copyright 2012-2013 The Rust Project Developers. See the COPYRIGHT
// file at the top-level directory of this distribution and at
// http://rust-lang.org/COPYRIGHT.
//
// Licensed under the Apache License, Version 2.0 <LICENSE-APACHE or
// http://www.apache.org/licenses/LICENSE-2.0> or the MIT license
// <LICENSE-MIT or http://opensource.org/licenses/MIT>, at your
// option. This file may not be copied, modified, or distributed
// except according to those terms.

//! The Rust parser and macro expander.
//!
//! # Note
//!
//! This API is completely unstable and subject to change.

<<<<<<< HEAD
#![unstable]
=======
#![crate_name = "syntax"]
#![unstable(feature = "rustc_private")]
>>>>>>> fa23a141
#![staged_api]
#![crate_type = "dylib"]
#![crate_type = "rlib"]
#![doc(html_logo_url = "http://www.rust-lang.org/logos/rust-logo-128x128-blk-v2.png",
       html_favicon_url = "http://www.rust-lang.org/favicon.ico",
       html_root_url = "http://doc.rust-lang.org/nightly/")]

#![feature(box_syntax)]
#![feature(collections)]
#![feature(core)]
#![feature(env)]
#![feature(hash)]
#![feature(int_uint)]
#![feature(io)]
#![feature(libc)]
#![feature(path)]
#![feature(quote, unsafe_destructor)]
#![feature(rustc_private)]
#![feature(slicing_syntax)]
#![feature(staged_api)]
#![feature(std_misc)]
#![feature(unicode)]

extern crate arena;
extern crate fmt_macros;
extern crate serialize;
extern crate term;
extern crate libc;
#[macro_use] extern crate log;
#[macro_use] #[no_link] extern crate "syntex_bitflags" as rustc_bitflags;

extern crate "serialize" as rustc_serialize; // used by deriving

pub mod util {
    pub mod interner;
    #[cfg(test)]
    pub mod parser_testing;
    pub mod small_vector;
}

pub mod diagnostics {
    pub mod macros;
    pub mod plugin;
    pub mod registry;
}

pub mod syntax {
    pub use ext;
    pub use parse;
    pub use ast;
}

pub mod abi;
pub mod ast;
pub mod ast_map;
pub mod ast_util;
pub mod attr;
pub mod codemap;
pub mod config;
pub mod diagnostic;
pub mod feature_gate;
pub mod fold;
pub mod owned_slice;
pub mod parse;
pub mod ptr;
pub mod show_span;
pub mod std_inject;
pub mod test;
pub mod visit;

pub mod print {
    pub mod pp;
    pub mod pprust;
}

pub mod ext {
    pub mod asm;
    pub mod base;
    pub mod build;
    pub mod cfg;
    pub mod cfg_attr;
    pub mod concat;
    pub mod concat_idents;
    pub mod deriving;
    pub mod env;
    pub mod expand;
    pub mod format;
    pub mod log_syntax;
    pub mod mtwt;
    pub mod quote;
    pub mod source_util;
    pub mod trace_macros;

    pub mod tt {
        pub mod transcribe;
        pub mod macro_parser;
        pub mod macro_rules;
    }
}<|MERGE_RESOLUTION|>--- conflicted
+++ resolved
@@ -14,12 +14,7 @@
 //!
 //! This API is completely unstable and subject to change.
 
-<<<<<<< HEAD
-#![unstable]
-=======
-#![crate_name = "syntax"]
 #![unstable(feature = "rustc_private")]
->>>>>>> fa23a141
 #![staged_api]
 #![crate_type = "dylib"]
 #![crate_type = "rlib"]
