--- conflicted
+++ resolved
@@ -20,22 +20,7 @@
        html_favicon_url = "http://www.rust-lang.org/favicon.ico",
        html_root_url = "http://doc.rust-lang.org/nightly/")]
 
-<<<<<<< HEAD
 extern crate syntex_fmt_macros as fmt_macros;
-=======
-#![feature(associated_consts)]
-#![feature(collections)]
-#![feature(core)]
-#![feature(libc)]
-#![feature(rustc_private)]
-#![feature(staged_api)]
-#![feature(str_char)]
-#![feature(unicode)]
-
-extern crate arena;
-extern crate fmt_macros;
-extern crate serialize;
->>>>>>> 34abe130
 extern crate term;
 extern crate libc;
 #[macro_use] extern crate log;
