// Copyright 2012-2013 The Rust Project Developers. See the COPYRIGHT
// file at the top-level directory of this distribution and at
// http://rust-lang.org/COPYRIGHT.
//
// Licensed under the Apache License, Version 2.0 <LICENSE-APACHE or
// http://www.apache.org/licenses/LICENSE-2.0> or the MIT license
// <LICENSE-MIT or http://opensource.org/licenses/MIT>, at your
// option. This file may not be copied, modified, or distributed
// except according to those terms.

//! The Rust parser and macro expander.
//!
//! # Note
//!
//! This API is completely unstable and subject to change.

<<<<<<< HEAD
=======
#![crate_name = "syntax"]
>>>>>>> 965fba49
#![crate_type = "dylib"]
#![crate_type = "rlib"]
#![doc(html_logo_url = "https://www.rust-lang.org/logos/rust-logo-128x128-blk-v2.png",
       html_favicon_url = "https://doc.rust-lang.org/favicon.ico",
       html_root_url = "https://doc.rust-lang.org/nightly/",
       test(attr(deny(warnings))))]
#![deny(warnings)]

<<<<<<< HEAD
extern crate rustc_serialize;
#[macro_use] extern crate log;
#[macro_use] extern crate bitflags;
extern crate syntex_errors as errors;
extern crate syntex_pos as syntax_pos;

extern crate rustc_serialize as serialize;
extern crate unicode_xid;
=======
#![feature(unicode)]
#![feature(rustc_diagnostic_macros)]
#![feature(i128_type)]

#![cfg_attr(stage0, unstable(feature = "rustc_private", issue = "27812"))]
#![cfg_attr(stage0, feature(rustc_private))]
#![cfg_attr(stage0, feature(staged_api))]

extern crate serialize;
#[macro_use] extern crate log;
#[macro_use] extern crate bitflags;
extern crate std_unicode;
pub extern crate rustc_errors as errors;
extern crate syntax_pos;
extern crate rustc_data_structures;

extern crate serialize as rustc_serialize; // used by deriving
>>>>>>> 965fba49

// A variant of 'try!' that panics on an Err. This is used as a crutch on the
// way towards a non-panic!-prone parser. It should be used for fatal parsing
// errors; eventually we plan to convert all code using panictry to just use
// normal try.
// Exported for syntax_ext, not meant for general use.
#[macro_export]
macro_rules! panictry {
    ($e:expr) => ({
        use std::result::Result::{Ok, Err};
        use errors::FatalError;
        match $e {
            Ok(e) => e,
            Err(mut e) => {
                e.emit();
                panic!(FatalError);
            }
        }
    })
}

#[macro_export]
macro_rules! unwrap_or {
    ($opt:expr, $default:expr) => {
        match $opt {
            Some(x) => x,
            None => $default,
        }
    }
}

#[macro_use]
pub mod diagnostics {
    #[macro_use]
    pub mod macros;
    pub mod plugin;
    pub mod metadata;
}

// NB: This module needs to be declared first so diagnostics are
// registered before they are used.
pub mod diagnostic_list;

pub mod util {
    pub mod lev_distance;
    pub mod node_count;
    pub mod parser;
    #[cfg(test)]
    pub mod parser_testing;
    pub mod small_vector;
    pub mod move_map;

    mod thin_vec;
    pub use self::thin_vec::ThinVec;

    mod rc_slice;
    pub use self::rc_slice::RcSlice;
}

pub mod json;

pub mod syntax {
    pub use ext;
    pub use parse;
    pub use ast;
}

pub mod abi;
pub mod ast;
pub mod attr;
pub mod codemap;
#[macro_use]
pub mod config;
pub mod entry;
pub mod feature_gate;
pub mod fold;
pub mod parse;
pub mod ptr;
pub mod show_span;
pub mod std_inject;
pub mod str;
pub use syntax_pos::symbol;
pub mod test;
pub mod tokenstream;
pub mod visit;

pub mod print {
    pub mod pp;
    pub mod pprust;
}

pub mod ext {
    pub use syntax_pos::hygiene;
    pub mod base;
    pub mod build;
<<<<<<< HEAD
    pub mod decorator;
    pub mod env;
=======
    pub mod derive;
>>>>>>> 965fba49
    pub mod expand;
    pub mod placeholders;
    pub mod quote;
    pub mod source_util;

    pub mod tt {
        pub mod transcribe;
        pub mod macro_parser;
        pub mod macro_rules;
        pub mod quoted;
    }
}

#[cfg(test)]
mod test_snippet;

// __build_diagnostic_array! { libsyntax, DIAGNOSTICS }<|MERGE_RESOLUTION|>--- conflicted
+++ resolved
@@ -14,10 +14,7 @@
 //!
 //! This API is completely unstable and subject to change.
 
-<<<<<<< HEAD
-=======
 #![crate_name = "syntax"]
->>>>>>> 965fba49
 #![crate_type = "dylib"]
 #![crate_type = "rlib"]
 #![doc(html_logo_url = "https://www.rust-lang.org/logos/rust-logo-128x128-blk-v2.png",
@@ -26,16 +23,6 @@
        test(attr(deny(warnings))))]
 #![deny(warnings)]
 
-<<<<<<< HEAD
-extern crate rustc_serialize;
-#[macro_use] extern crate log;
-#[macro_use] extern crate bitflags;
-extern crate syntex_errors as errors;
-extern crate syntex_pos as syntax_pos;
-
-extern crate rustc_serialize as serialize;
-extern crate unicode_xid;
-=======
 #![feature(unicode)]
 #![feature(rustc_diagnostic_macros)]
 #![feature(i128_type)]
@@ -53,7 +40,6 @@
 extern crate rustc_data_structures;
 
 extern crate serialize as rustc_serialize; // used by deriving
->>>>>>> 965fba49
 
 // A variant of 'try!' that panics on an Err. This is used as a crutch on the
 // way towards a non-panic!-prone parser. It should be used for fatal parsing
@@ -149,12 +135,7 @@
     pub use syntax_pos::hygiene;
     pub mod base;
     pub mod build;
-<<<<<<< HEAD
-    pub mod decorator;
-    pub mod env;
-=======
     pub mod derive;
->>>>>>> 965fba49
     pub mod expand;
     pub mod placeholders;
     pub mod quote;
