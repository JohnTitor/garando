--- conflicted
+++ resolved
@@ -22,7 +22,6 @@
        test(attr(deny(warnings))))]
 #![cfg_attr(not(stage0), deny(warnings))]
 
-<<<<<<< HEAD
 extern crate rustc_serialize;
 extern crate term;
 extern crate libc;
@@ -30,29 +29,6 @@
 #[macro_use] extern crate bitflags;
 extern crate syntex_errors as errors;
 extern crate syntex_pos as syntax_pos;
-=======
-#![feature(associated_consts)]
-#![feature(const_fn)]
-#![feature(libc)]
-#![feature(optin_builtin_traits)]
-#![feature(rustc_private)]
-#![feature(staged_api)]
-#![feature(str_escape)]
-#![feature(unicode)]
-#![feature(rustc_diagnostic_macros)]
-#![feature(specialization)]
-
-extern crate core;
-extern crate serialize;
-extern crate term;
-extern crate libc;
-#[macro_use] extern crate log;
-#[macro_use] #[no_link] extern crate rustc_bitflags;
-extern crate std_unicode;
-pub extern crate rustc_errors as errors;
-extern crate syntax_pos;
-extern crate rustc_data_structures;
->>>>>>> 3f45b9ab
 
 extern crate rustc_serialize as serialize;
 extern crate unicode_xid;
