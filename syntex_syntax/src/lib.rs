// Copyright 2012-2013 The Rust Project Developers. See the COPYRIGHT
// file at the top-level directory of this distribution and at
// http://rust-lang.org/COPYRIGHT.
//
// Licensed under the Apache License, Version 2.0 <LICENSE-APACHE or
// http://www.apache.org/licenses/LICENSE-2.0> or the MIT license
// <LICENSE-MIT or http://opensource.org/licenses/MIT>, at your
// option. This file may not be copied, modified, or distributed
// except according to those terms.

//! The Rust parser and macro expander.
//!
//! # Note
//!
//! This API is completely unstable and subject to change.

<<<<<<< HEAD
=======
// Do not remove on snapshot creation. Needed for bootstrap. (Issue #22364)
#![cfg_attr(stage0, feature(custom_attribute))]
#![crate_name = "syntax"]
#![unstable(feature = "rustc_private", issue = "27812")]
#![cfg_attr(stage0, staged_api)]
>>>>>>> 4e90ed61
#![crate_type = "dylib"]
#![crate_type = "rlib"]
#![doc(html_logo_url = "https://www.rust-lang.org/logos/rust-logo-128x128-blk-v2.png",
       html_favicon_url = "https://doc.rust-lang.org/favicon.ico",
       html_root_url = "https://doc.rust-lang.org/nightly/",
       test(attr(deny(warnings))))]

<<<<<<< HEAD
=======
#![cfg_attr(stage0, feature(rustc_attrs))]
#![cfg_attr(stage0, allow(unused_attributes))]
#![feature(associated_consts)]
#![feature(filling_drop)]
#![feature(libc)]
#![feature(rustc_private)]
#![feature(staged_api)]
#![feature(str_char)]
#![feature(str_escape)]
#![feature(unicode)]

extern crate fmt_macros;
extern crate serialize;
>>>>>>> 4e90ed61
extern crate term;
extern crate libc;
#[macro_use] extern crate log;
#[macro_use] #[no_link] extern crate bitflags as rustc_bitflags;

extern crate rustc_serialize; // used by deriving
extern crate rustc_serialize as serialize;
extern crate unicode_xid;

// A variant of 'try!' that panics on Err(FatalError). This is used as a
// crutch on the way towards a non-panic!-prone parser. It should be used
// for fatal parsing errors; eventually we plan to convert all code using
// panictry to just use normal try
macro_rules! panictry {
    ($e:expr) => ({
        use std::result::Result::{Ok, Err};
        use diagnostic::FatalError;
        match $e {
            Ok(e) => e,
            Err(FatalError) => panic!(FatalError)
        }
    })
}

pub mod util {
    pub mod interner;
    pub mod lev_distance;
    pub mod node_count;
    pub mod parser;
    #[cfg(test)]
    pub mod parser_testing;
    pub mod small_vector;
    pub mod move_map;
}

pub mod diagnostics {
    pub mod macros;
    pub mod plugin;
    pub mod registry;
    pub mod metadata;
}

pub mod syntax {
    pub use ext;
    pub use parse;
    pub use ast;
}

pub mod abi;
pub mod ast;
pub mod ast_util;
pub mod attr;
pub mod codemap;
pub mod config;
pub mod diagnostic;
pub mod entry;
pub mod feature_gate;
pub mod fold;
pub mod owned_slice;
pub mod parse;
pub mod ptr;
pub mod show_span;
pub mod std_inject;
pub mod str;
pub mod test;
pub mod visit;

pub mod print {
    pub mod pp;
    pub mod pprust;
}

pub mod ext {
    pub mod asm;
    pub mod base;
    pub mod build;
    pub mod cfg;
    pub mod concat;
    pub mod concat_idents;
    pub mod deriving;
    pub mod env;
    pub mod expand;
    pub mod log_syntax;
    pub mod mtwt;
    pub mod quote;
    pub mod source_util;
    pub mod trace_macros;

    pub mod tt {
        pub mod transcribe;
        pub mod macro_parser;
        pub mod macro_rules;
    }
}<|MERGE_RESOLUTION|>--- conflicted
+++ resolved
@@ -14,14 +14,6 @@
 //!
 //! This API is completely unstable and subject to change.
 
-<<<<<<< HEAD
-=======
-// Do not remove on snapshot creation. Needed for bootstrap. (Issue #22364)
-#![cfg_attr(stage0, feature(custom_attribute))]
-#![crate_name = "syntax"]
-#![unstable(feature = "rustc_private", issue = "27812")]
-#![cfg_attr(stage0, staged_api)]
->>>>>>> 4e90ed61
 #![crate_type = "dylib"]
 #![crate_type = "rlib"]
 #![doc(html_logo_url = "https://www.rust-lang.org/logos/rust-logo-128x128-blk-v2.png",
@@ -29,22 +21,6 @@
        html_root_url = "https://doc.rust-lang.org/nightly/",
        test(attr(deny(warnings))))]
 
-<<<<<<< HEAD
-=======
-#![cfg_attr(stage0, feature(rustc_attrs))]
-#![cfg_attr(stage0, allow(unused_attributes))]
-#![feature(associated_consts)]
-#![feature(filling_drop)]
-#![feature(libc)]
-#![feature(rustc_private)]
-#![feature(staged_api)]
-#![feature(str_char)]
-#![feature(str_escape)]
-#![feature(unicode)]
-
-extern crate fmt_macros;
-extern crate serialize;
->>>>>>> 4e90ed61
 extern crate term;
 extern crate libc;
 #[macro_use] extern crate log;
