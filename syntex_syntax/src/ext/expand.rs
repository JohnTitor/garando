--- conflicted
+++ resolved
@@ -1304,36 +1304,6 @@
         let mname = intern(&attr.name());
         match fld.cx.syntax_env.find(&mname) {
             Some(rc) => match *rc {
-<<<<<<< HEAD
-=======
-                Decorator(ref dec) => {
-                    attr::mark_used(&attr);
-
-                    fld.cx.bt_push(ExpnInfo {
-                        call_site: attr.span,
-                        callee: NameAndSpan {
-                            format: MacroAttribute(mname),
-                            span: Some(attr.span),
-                            // attributes can do whatever they like,
-                            // for now.
-                            allow_internal_unstable: true,
-                        }
-                    });
-
-                    // we'd ideally decorator_items.push_all(expand_item(item, fld)),
-                    // but that double-mut-borrows fld
-                    let mut items: SmallVector<Annotatable> = SmallVector::zero();
-                    dec.expand(fld.cx,
-                               attr.span,
-                               &attr.node.value,
-                               &a.clone().expect_item(),
-                               &mut |item| items.push(Annotatable::Item(item)));
-                    decorator_items.extend(items.into_iter()
-                        .flat_map(|ann| expand_annotatable(ann, fld).into_iter()));
-
-                    fld.cx.bt_pop();
-                }
->>>>>>> 86be954f
                 MultiDecorator(ref dec) => {
                     attr::mark_used(&attr);
 
@@ -1413,57 +1383,8 @@
 fn expand_item_modifiers(it: P<ast::Item>,
                          fld: &mut MacroExpander)
                          -> P<ast::Item> {
-<<<<<<< HEAD
     let it = expand_item_multi_modifier(Annotatable::Item(it), fld);
     it.expect_item()
-=======
-    // partition the attributes into ItemModifiers and others
-    let (modifiers, other_attrs) = modifiers(&it.attrs, fld);
-
-    // update the attrs, leave everything else alone. Is this mutation really a good idea?
-    it = P(ast::Item {
-        attrs: other_attrs,
-        ..(*it).clone()
-    });
-
-    if modifiers.is_empty() {
-        let it = expand_item_multi_modifier(Annotatable::Item(it), fld);
-        return it.expect_item();
-    }
-
-    for attr in &modifiers {
-        let mname = intern(&attr.name());
-
-        match fld.cx.syntax_env.find(&mname) {
-            Some(rc) => match *rc {
-                Modifier(ref mac) => {
-                    attr::mark_used(attr);
-                    fld.cx.bt_push(ExpnInfo {
-                        call_site: attr.span,
-                        callee: NameAndSpan {
-                            format: MacroAttribute(mname),
-                            span: Some(attr.span),
-                            // attributes can do whatever they like,
-                            // for now
-                            allow_internal_unstable: true,
-                        }
-                    });
-                    it = mac.expand(fld.cx, attr.span, &*attr.node.value, it);
-                    fld.cx.bt_pop();
-                }
-                _ => unreachable!()
-            },
-            _ => unreachable!()
-        }
-    }
-
-    // Expansion may have added new ItemModifiers.
-    // It is possible, that an item modifier could expand to a multi-modifier or
-    // vice versa. In this case we will expand all modifiers before multi-modifiers,
-    // which might give an odd ordering. However, I think it is unlikely that the
-    // two kinds will be mixed, and old-style multi-modifiers are deprecated.
-    expand_item_modifiers(it, fld)
->>>>>>> 86be954f
 }
 
 fn expand_impl_item(ii: P<ast::ImplItem>, fld: &mut MacroExpander)
