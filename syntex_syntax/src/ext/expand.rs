--- conflicted
+++ resolved
@@ -366,13 +366,8 @@
 // logic as for expression-position macro invocations.
 pub fn expand_item_mac(it: P<ast::Item>,
                        fld: &mut MacroExpander) -> SmallVector<P<ast::Item>> {
-<<<<<<< HEAD
     let (extname, path_span, tts, span, attrs, ident) = it.clone().and_then(|it| match it.node {
-        ItemMac(codemap::Spanned { node: Mac_ { path, tts, .. }, .. }) =>
-=======
-    let (extname, path_span, tts, span, attrs, ident) = it.and_then(|it| match it.node {
         ItemKind::Mac(codemap::Spanned { node: Mac_ { path, tts, .. }, .. }) =>
->>>>>>> 3d8c1b02
             (path.segments[0].identifier.name, path.span, tts, it.span, it.attrs, it.ident),
         _ => fld.cx.span_bug(it.span, "invalid item macro invocation")
     });
@@ -518,13 +513,8 @@
 /// Expand a stmt
 fn expand_stmt(stmt: P<Stmt>, fld: &mut MacroExpander) -> SmallVector<P<Stmt>> {
     let stmt = stmt.and_then(|stmt| stmt);
-<<<<<<< HEAD
     let (mac, style, attrs) = match stmt.clone().node {
-        StmtMac(mac, style, attrs) => (mac, style, attrs),
-=======
-    let (mac, style, attrs) = match stmt.node {
         StmtKind::Mac(mac, style, attrs) => (mac, style, attrs),
->>>>>>> 3d8c1b02
         _ => return expand_non_macro_stmt(stmt, fld)
     };
 
