// Copyright 2012-2014 The Rust Project Developers. See the COPYRIGHT
// file at the top-level directory of this distribution and at
// http://rust-lang.org/COPYRIGHT.
//
// Licensed under the Apache License, Version 2.0 <LICENSE-APACHE or
// http://www.apache.org/licenses/LICENSE-2.0> or the MIT license
// <LICENSE-MIT or http://opensource.org/licenses/MIT>, at your
// option. This file may not be copied, modified, or distributed
// except according to those terms.

use ast::{Block, Crate, PatKind};
use ast::{Local, Ident, Mac_, Name, SpannedIdent};
use ast::{MacStmtStyle, Mrk, Stmt, StmtKind, ItemKind};
use ast;
use attr::HasAttrs;
use ext::mtwt;
use attr;
use attr::AttrMetaMethods;
use codemap::{Spanned, ExpnInfo, NameAndSpan, MacroBang, MacroAttribute};
use syntax_pos::{self, Span, ExpnId};
use config::StripUnconfigured;
use ext::base::*;
use ext::decorator::expand_decorators;
use feature_gate::{self, Features};
use fold;
use fold::*;
use util::move_map::MoveMap;
use parse::token::{fresh_mark, fresh_name, intern, keywords};
use ptr::P;
use tokenstream::TokenTree;
use util::small_vector::SmallVector;
use visit;
use visit::Visitor;
use std_inject;

use std::collections::HashSet;

// A trait for AST nodes and AST node lists into which macro invocations may expand.
trait MacroGenerable: Sized {
    // Expand the given MacResult using its appropriate `make_*` method.
    fn make_with<'a>(result: Box<MacResult + 'a>) -> Option<Self>;

    // Fold this node or list of nodes using the given folder.
    fn fold_with<F: Folder>(self, folder: &mut F) -> Self;
    fn visit_with<V: Visitor>(&self, visitor: &mut V);

    // The user-friendly name of the node type (e.g. "expression", "item", etc.) for diagnostics.
    fn kind_name() -> &'static str;

    // Return a placeholder expansion to allow compilation to continue after an erroring expansion.
    fn dummy(span: Span) -> Self {
        Self::make_with(DummyResult::any(span)).unwrap()
    }
}

macro_rules! impl_macro_generable {
    ($($ty:ty: $kind_name:expr, .$make:ident,
               $(.$fold:ident)*  $(lift .$fold_elt:ident)*,
               $(.$visit:ident)* $(lift .$visit_elt:ident)*;)*) => { $(
        impl MacroGenerable for $ty {
            fn kind_name() -> &'static str { $kind_name }
            fn make_with<'a>(result: Box<MacResult + 'a>) -> Option<Self> { result.$make() }
            fn fold_with<F: Folder>(self, folder: &mut F) -> Self {
                $( folder.$fold(self) )*
                $( self.into_iter().flat_map(|item| folder. $fold_elt (item)).collect() )*
            }
            fn visit_with<V: Visitor>(&self, visitor: &mut V) {
                $( visitor.$visit(self) )*
                $( for item in self.as_slice() { visitor. $visit_elt (item) } )*
            }
        }
    )* }
}

impl_macro_generable! {
    P<ast::Expr>: "expression", .make_expr, .fold_expr, .visit_expr;
    P<ast::Pat>:  "pattern",    .make_pat,  .fold_pat,  .visit_pat;
    P<ast::Ty>:   "type",       .make_ty,   .fold_ty,   .visit_ty;
    SmallVector<ast::Stmt>: "statement", .make_stmts, lift .fold_stmt, lift .visit_stmt;
    SmallVector<P<ast::Item>>: "item",   .make_items, lift .fold_item, lift .visit_item;
    SmallVector<ast::TraitItem>:
        "trait item", .make_trait_items, lift .fold_trait_item, lift .visit_trait_item;
    SmallVector<ast::ImplItem>:
        "impl item",  .make_impl_items,  lift .fold_impl_item,  lift .visit_impl_item;
}

impl MacroGenerable for Option<P<ast::Expr>> {
    fn kind_name() -> &'static str { "expression" }
    fn make_with<'a>(result: Box<MacResult + 'a>) -> Option<Self> {
        result.make_expr().map(Some)
    }
    fn fold_with<F: Folder>(self, folder: &mut F) -> Self {
        self.and_then(|expr| folder.fold_opt_expr(expr))
    }
    fn visit_with<V: Visitor>(&self, visitor: &mut V) {
        self.as_ref().map(|expr| visitor.visit_expr(expr));
    }
}

<<<<<<< HEAD
pub fn expand_expr(expr: ast::Expr, fld: &mut MacroExpander) -> P<ast::Expr> {
    match expr.clone().node {
        // expr_mac should really be expr_ext or something; it's the
        // entry-point for all syntax extensions.
        ast::ExprKind::Mac(mac) => {
            expand_mac_invoc(mac, None, expr.attrs.clone().into_attr_vec(), expr.span, fld, P(expr))
=======
pub fn expand_expr(mut expr: ast::Expr, fld: &mut MacroExpander) -> P<ast::Expr> {
    match expr.node {
        // expr_mac should really be expr_ext or something; it's the
        // entry-point for all syntax extensions.
        ast::ExprKind::Mac(mac) => {
            return expand_mac_invoc(mac, None, expr.attrs.into(), expr.span, fld);
>>>>>>> 1fab36d3
        }

        ast::ExprKind::While(cond, body, opt_ident) => {
            let cond = fld.fold_expr(cond);
            let (body, opt_ident) = expand_loop_block(body, opt_ident, fld);
            expr.node = ast::ExprKind::While(cond, body, opt_ident);
        }

        ast::ExprKind::WhileLet(pat, cond, body, opt_ident) => {
            let pat = fld.fold_pat(pat);
            let cond = fld.fold_expr(cond);

            // Hygienic renaming of the body.
            let ((body, opt_ident), mut rewritten_pats) =
                rename_in_scope(vec![pat],
                                fld,
                                (body, opt_ident),
                                |rename_fld, fld, (body, opt_ident)| {
                expand_loop_block(rename_fld.fold_block(body), opt_ident, fld)
            });
            assert!(rewritten_pats.len() == 1);

            expr.node = ast::ExprKind::WhileLet(rewritten_pats.remove(0), cond, body, opt_ident);
        }

        ast::ExprKind::Loop(loop_block, opt_ident) => {
            let (loop_block, opt_ident) = expand_loop_block(loop_block, opt_ident, fld);
            expr.node = ast::ExprKind::Loop(loop_block, opt_ident);
        }

        ast::ExprKind::ForLoop(pat, head, body, opt_ident) => {
            let pat = fld.fold_pat(pat);

            // Hygienic renaming of the for loop body (for loop binds its pattern).
            let ((body, opt_ident), mut rewritten_pats) =
                rename_in_scope(vec![pat],
                                fld,
                                (body, opt_ident),
                                |rename_fld, fld, (body, opt_ident)| {
                expand_loop_block(rename_fld.fold_block(body), opt_ident, fld)
            });
            assert!(rewritten_pats.len() == 1);

            let head = fld.fold_expr(head);
            expr.node = ast::ExprKind::ForLoop(rewritten_pats.remove(0), head, body, opt_ident);
        }

        ast::ExprKind::IfLet(pat, sub_expr, body, else_opt) => {
            let pat = fld.fold_pat(pat);

            // Hygienic renaming of the body.
            let (body, mut rewritten_pats) =
                rename_in_scope(vec![pat],
                                fld,
                                body,
                                |rename_fld, fld, body| {
                fld.fold_block(rename_fld.fold_block(body))
            });
            assert!(rewritten_pats.len() == 1);

            let else_opt = else_opt.map(|else_opt| fld.fold_expr(else_opt));
            let sub_expr = fld.fold_expr(sub_expr);
            expr.node = ast::ExprKind::IfLet(rewritten_pats.remove(0), sub_expr, body, else_opt);
        }

        ast::ExprKind::Closure(capture_clause, fn_decl, block, fn_decl_span) => {
            let (rewritten_fn_decl, rewritten_block)
                = expand_and_rename_fn_decl_and_block(fn_decl, block, fld);
            expr.node = ast::ExprKind::Closure(capture_clause,
                                               rewritten_fn_decl,
                                               rewritten_block,
                                               fn_decl_span);
        }

        _ => expr = noop_fold_expr(expr, fld),
    };
    P(expr)
}

/// Expand a macro invocation. Returns the result of expansion.
fn expand_mac_invoc<T>(mac: ast::Mac, ident: Option<Ident>, attrs: Vec<ast::Attribute>, span: Span,
                       fld: &mut MacroExpander,
                       // FIXME(syntex): ignore unknown results
                       original_value: T
                       ) -> T
    where T: MacroGenerable,
{
    // FIXME(syntex): Ignore unknown results
    enum ExpandResult<T> {
        Some(T),
        None,
        UnknownMacro,
    }

    // It would almost certainly be cleaner to pass the whole macro invocation in,
    // rather than pulling it apart and marking the tts and the ctxt separately.
    let Mac_ { path, tts, .. } = mac.node;
    let mark = fresh_mark();

    fn mac_result<'a>(path: &ast::Path, ident: Option<Ident>, tts: Vec<TokenTree>, mark: Mrk,
                      attrs: Vec<ast::Attribute>, call_site: Span, fld: &'a mut MacroExpander)
                      -> ExpandResult<Box<MacResult + 'a>> {
        // Detect use of feature-gated or invalid attributes on macro invoations
        // since they will not be detected after macro expansion.
        for attr in attrs.iter() {
            feature_gate::check_attribute(&attr, &fld.cx.parse_sess.span_diagnostic,
                                          &fld.cx.parse_sess.codemap(),
                                          &fld.cx.ecfg.features.unwrap());
        }

        if path.segments.len() > 1 || path.global || !path.segments[0].parameters.is_empty() {
            fld.cx.span_err(path.span, "expected macro name without module separators");
            return ExpandResult::None;
        }

        let extname = path.segments[0].identifier.name;
        let extension = if let Some(extension) = fld.cx.syntax_env.find(extname) {
            extension
        } else {
            // SYNTEX: Ignore unknown macros.
            /*
            let mut err = fld.cx.struct_span_err(path.span,
                                                 &format!("macro undefined: '{}!'", &extname));
            fld.cx.suggest_macro_name(&extname.as_str(), &mut err);
            err.emit();
            */
            return ExpandResult::UnknownMacro;
        };

        let ident = ident.unwrap_or(keywords::Invalid.ident());
        match *extension {
            NormalTT(ref expandfun, exp_span, allow_internal_unstable) => {
                if ident.name != keywords::Invalid.name() {
                    let msg =
                        format!("macro {}! expects no ident argument, given '{}'", extname, ident);
                    fld.cx.span_err(path.span, &msg);
                    return ExpandResult::None;
                }

                fld.cx.bt_push(ExpnInfo {
                    call_site: call_site,
                    callee: NameAndSpan {
                        format: MacroBang(extname),
                        span: exp_span,
                        allow_internal_unstable: allow_internal_unstable,
                    },
                });

<<<<<<< HEAD
                let marked_tts = mark_tts(&tts[..], mark);
                ExpandResult::Some(expandfun.expand(fld.cx, call_site, &marked_tts))
=======
                let marked_tts = mark_tts(tts, mark);
                Some(expandfun.expand(fld.cx, call_site, &marked_tts))
>>>>>>> 1fab36d3
            }

            IdentTT(ref expander, tt_span, allow_internal_unstable) => {
                if ident.name == keywords::Invalid.name() {
                    fld.cx.span_err(path.span,
                                    &format!("macro {}! expects an ident argument", extname));
                    return ExpandResult::None;
                };

                fld.cx.bt_push(ExpnInfo {
                    call_site: call_site,
                    callee: NameAndSpan {
                        format: MacroBang(extname),
                        span: tt_span,
                        allow_internal_unstable: allow_internal_unstable,
                    }
                });

<<<<<<< HEAD
                let marked_tts = mark_tts(&tts, mark);
                ExpandResult::Some(expander.expand(fld.cx, call_site, ident, marked_tts))
=======
                let marked_tts = mark_tts(tts, mark);
                Some(expander.expand(fld.cx, call_site, ident, marked_tts))
>>>>>>> 1fab36d3
            }

            MacroRulesTT => {
                if ident.name == keywords::Invalid.name() {
                    fld.cx.span_err(path.span,
                                    &format!("macro {}! expects an ident argument", extname));
                    return ExpandResult::None;
                };

                fld.cx.bt_push(ExpnInfo {
                    call_site: call_site,
                    callee: NameAndSpan {
                        format: MacroBang(extname),
                        span: None,
                        // `macro_rules!` doesn't directly allow unstable
                        // (this is orthogonal to whether the macro it creates allows it)
                        allow_internal_unstable: false,
                    }
                });

                // DON'T mark before expansion.
                fld.cx.insert_macro(ast::MacroDef {
                    ident: ident,
                    id: ast::DUMMY_NODE_ID,
                    span: call_site,
                    imported_from: None,
                    use_locally: true,
                    body: tts,
                    export: attr::contains_name(&attrs, "macro_export"),
                    allow_internal_unstable: attr::contains_name(&attrs, "allow_internal_unstable"),
                    attrs: attrs,
                });

                // macro_rules! has a side effect but expands to nothing.
                fld.cx.bt_pop();
                ExpandResult::None
            }

            MultiDecorator(..) | MultiModifier(..) => {
                fld.cx.span_err(path.span,
                                &format!("`{}` can only be used in attributes", extname));
                ExpandResult::None
            }
        }
    }

    let opt_expanded = T::make_with(match mac_result(&path, ident, tts, mark, attrs, span, fld) {
        ExpandResult::Some(result) => result,
        ExpandResult::None => return T::dummy(span),
        ExpandResult::UnknownMacro => return original_value,
    });

    let expanded = if let Some(expanded) = opt_expanded {
        expanded
    } else {
        let msg = format!("non-{kind} macro in {kind} position: {name}",
                          name = path.segments[0].identifier.name, kind = T::kind_name());
        fld.cx.span_err(path.span, &msg);
        return T::dummy(span);
    };

    let marked = expanded.fold_with(&mut Marker { mark: mark, expn_id: Some(fld.cx.backtrace()) });
    let configured = marked.fold_with(&mut fld.strip_unconfigured());
    fld.load_macros(&configured);
    let fully_expanded = configured.fold_with(fld);
    fld.cx.bt_pop();
    fully_expanded
}

/// Rename loop label and expand its loop body
///
/// The renaming procedure for loop is different in the sense that the loop
/// body is in a block enclosed by loop head so the renaming of loop label
/// must be propagated to the enclosed context.
fn expand_loop_block(loop_block: P<Block>,
                     opt_ident: Option<SpannedIdent>,
                     fld: &mut MacroExpander) -> (P<Block>, Option<SpannedIdent>) {
    match opt_ident {
        Some(label) => {
            let new_label = fresh_name(label.node);
            let rename = (label.node, new_label);

            // The rename *must not* be added to the pending list of current
            // syntax context otherwise an unrelated `break` or `continue` in
            // the same context will pick that up in the deferred renaming pass
            // and be renamed incorrectly.
            let mut rename_list = vec!(rename);
            let mut rename_fld = IdentRenamer{renames: &mut rename_list};
            let renamed_ident = rename_fld.fold_ident(label.node);

            // The rename *must* be added to the enclosed syntax context for
            // `break` or `continue` to pick up because by definition they are
            // in a block enclosed by loop head.
            fld.cx.syntax_env.push_frame();
            fld.cx.syntax_env.info().pending_renames.push(rename);
            let expanded_block = expand_block_elts(loop_block, fld);
            fld.cx.syntax_env.pop_frame();

            (expanded_block, Some(Spanned { node: renamed_ident, span: label.span }))
        }
        None => (fld.fold_block(loop_block), opt_ident)
    }
}

// eval $e with a new exts frame.
// must be a macro so that $e isn't evaluated too early.
macro_rules! with_exts_frame {
    ($extsboxexpr:expr,$macros_escape:expr,$e:expr) =>
    ({$extsboxexpr.push_frame();
      $extsboxexpr.info().macros_escape = $macros_escape;
      let result = $e;
      $extsboxexpr.pop_frame();
      result
     })
}

// When we enter a module, record it, for the sake of `module!`
pub fn expand_item(it: P<ast::Item>, fld: &mut MacroExpander)
                   -> SmallVector<P<ast::Item>> {
    expand_annotatable(Annotatable::Item(it), fld)
        .into_iter().map(|i| i.expect_item()).collect()
}

/// Expand item_kind
fn expand_item_kind(item: ast::ItemKind, fld: &mut MacroExpander) -> ast::ItemKind {
    match item {
        ast::ItemKind::Fn(decl, unsafety, constness, abi, generics, body) => {
            let (rewritten_fn_decl, rewritten_body)
                = expand_and_rename_fn_decl_and_block(decl, body, fld);
            let expanded_generics = fold::noop_fold_generics(generics,fld);
            ast::ItemKind::Fn(rewritten_fn_decl, unsafety, constness, abi,
                        expanded_generics, rewritten_body)
        }
        _ => noop_fold_item_kind(item, fld)
    }
}

// does this attribute list contain "macro_use" ?
fn contains_macro_use(fld: &mut MacroExpander, attrs: &[ast::Attribute]) -> bool {
    for attr in attrs {
        let mut is_use = attr.check_name("macro_use");
        if attr.check_name("macro_escape") {
            let mut err =
                fld.cx.struct_span_warn(attr.span,
                                        "macro_escape is a deprecated synonym for macro_use");
            is_use = true;
            if let ast::AttrStyle::Inner = attr.node.style {
                err.help("consider an outer attribute, \
                          #[macro_use] mod ...").emit();
            } else {
                err.emit();
            }
        };

        if is_use {
            match attr.node.value.node {
                ast::MetaItemKind::Word(..) => (),
                _ => fld.cx.span_err(attr.span, "arguments to macro_use are not allowed here"),
            }
            return true;
        }
    }
    false
}

/// Expand a stmt
fn expand_stmt(stmt: Stmt, fld: &mut MacroExpander) -> SmallVector<Stmt> {
    // perform all pending renames
    let stmt = {
        let pending_renames = &mut fld.cx.syntax_env.info().pending_renames;
        let mut rename_fld = IdentRenamer{renames:pending_renames};
        rename_fld.fold_stmt(stmt).expect_one("rename_fold didn't return one value")
    };

<<<<<<< HEAD
    let (mac, style, attrs) = match stmt.clone().node {
        StmtKind::Mac(mac, style, attrs) => (mac, style, attrs),
=======
    let (mac, style, attrs) = match stmt.node {
        StmtKind::Mac(mac) => mac.unwrap(),
>>>>>>> 1fab36d3
        _ => return expand_non_macro_stmt(stmt, fld)
    };

    let mut fully_expanded: SmallVector<ast::Stmt> =
<<<<<<< HEAD
        expand_mac_invoc(mac.unwrap(), None, attrs.into_attr_vec(), stmt.span, fld, SmallVector::one(stmt));
=======
        expand_mac_invoc(mac, None, attrs.into(), stmt.span, fld);
>>>>>>> 1fab36d3

    // If this is a macro invocation with a semicolon, then apply that
    // semicolon to the final statement produced by expansion.
    if style == MacStmtStyle::Semicolon {
        if let Some(stmt) = fully_expanded.pop() {
            fully_expanded.push(Stmt {
                id: stmt.id,
                node: match stmt.node {
                    StmtKind::Expr(expr) => StmtKind::Semi(expr),
                    _ => stmt.node /* might already have a semi */
                },
                span: stmt.span,
            });
        }
    }

    fully_expanded
}

// expand a non-macro stmt. this is essentially the fallthrough for
// expand_stmt, above.
fn expand_non_macro_stmt(stmt: Stmt, fld: &mut MacroExpander)
                         -> SmallVector<Stmt> {
    // is it a let?
    match stmt.node {
        StmtKind::Local(local) => {
            // take it apart:
            let rewritten_local = local.map(|Local {id, pat, ty, init, span, attrs}| {
                // expand the ty since TyKind::FixedLengthVec contains an Expr
                // and thus may have a macro use
                let expanded_ty = ty.map(|t| fld.fold_ty(t));
                // expand the pat (it might contain macro uses):
                let expanded_pat = fld.fold_pat(pat);
                // find the PatIdents in the pattern:
                // oh dear heaven... this is going to include the enum
                // names, as well... but that should be okay, as long as
                // the new names are gensyms for the old ones.
                // generate fresh names, push them to a new pending list
                let idents = pattern_bindings(&expanded_pat);
                let mut new_pending_renames =
                    idents.iter().map(|ident| (*ident, fresh_name(*ident))).collect();
                // rewrite the pattern using the new names (the old
                // ones have already been applied):
                let rewritten_pat = {
                    // nested binding to allow borrow to expire:
                    let mut rename_fld = IdentRenamer{renames: &mut new_pending_renames};
                    rename_fld.fold_pat(expanded_pat)
                };
                // add them to the existing pending renames:
                fld.cx.syntax_env.info().pending_renames
                      .extend(new_pending_renames);
                Local {
                    id: id,
                    ty: expanded_ty,
                    pat: rewritten_pat,
                    // also, don't forget to expand the init:
                    init: init.map(|e| fld.fold_expr(e)),
                    span: span,
                    attrs: fold::fold_thin_attrs(attrs, fld),
                }
            });
            SmallVector::one(Stmt {
                id: stmt.id,
                node: StmtKind::Local(rewritten_local),
                span: stmt.span,
            })
        }
        _ => noop_fold_stmt(stmt, fld),
    }
}

// expand the arm of a 'match', renaming for macro hygiene
fn expand_arm(arm: ast::Arm, fld: &mut MacroExpander) -> ast::Arm {
    // expand pats... they might contain macro uses:
    let expanded_pats = arm.pats.move_map(|pat| fld.fold_pat(pat));
    if expanded_pats.is_empty() {
        panic!("encountered match arm with 0 patterns");
    }

    // apply renaming and then expansion to the guard and the body:
    let ((rewritten_guard, rewritten_body), rewritten_pats) =
        rename_in_scope(expanded_pats,
                        fld,
                        (arm.guard, arm.body),
                        |rename_fld, fld, (ag, ab)|{
        let rewritten_guard = ag.map(|g| fld.fold_expr(rename_fld.fold_expr(g)));
        let rewritten_body = fld.fold_expr(rename_fld.fold_expr(ab));
        (rewritten_guard, rewritten_body)
    });

    ast::Arm {
        attrs: fold::fold_attrs(arm.attrs, fld),
        pats: rewritten_pats,
        guard: rewritten_guard,
        body: rewritten_body,
    }
}

fn rename_in_scope<X, F>(pats: Vec<P<ast::Pat>>,
                         fld: &mut MacroExpander,
                         x: X,
                         f: F)
                         -> (X, Vec<P<ast::Pat>>)
    where F: Fn(&mut IdentRenamer, &mut MacroExpander, X) -> X
{
    // all of the pats must have the same set of bindings, so use the
    // first one to extract them and generate new names:
    let idents = pattern_bindings(&pats[0]);
    let new_renames = idents.into_iter().map(|id| (id, fresh_name(id))).collect();
    // apply the renaming, but only to the PatIdents:
    let mut rename_pats_fld = PatIdentRenamer{renames:&new_renames};
    let rewritten_pats = pats.move_map(|pat| rename_pats_fld.fold_pat(pat));

    let mut rename_fld = IdentRenamer{ renames:&new_renames };
    (f(&mut rename_fld, fld, x), rewritten_pats)
}

/// A visitor that extracts the PatKind::Ident (binding) paths
/// from a given thingy and puts them in a mutable
/// array
#[derive(Clone)]
struct PatIdentFinder {
    ident_accumulator: Vec<ast::Ident>
}

impl Visitor for PatIdentFinder {
    fn visit_pat(&mut self, pattern: &ast::Pat) {
        match *pattern {
            ast::Pat { id: _, node: PatKind::Ident(_, ref path1, ref inner), span: _ } => {
                self.ident_accumulator.push(path1.node);
                // visit optional subpattern of PatKind::Ident:
                if let Some(ref subpat) = *inner {
                    self.visit_pat(subpat)
                }
            }
            // use the default traversal for non-PatIdents
            _ => visit::walk_pat(self, pattern)
        }
    }
}

/// find the PatKind::Ident paths in a pattern
fn pattern_bindings(pat: &ast::Pat) -> Vec<ast::Ident> {
    let mut name_finder = PatIdentFinder{ident_accumulator:Vec::new()};
    name_finder.visit_pat(pat);
    name_finder.ident_accumulator
}

/// find the PatKind::Ident paths in a
fn fn_decl_arg_bindings(fn_decl: &ast::FnDecl) -> Vec<ast::Ident> {
    let mut pat_idents = PatIdentFinder{ident_accumulator:Vec::new()};
    for arg in &fn_decl.inputs {
        pat_idents.visit_pat(&arg.pat);
    }
    pat_idents.ident_accumulator
}

// expand a block. pushes a new exts_frame, then calls expand_block_elts
pub fn expand_block(blk: P<Block>, fld: &mut MacroExpander) -> P<Block> {
    // see note below about treatment of exts table
    with_exts_frame!(fld.cx.syntax_env,false,
                     expand_block_elts(blk, fld))
}

// expand the elements of a block.
pub fn expand_block_elts(b: P<Block>, fld: &mut MacroExpander) -> P<Block> {
    b.map(|Block {id, stmts, rules, span}| {
        let new_stmts = stmts.into_iter().flat_map(|x| {
            // perform pending renames and expand macros in the statement
            fld.fold_stmt(x).into_iter()
        }).collect();
        Block {
            id: fld.new_id(id),
            stmts: new_stmts,
            rules: rules,
            span: span
        }
    })
}

fn expand_pat(p: P<ast::Pat>, fld: &mut MacroExpander) -> P<ast::Pat> {
    match p.node {
        PatKind::Mac(_) => {}
        _ => return noop_fold_pat(p, fld)
    }
    p.clone().and_then(|ast::Pat {node, span, ..}| {
        match node {
            PatKind::Mac(mac) => expand_mac_invoc(mac, None, Vec::new(), span, fld, p),
            _ => unreachable!()
        }
    })
}

/// A tree-folder that applies every rename in its (mutable) list
/// to every identifier, including both bindings and varrefs
/// (and lots of things that will turn out to be neither)
pub struct IdentRenamer<'a> {
    renames: &'a mtwt::RenameList,
}

impl<'a> Folder for IdentRenamer<'a> {
    fn fold_ident(&mut self, id: Ident) -> Ident {
        mtwt::apply_renames(self.renames, id)
    }
    fn fold_mac(&mut self, mac: ast::Mac) -> ast::Mac {
        fold::noop_fold_mac(mac, self)
    }
}

/// A tree-folder that applies every rename in its list to
/// the idents that are in PatKind::Ident patterns. This is more narrowly
/// focused than IdentRenamer, and is needed for FnDecl,
/// where we want to rename the args but not the fn name or the generics etc.
pub struct PatIdentRenamer<'a> {
    renames: &'a mtwt::RenameList,
}

impl<'a> Folder for PatIdentRenamer<'a> {
    fn fold_pat(&mut self, pat: P<ast::Pat>) -> P<ast::Pat> {
        match pat.node {
            PatKind::Ident(..) => {},
            _ => return noop_fold_pat(pat, self)
        }

        pat.map(|ast::Pat {id, node, span}| match node {
            PatKind::Ident(binding_mode, Spanned{span: sp, node: ident}, sub) => {
                let new_ident = mtwt::apply_renames(self.renames, ident);
                let new_node =
                    PatKind::Ident(binding_mode,
                                  Spanned{span: sp, node: new_ident},
                                  sub.map(|p| self.fold_pat(p)));
                ast::Pat {
                    id: id,
                    node: new_node,
                    span: span,
                }
            },
            _ => unreachable!()
        })
    }
    fn fold_mac(&mut self, mac: ast::Mac) -> ast::Mac {
        fold::noop_fold_mac(mac, self)
    }
}

<<<<<<< HEAD
pub fn expand_annotatable(a: Annotatable,
                      fld: &mut MacroExpander)
                      -> SmallVector<Annotatable> {
    let a = expand_item_multi_modifier(a, fld);

    let new_items: SmallVector<Annotatable> = match a {
=======
fn expand_multi_modified(a: Annotatable, fld: &mut MacroExpander) -> SmallVector<Annotatable> {
    match a {
>>>>>>> 1fab36d3
        Annotatable::Item(it) => match it.node {
            ast::ItemKind::Mac(..) => {
                it.and_then(|it| match it.clone().node {
                    ItemKind::Mac(mac) =>
                        expand_mac_invoc(mac, Some(it.ident), it.attrs.clone(), it.span, fld, SmallVector::one(P(it))),
                    _ => unreachable!(),
                })
            }
            ast::ItemKind::Mod(_) | ast::ItemKind::ForeignMod(_) => {
                let valid_ident =
                    it.ident.name != keywords::Invalid.name();

                if valid_ident {
                    fld.cx.mod_push(it.ident);
                }
                let macro_use = contains_macro_use(fld, &it.attrs);
                let result = with_exts_frame!(fld.cx.syntax_env,
                                              macro_use,
                                              noop_fold_item(it, fld));
                if valid_ident {
                    fld.cx.mod_pop();
                }
                result
            },
            _ => noop_fold_item(it, fld),
        }.into_iter().map(|i| Annotatable::Item(i)).collect(),

        Annotatable::TraitItem(it) => {
            expand_trait_item(it.unwrap(), fld).into_iter().
                map(|it| Annotatable::TraitItem(P(it))).collect()
        }

        Annotatable::ImplItem(ii) => {
            expand_impl_item(ii.unwrap(), fld).into_iter().
                map(|ii| Annotatable::ImplItem(P(ii))).collect()
        }
<<<<<<< HEAD
    };

    new_items.into_iter().flat_map(|a| decorate(a, fld)).collect()
}

fn decorate(a: Annotatable, fld: &mut MacroExpander) -> SmallVector<Annotatable> {
    let mut decorator_items = SmallVector::zero();
    let mut new_attrs = Vec::new();
    expand_decorators(a.clone(), fld, &mut decorator_items, &mut new_attrs);

    let mut new_items = SmallVector::one(a.fold_attrs(new_attrs));
    new_items.push_all(decorator_items);
    new_items
}

// Partition a set of attributes into one kind of attribute, and other kinds.
macro_rules! partition {
    ($fn_name: ident, $variant: ident) => {
        fn $fn_name(attrs: &[ast::Attribute],
                    fld: &MacroExpander)
                     -> (Vec<ast::Attribute>, Vec<ast::Attribute>) {
            attrs.iter().cloned().partition(|attr| {
                match fld.cx.syntax_env.find(intern(&attr.name())) {
                    Some(rc) => match *rc {
                        $variant(..) => true,
                        _ => false
                    },
                    _ => false
                }
            })
        }
    }
}

partition!(multi_modifiers, MultiModifier);

fn expand_item_multi_modifier(mut it: Annotatable,
                              fld: &mut MacroExpander)
                              -> Annotatable {
    let (modifiers, other_attrs) = multi_modifiers(it.attrs(), fld);

    // Update the attrs, leave everything else alone. Is this mutation really a good idea?
    it = it.fold_attrs(other_attrs);

    if modifiers.is_empty() {
        return it
    }

    for attr in &modifiers {
        let mname = intern(&attr.name());

        match fld.cx.syntax_env.find(mname) {
            Some(rc) => match *rc {
                MultiModifier(ref mac) => {
                    attr::mark_used(attr);
                    fld.cx.bt_push(ExpnInfo {
                        call_site: attr.span,
                        callee: NameAndSpan {
                            format: MacroAttribute(mname),
                            span: Some(attr.span),
                            // attributes can do whatever they like,
                            // for now
                            allow_internal_unstable: true,
                        }
                    });
                    it = mac.expand(fld.cx, attr.span, &attr.node.value, it);
                    fld.cx.bt_pop();
=======
    }
}

fn expand_annotatable(mut item: Annotatable, fld: &mut MacroExpander) -> SmallVector<Annotatable> {
    let mut multi_modifier = None;
    item = item.map_attrs(|mut attrs| {
        for i in 0..attrs.len() {
            if let Some(extension) = fld.cx.syntax_env.find(intern(&attrs[i].name())) {
                match *extension {
                    MultiModifier(..) | MultiDecorator(..) => {
                        multi_modifier = Some((attrs.remove(i), extension));
                        break;
                    }
                    _ => {}
                }
            }
        }
        attrs
    });

    match multi_modifier {
        None => expand_multi_modified(item, fld),
        Some((attr, extension)) => {
            attr::mark_used(&attr);
            fld.cx.bt_push(ExpnInfo {
                call_site: attr.span,
                callee: NameAndSpan {
                    format: MacroAttribute(intern(&attr.name())),
                    span: Some(attr.span),
                    // attributes can do whatever they like, for now
                    allow_internal_unstable: true,
>>>>>>> 1fab36d3
                }
            });

            let modified = match *extension {
                MultiModifier(ref mac) => mac.expand(fld.cx, attr.span, &attr.node.value, item),
                MultiDecorator(ref mac) => {
                    let mut items = Vec::new();
                    mac.expand(fld.cx, attr.span, &attr.node.value, &item,
                               &mut |item| items.push(item));
                    items.push(item);
                    items
                }
                _ => unreachable!(),
            };

            fld.cx.bt_pop();
            modified.into_iter().flat_map(|it| expand_annotatable(it, fld)).collect()
        }
    }
}

fn expand_impl_item(ii: ast::ImplItem, fld: &mut MacroExpander)
                 -> SmallVector<ast::ImplItem> {
    match ii.clone().node {
        ast::ImplItemKind::Method(..) => SmallVector::one(ast::ImplItem {
            id: ii.id,
            ident: ii.ident,
            attrs: ii.attrs,
            vis: ii.vis,
            defaultness: ii.defaultness,
            node: match ii.node {
                ast::ImplItemKind::Method(sig, body) => {
                    let (sig, body) = expand_and_rename_method(sig, body, fld);
                    ast::ImplItemKind::Method(sig, body)
                }
                _ => unreachable!()
            },
            span: ii.span,
        }),
        ast::ImplItemKind::Macro(mac) => {
            expand_mac_invoc(mac, None, ii.attrs.clone(), ii.span, fld, SmallVector::one(ii))
        }
        _ => fold::noop_fold_impl_item(ii, fld)
    }
}

fn expand_trait_item(ti: ast::TraitItem, fld: &mut MacroExpander)
                     -> SmallVector<ast::TraitItem> {
    match ti.node {
        ast::TraitItemKind::Method(_, Some(_)) => {
            SmallVector::one(ast::TraitItem {
                id: ti.id,
                ident: ti.ident,
                attrs: ti.attrs,
                node: match ti.node  {
                    ast::TraitItemKind::Method(sig, Some(body)) => {
                        let (sig, body) = expand_and_rename_method(sig, body, fld);
                        ast::TraitItemKind::Method(sig, Some(body))
                    }
                    _ => unreachable!()
                },
                span: ti.span,
            })
        }
        ast::TraitItemKind::Macro(mac) => {
            expand_mac_invoc(mac, None, ti.attrs, ti.span, fld)
        }
        _ => fold::noop_fold_trait_item(ti, fld)
    }
}

/// Given a fn_decl and a block and a MacroExpander, expand the fn_decl, then use the
/// PatIdents in its arguments to perform renaming in the FnDecl and
/// the block, returning both the new FnDecl and the new Block.
fn expand_and_rename_fn_decl_and_block(fn_decl: P<ast::FnDecl>, block: P<ast::Block>,
                                       fld: &mut MacroExpander)
                                       -> (P<ast::FnDecl>, P<ast::Block>) {
    let expanded_decl = fld.fold_fn_decl(fn_decl);
    let idents = fn_decl_arg_bindings(&expanded_decl);
    let renames =
        idents.iter().map(|id| (*id,fresh_name(*id))).collect();
    // first, a renamer for the PatIdents, for the fn_decl:
    let mut rename_pat_fld = PatIdentRenamer{renames: &renames};
    let rewritten_fn_decl = rename_pat_fld.fold_fn_decl(expanded_decl);
    // now, a renamer for *all* idents, for the body:
    let mut rename_fld = IdentRenamer{renames: &renames};
    let rewritten_body = fld.fold_block(rename_fld.fold_block(block));
    (rewritten_fn_decl,rewritten_body)
}

fn expand_and_rename_method(sig: ast::MethodSig, body: P<ast::Block>,
                            fld: &mut MacroExpander)
                            -> (ast::MethodSig, P<ast::Block>) {
    let (rewritten_fn_decl, rewritten_body)
        = expand_and_rename_fn_decl_and_block(sig.decl, body, fld);
    (ast::MethodSig {
        generics: fld.fold_generics(sig.generics),
        abi: sig.abi,
        unsafety: sig.unsafety,
        constness: sig.constness,
        decl: rewritten_fn_decl
    }, rewritten_body)
}

pub fn expand_type(t: P<ast::Ty>, fld: &mut MacroExpander) -> P<ast::Ty> {
    let t = match t.node.clone() {
        ast::TyKind::Mac(mac) => {
            if fld.cx.ecfg.features.unwrap().type_macros {
                expand_mac_invoc(mac, None, Vec::new(), t.span, fld, t)
            } else {
                feature_gate::emit_feature_err(
                    &fld.cx.parse_sess.span_diagnostic,
                    "type_macros",
                    t.span,
                    feature_gate::GateIssue::Language,
                    "type macros are experimental");

                DummyResult::raw_ty(t.span)
            }
        }
        _ => t
    };

    fold::noop_fold_ty(t, fld)
}

/// A tree-folder that performs macro expansion
pub struct MacroExpander<'a, 'b:'a> {
    pub cx: &'a mut ExtCtxt<'b>,
}

impl<'a, 'b> MacroExpander<'a, 'b> {
    pub fn new(cx: &'a mut ExtCtxt<'b>) -> MacroExpander<'a, 'b> {
        MacroExpander { cx: cx }
    }

    fn strip_unconfigured(&mut self) -> StripUnconfigured {
        StripUnconfigured {
            config: &self.cx.cfg,
            should_test: self.cx.ecfg.should_test,
            sess: self.cx.parse_sess,
            features: self.cx.ecfg.features,
        }
    }

    fn load_macros<T: MacroGenerable>(&mut self, node: &T) {
        struct MacroLoadingVisitor<'a, 'b: 'a>{
            cx: &'a mut ExtCtxt<'b>,
            at_crate_root: bool,
        }

        impl<'a, 'b> Visitor for MacroLoadingVisitor<'a, 'b> {
            fn visit_mac(&mut self, _: &ast::Mac) {}
            fn visit_item(&mut self, item: &ast::Item) {
                if let ast::ItemKind::ExternCrate(..) = item.node {
                    // We need to error on `#[macro_use] extern crate` when it isn't at the
                    // crate root, because `$crate` won't work properly.
                    for def in self.cx.loader.load_crate(item, self.at_crate_root) {
                        self.cx.insert_macro(def);
                    }
                } else {
                    let at_crate_root = ::std::mem::replace(&mut self.at_crate_root, false);
                    visit::walk_item(self, item);
                    self.at_crate_root = at_crate_root;
                }
            }
            fn visit_block(&mut self, block: &ast::Block) {
                let at_crate_root = ::std::mem::replace(&mut self.at_crate_root, false);
                visit::walk_block(self, block);
                self.at_crate_root = at_crate_root;
            }
        }

        node.visit_with(&mut MacroLoadingVisitor {
            at_crate_root: self.cx.syntax_env.is_crate_root(),
            cx: self.cx,
        });
    }
}

impl<'a, 'b> Folder for MacroExpander<'a, 'b> {
    fn fold_crate(&mut self, c: Crate) -> Crate {
        self.cx.filename = Some(self.cx.parse_sess.codemap().span_to_filename(c.span));
        noop_fold_crate(c, self)
    }

    fn fold_expr(&mut self, expr: P<ast::Expr>) -> P<ast::Expr> {
        expr.and_then(|expr| expand_expr(expr, self))
    }

    fn fold_opt_expr(&mut self, pexpr: P<ast::Expr>) -> Option<P<ast::Expr>> {
        pexpr.clone().and_then(|expr| match expr.node {
            ast::ExprKind::Mac(mac) =>
<<<<<<< HEAD
                expand_mac_invoc(mac, None, expr.attrs.into_attr_vec(), expr.span, self, Some(pexpr)),
=======
                expand_mac_invoc(mac, None, expr.attrs.into(), expr.span, self),
>>>>>>> 1fab36d3
            _ => Some(expand_expr(expr, self)),
        })
    }

    fn fold_pat(&mut self, pat: P<ast::Pat>) -> P<ast::Pat> {
        expand_pat(pat, self)
    }

    fn fold_item(&mut self, item: P<ast::Item>) -> SmallVector<P<ast::Item>> {
        use std::mem::replace;
        let result;
        if let ast::ItemKind::Mod(ast::Mod { inner, .. }) = item.node {
            if item.span.contains(inner) {
                self.push_mod_path(item.ident, &item.attrs);
                result = expand_item(item, self);
                self.pop_mod_path();
            } else {
                let filename = if inner != syntax_pos::DUMMY_SP {
                    Some(self.cx.parse_sess.codemap().span_to_filename(inner))
                } else { None };
                let orig_filename = replace(&mut self.cx.filename, filename);
                let orig_mod_path_stack = replace(&mut self.cx.mod_path_stack, Vec::new());
                result = expand_item(item, self);
                self.cx.filename = orig_filename;
                self.cx.mod_path_stack = orig_mod_path_stack;
            }
        } else {
            result = expand_item(item, self);
        }
        result
    }

    fn fold_item_kind(&mut self, item: ast::ItemKind) -> ast::ItemKind {
        expand_item_kind(item, self)
    }

    fn fold_stmt(&mut self, stmt: ast::Stmt) -> SmallVector<ast::Stmt> {
        expand_stmt(stmt, self)
    }

    fn fold_block(&mut self, block: P<Block>) -> P<Block> {
        let was_in_block = ::std::mem::replace(&mut self.cx.in_block, true);
        let result = expand_block(block, self);
        self.cx.in_block = was_in_block;
        result
    }

    fn fold_arm(&mut self, arm: ast::Arm) -> ast::Arm {
        expand_arm(arm, self)
    }

    fn fold_trait_item(&mut self, i: ast::TraitItem) -> SmallVector<ast::TraitItem> {
        expand_annotatable(Annotatable::TraitItem(P(i)), self)
            .into_iter().map(|i| i.expect_trait_item()).collect()
    }

    fn fold_impl_item(&mut self, i: ast::ImplItem) -> SmallVector<ast::ImplItem> {
        expand_annotatable(Annotatable::ImplItem(P(i)), self)
            .into_iter().map(|i| i.expect_impl_item()).collect()
    }

    fn fold_ty(&mut self, ty: P<ast::Ty>) -> P<ast::Ty> {
        expand_type(ty, self)
    }
}

impl<'a, 'b> MacroExpander<'a, 'b> {
    fn push_mod_path(&mut self, id: Ident, attrs: &[ast::Attribute]) {
        let default_path = id.name.as_str();
        let file_path = match ::attr::first_attr_value_str_by_name(attrs, "path") {
            Some(d) => d,
            None => default_path,
        };
        self.cx.mod_path_stack.push(file_path)
    }

    fn pop_mod_path(&mut self) {
        self.cx.mod_path_stack.pop().unwrap();
    }
}

pub struct ExpansionConfig<'feat> {
    pub crate_name: String,
    pub features: Option<&'feat Features>,
    pub recursion_limit: usize,
    pub trace_mac: bool,
    pub should_test: bool, // If false, strip `#[test]` nodes
}

macro_rules! feature_tests {
    ($( fn $getter:ident = $field:ident, )*) => {
        $(
            pub fn $getter(&self) -> bool {
                match self.features {
                    Some(&Features { $field: true, .. }) => true,
                    _ => false,
                }
            }
        )*
    }
}

impl<'feat> ExpansionConfig<'feat> {
    pub fn default(crate_name: String) -> ExpansionConfig<'static> {
        ExpansionConfig {
            crate_name: crate_name,
            features: None,
            recursion_limit: 64,
            trace_mac: false,
            should_test: false,
        }
    }

    feature_tests! {
        fn enable_quotes = quote,
        fn enable_asm = asm,
        fn enable_log_syntax = log_syntax,
        fn enable_concat_idents = concat_idents,
        fn enable_trace_macros = trace_macros,
        fn enable_allow_internal_unstable = allow_internal_unstable,
        fn enable_custom_derive = custom_derive,
        fn enable_pushpop_unsafe = pushpop_unsafe,
    }
}

pub fn expand_crate(mut cx: ExtCtxt,
                    user_exts: Vec<NamedSyntaxExtension>,
                    mut c: Crate) -> (Crate, HashSet<Name>) {
    if std_inject::no_core(&c) {
        cx.crate_root = None;
    } else if std_inject::no_std(&c) {
        cx.crate_root = Some("core");
    } else {
        cx.crate_root = Some("std");
    }
    let ret = {
        let mut expander = MacroExpander::new(&mut cx);

        for (name, extension) in user_exts {
            expander.cx.syntax_env.insert(name, extension);
        }

        let items = SmallVector::many(c.module.items);
        expander.load_macros(&items);
        c.module.items = items.into();

        let err_count = cx.parse_sess.span_diagnostic.err_count();
        let mut ret = expander.fold_crate(c);
        ret.exported_macros = expander.cx.exported_macros.clone();

        if cx.parse_sess.span_diagnostic.err_count() > err_count {
            cx.parse_sess.span_diagnostic.abort_if_errors();
        }

        ret
    };
    return (ret, cx.syntax_env.names);
}

// HYGIENIC CONTEXT EXTENSION:
// all of these functions are for walking over
// ASTs and making some change to the context of every
// element that has one. a CtxtFn is a trait-ified
// version of a closure in (SyntaxContext -> SyntaxContext).
// the ones defined here include:
// Marker - add a mark to a context

// A Marker adds the given mark to the syntax context and
// sets spans' `expn_id` to the given expn_id (unless it is `None`).
struct Marker { mark: Mrk, expn_id: Option<ExpnId> }

impl Folder for Marker {
    fn fold_ident(&mut self, id: Ident) -> Ident {
        ast::Ident::new(id.name, mtwt::apply_mark(self.mark, id.ctxt))
    }
    fn fold_mac(&mut self, Spanned {node, span}: ast::Mac) -> ast::Mac {
        Spanned {
            node: Mac_ {
                path: self.fold_path(node.path),
                tts: self.fold_tts(node.tts),
            },
            span: self.new_span(span),
        }
    }

    fn new_span(&mut self, mut span: Span) -> Span {
        if let Some(expn_id) = self.expn_id {
            span.expn_id = expn_id;
        }
        span
    }
}

// apply a given mark to the given token trees. Used prior to expansion of a macro.
fn mark_tts(tts: Vec<TokenTree>, m: Mrk) -> Vec<TokenTree> {
    noop_fold_tts(tts, &mut Marker{mark:m, expn_id: None})
}


#[cfg(test)]
mod tests {
    use super::{pattern_bindings, expand_crate};
    use super::{PatIdentFinder, IdentRenamer, PatIdentRenamer, ExpansionConfig};
    use ast;
    use ast::Name;
    use syntax_pos;
    use ext::base::{ExtCtxt, DummyMacroLoader};
    use ext::mtwt;
    use fold::Folder;
    use parse;
    use parse::token;
    use util::parser_testing::{string_to_parser};
    use util::parser_testing::{string_to_pat, string_to_crate, strs_to_idents};
    use visit;
    use visit::Visitor;

    // a visitor that extracts the paths
    // from a given thingy and puts them in a mutable
    // array (passed in to the traversal)
    #[derive(Clone)]
    struct PathExprFinderContext {
        path_accumulator: Vec<ast::Path> ,
    }

    impl Visitor for PathExprFinderContext {
        fn visit_expr(&mut self, expr: &ast::Expr) {
            if let ast::ExprKind::Path(None, ref p) = expr.node {
                self.path_accumulator.push(p.clone());
            }
            visit::walk_expr(self, expr);
        }
    }

    // find the variable references in a crate
    fn crate_varrefs(the_crate : &ast::Crate) -> Vec<ast::Path> {
        let mut path_finder = PathExprFinderContext{path_accumulator:Vec::new()};
        visit::walk_crate(&mut path_finder, the_crate);
        path_finder.path_accumulator
    }

    /// A Visitor that extracts the identifiers from a thingy.
    // as a side note, I'm starting to want to abstract over these....
    struct IdentFinder {
        ident_accumulator: Vec<ast::Ident>
    }

    impl Visitor for IdentFinder {
        fn visit_ident(&mut self, _: syntax_pos::Span, id: ast::Ident){
            self.ident_accumulator.push(id);
        }
    }

    /// Find the idents in a crate
    fn crate_idents(the_crate: &ast::Crate) -> Vec<ast::Ident> {
        let mut ident_finder = IdentFinder{ident_accumulator: Vec::new()};
        visit::walk_crate(&mut ident_finder, the_crate);
        ident_finder.ident_accumulator
    }

    // these following tests are quite fragile, in that they don't test what
    // *kind* of failure occurs.

    fn test_ecfg() -> ExpansionConfig<'static> {
        ExpansionConfig::default("test".to_string())
    }

    // make sure that macros can't escape fns
    #[should_panic]
    #[test] fn macros_cant_escape_fns_test () {
        let src = "fn bogus() {macro_rules! z (() => (3+4));}\
                   fn inty() -> i32 { z!() }".to_string();
        let sess = parse::ParseSess::new();
        let crate_ast = parse::parse_crate_from_source_str(
            "<test>".to_string(),
            src,
            Vec::new(), &sess).unwrap();
        // should fail:
        let mut loader = DummyMacroLoader;
        let ecx = ExtCtxt::new(&sess, vec![], test_ecfg(), &mut loader);
        expand_crate(ecx, vec![], crate_ast);
    }

    // make sure that macros can't escape modules
    #[should_panic]
    #[test] fn macros_cant_escape_mods_test () {
        let src = "mod foo {macro_rules! z (() => (3+4));}\
                   fn inty() -> i32 { z!() }".to_string();
        let sess = parse::ParseSess::new();
        let crate_ast = parse::parse_crate_from_source_str(
            "<test>".to_string(),
            src,
            Vec::new(), &sess).unwrap();
        let mut loader = DummyMacroLoader;
        let ecx = ExtCtxt::new(&sess, vec![], test_ecfg(), &mut loader);
        expand_crate(ecx, vec![], crate_ast);
    }

    // macro_use modules should allow macros to escape
    #[test] fn macros_can_escape_flattened_mods_test () {
        let src = "#[macro_use] mod foo {macro_rules! z (() => (3+4));}\
                   fn inty() -> i32 { z!() }".to_string();
        let sess = parse::ParseSess::new();
        let crate_ast = parse::parse_crate_from_source_str(
            "<test>".to_string(),
            src,
            Vec::new(), &sess).unwrap();
        let mut loader = DummyMacroLoader;
        let ecx = ExtCtxt::new(&sess, vec![], test_ecfg(), &mut loader);
        expand_crate(ecx, vec![], crate_ast);
    }

    fn expand_crate_str(crate_str: String) -> ast::Crate {
        let ps = parse::ParseSess::new();
        let crate_ast = panictry!(string_to_parser(&ps, crate_str).parse_crate_mod());
        // the cfg argument actually does matter, here...
        let mut loader = DummyMacroLoader;
        let ecx = ExtCtxt::new(&ps, vec![], test_ecfg(), &mut loader);
        expand_crate(ecx, vec![], crate_ast).0
    }

    // find the pat_ident paths in a crate
    fn crate_bindings(the_crate : &ast::Crate) -> Vec<ast::Ident> {
        let mut name_finder = PatIdentFinder{ident_accumulator:Vec::new()};
        visit::walk_crate(&mut name_finder, the_crate);
        name_finder.ident_accumulator
    }

    #[test] fn macro_tokens_should_match(){
        expand_crate_str(
            "macro_rules! m((a)=>(13)) ;fn main(){m!(a);}".to_string());
    }

    // should be able to use a bound identifier as a literal in a macro definition:
    #[test] fn self_macro_parsing(){
        expand_crate_str(
            "macro_rules! foo ((zz) => (287;));
            fn f(zz: i32) {foo!(zz);}".to_string()
            );
    }

    // create a really evil test case where a $x appears inside a binding of $x
    // but *shouldn't* bind because it was inserted by a different macro....
    // can't write this test case until we have macro-generating macros.

    #[test]
    fn fmt_in_macro_used_inside_module_macro() {
        let crate_str = "macro_rules! fmt_wrap(($b:expr)=>($b.to_string()));
macro_rules! foo_module (() => (mod generated { fn a() { let xx = 147; fmt_wrap!(xx);}}));
foo_module!();
".to_string();
        let cr = expand_crate_str(crate_str);
        // find the xx binding
        let bindings = crate_bindings(&cr);
        let cxbinds: Vec<&ast::Ident> =
            bindings.iter().filter(|b| b.name.as_str() == "xx").collect();
        let cxbinds: &[&ast::Ident] = &cxbinds[..];
        let cxbind = match (cxbinds.len(), cxbinds.get(0)) {
            (1, Some(b)) => *b,
            _ => panic!("expected just one binding for ext_cx")
        };
        let resolved_binding = mtwt::resolve(*cxbind);
        let varrefs = crate_varrefs(&cr);

        // the xx binding should bind all of the xx varrefs:
        for (idx,v) in varrefs.iter().filter(|p| {
            p.segments.len() == 1
            && p.segments[0].identifier.name.as_str() == "xx"
        }).enumerate() {
            if mtwt::resolve(v.segments[0].identifier) != resolved_binding {
                println!("uh oh, xx binding didn't match xx varref:");
                println!("this is xx varref \\# {}", idx);
                println!("binding: {}", cxbind);
                println!("resolves to: {}", resolved_binding);
                println!("varref: {}", v.segments[0].identifier);
                println!("resolves to: {}",
                         mtwt::resolve(v.segments[0].identifier));
                mtwt::with_sctable(|x| mtwt::display_sctable(x));
            }
            assert_eq!(mtwt::resolve(v.segments[0].identifier),
                       resolved_binding);
        };
    }

    #[test]
    fn pat_idents(){
        let pat = string_to_pat(
            "(a,Foo{x:c @ (b,9),y:Bar(4,d)})".to_string());
        let idents = pattern_bindings(&pat);
        assert_eq!(idents, strs_to_idents(vec!("a","c","b","d")));
    }

    // test the list of identifier patterns gathered by the visitor. Note that
    // 'None' is listed as an identifier pattern because we don't yet know that
    // it's the name of a 0-ary variant, and that 'i' appears twice in succession.
    #[test]
    fn crate_bindings_test(){
        let the_crate = string_to_crate("fn main (a: i32) -> i32 {|b| {
        match 34 {None => 3, Some(i) | i => j, Foo{k:z,l:y} => \"banana\"}} }".to_string());
        let idents = crate_bindings(&the_crate);
        assert_eq!(idents, strs_to_idents(vec!("a","b","None","i","i","z","y")));
    }

    // test the IdentRenamer directly
    #[test]
    fn ident_renamer_test () {
        let the_crate = string_to_crate("fn f(x: i32){let x = x; x}".to_string());
        let f_ident = token::str_to_ident("f");
        let x_ident = token::str_to_ident("x");
        let int_ident = token::str_to_ident("i32");
        let renames = vec!((x_ident,Name(16)));
        let mut renamer = IdentRenamer{renames: &renames};
        let renamed_crate = renamer.fold_crate(the_crate);
        let idents = crate_idents(&renamed_crate);
        let resolved : Vec<ast::Name> = idents.iter().map(|id| mtwt::resolve(*id)).collect();
        assert_eq!(resolved, [f_ident.name,Name(16),int_ident.name,Name(16),Name(16),Name(16)]);
    }

    // test the PatIdentRenamer; only PatIdents get renamed
    #[test]
    fn pat_ident_renamer_test () {
        let the_crate = string_to_crate("fn f(x: i32){let x = x; x}".to_string());
        let f_ident = token::str_to_ident("f");
        let x_ident = token::str_to_ident("x");
        let int_ident = token::str_to_ident("i32");
        let renames = vec!((x_ident,Name(16)));
        let mut renamer = PatIdentRenamer{renames: &renames};
        let renamed_crate = renamer.fold_crate(the_crate);
        let idents = crate_idents(&renamed_crate);
        let resolved : Vec<ast::Name> = idents.iter().map(|id| mtwt::resolve(*id)).collect();
        let x_name = x_ident.name;
        assert_eq!(resolved, [f_ident.name,Name(16),int_ident.name,Name(16),x_name,x_name]);
    }
}<|MERGE_RESOLUTION|>--- conflicted
+++ resolved
@@ -20,7 +20,7 @@
 use syntax_pos::{self, Span, ExpnId};
 use config::StripUnconfigured;
 use ext::base::*;
-use ext::decorator::expand_decorators;
+//use ext::decorator::expand_decorators;
 use feature_gate::{self, Features};
 use fold;
 use fold::*;
@@ -97,21 +97,12 @@
     }
 }
 
-<<<<<<< HEAD
-pub fn expand_expr(expr: ast::Expr, fld: &mut MacroExpander) -> P<ast::Expr> {
+pub fn expand_expr(mut expr: ast::Expr, fld: &mut MacroExpander) -> P<ast::Expr> {
     match expr.clone().node {
         // expr_mac should really be expr_ext or something; it's the
         // entry-point for all syntax extensions.
         ast::ExprKind::Mac(mac) => {
-            expand_mac_invoc(mac, None, expr.attrs.clone().into_attr_vec(), expr.span, fld, P(expr))
-=======
-pub fn expand_expr(mut expr: ast::Expr, fld: &mut MacroExpander) -> P<ast::Expr> {
-    match expr.node {
-        // expr_mac should really be expr_ext or something; it's the
-        // entry-point for all syntax extensions.
-        ast::ExprKind::Mac(mac) => {
-            return expand_mac_invoc(mac, None, expr.attrs.into(), expr.span, fld);
->>>>>>> 1fab36d3
+            return expand_mac_invoc(mac, None, expr.attrs.clone().into(), expr.span, fld, P(expr));
         }
 
         ast::ExprKind::While(cond, body, opt_ident) => {
@@ -260,13 +251,8 @@
                     },
                 });
 
-<<<<<<< HEAD
-                let marked_tts = mark_tts(&tts[..], mark);
+                let marked_tts = mark_tts(tts, mark);
                 ExpandResult::Some(expandfun.expand(fld.cx, call_site, &marked_tts))
-=======
-                let marked_tts = mark_tts(tts, mark);
-                Some(expandfun.expand(fld.cx, call_site, &marked_tts))
->>>>>>> 1fab36d3
             }
 
             IdentTT(ref expander, tt_span, allow_internal_unstable) => {
@@ -285,13 +271,8 @@
                     }
                 });
 
-<<<<<<< HEAD
-                let marked_tts = mark_tts(&tts, mark);
+                let marked_tts = mark_tts(tts, mark);
                 ExpandResult::Some(expander.expand(fld.cx, call_site, ident, marked_tts))
-=======
-                let marked_tts = mark_tts(tts, mark);
-                Some(expander.expand(fld.cx, call_site, ident, marked_tts))
->>>>>>> 1fab36d3
             }
 
             MacroRulesTT => {
@@ -466,22 +447,13 @@
         rename_fld.fold_stmt(stmt).expect_one("rename_fold didn't return one value")
     };
 
-<<<<<<< HEAD
     let (mac, style, attrs) = match stmt.clone().node {
-        StmtKind::Mac(mac, style, attrs) => (mac, style, attrs),
-=======
-    let (mac, style, attrs) = match stmt.node {
         StmtKind::Mac(mac) => mac.unwrap(),
->>>>>>> 1fab36d3
         _ => return expand_non_macro_stmt(stmt, fld)
     };
 
     let mut fully_expanded: SmallVector<ast::Stmt> =
-<<<<<<< HEAD
-        expand_mac_invoc(mac.unwrap(), None, attrs.into_attr_vec(), stmt.span, fld, SmallVector::one(stmt));
-=======
-        expand_mac_invoc(mac, None, attrs.into(), stmt.span, fld);
->>>>>>> 1fab36d3
+        expand_mac_invoc(mac, None, attrs.into(), stmt.span, fld, SmallVector::one(stmt));
 
     // If this is a macro invocation with a semicolon, then apply that
     // semicolon to the final statement produced by expansion.
@@ -727,17 +699,8 @@
     }
 }
 
-<<<<<<< HEAD
-pub fn expand_annotatable(a: Annotatable,
-                      fld: &mut MacroExpander)
-                      -> SmallVector<Annotatable> {
-    let a = expand_item_multi_modifier(a, fld);
-
-    let new_items: SmallVector<Annotatable> = match a {
-=======
-fn expand_multi_modified(a: Annotatable, fld: &mut MacroExpander) -> SmallVector<Annotatable> {
+pub fn expand_multi_modified(a: Annotatable, fld: &mut MacroExpander) -> SmallVector<Annotatable> {
     match a {
->>>>>>> 1fab36d3
         Annotatable::Item(it) => match it.node {
             ast::ItemKind::Mac(..) => {
                 it.and_then(|it| match it.clone().node {
@@ -774,79 +737,10 @@
             expand_impl_item(ii.unwrap(), fld).into_iter().
                 map(|ii| Annotatable::ImplItem(P(ii))).collect()
         }
-<<<<<<< HEAD
-    };
-
-    new_items.into_iter().flat_map(|a| decorate(a, fld)).collect()
-}
-
-fn decorate(a: Annotatable, fld: &mut MacroExpander) -> SmallVector<Annotatable> {
-    let mut decorator_items = SmallVector::zero();
-    let mut new_attrs = Vec::new();
-    expand_decorators(a.clone(), fld, &mut decorator_items, &mut new_attrs);
-
-    let mut new_items = SmallVector::one(a.fold_attrs(new_attrs));
-    new_items.push_all(decorator_items);
-    new_items
-}
-
-// Partition a set of attributes into one kind of attribute, and other kinds.
-macro_rules! partition {
-    ($fn_name: ident, $variant: ident) => {
-        fn $fn_name(attrs: &[ast::Attribute],
-                    fld: &MacroExpander)
-                     -> (Vec<ast::Attribute>, Vec<ast::Attribute>) {
-            attrs.iter().cloned().partition(|attr| {
-                match fld.cx.syntax_env.find(intern(&attr.name())) {
-                    Some(rc) => match *rc {
-                        $variant(..) => true,
-                        _ => false
-                    },
-                    _ => false
-                }
-            })
-        }
-    }
-}
-
-partition!(multi_modifiers, MultiModifier);
-
-fn expand_item_multi_modifier(mut it: Annotatable,
-                              fld: &mut MacroExpander)
-                              -> Annotatable {
-    let (modifiers, other_attrs) = multi_modifiers(it.attrs(), fld);
-
-    // Update the attrs, leave everything else alone. Is this mutation really a good idea?
-    it = it.fold_attrs(other_attrs);
-
-    if modifiers.is_empty() {
-        return it
-    }
-
-    for attr in &modifiers {
-        let mname = intern(&attr.name());
-
-        match fld.cx.syntax_env.find(mname) {
-            Some(rc) => match *rc {
-                MultiModifier(ref mac) => {
-                    attr::mark_used(attr);
-                    fld.cx.bt_push(ExpnInfo {
-                        call_site: attr.span,
-                        callee: NameAndSpan {
-                            format: MacroAttribute(mname),
-                            span: Some(attr.span),
-                            // attributes can do whatever they like,
-                            // for now
-                            allow_internal_unstable: true,
-                        }
-                    });
-                    it = mac.expand(fld.cx, attr.span, &attr.node.value, it);
-                    fld.cx.bt_pop();
-=======
-    }
-}
-
-fn expand_annotatable(mut item: Annotatable, fld: &mut MacroExpander) -> SmallVector<Annotatable> {
+    }
+}
+
+pub fn expand_annotatable(mut item: Annotatable, fld: &mut MacroExpander) -> SmallVector<Annotatable> {
     let mut multi_modifier = None;
     item = item.map_attrs(|mut attrs| {
         for i in 0..attrs.len() {
@@ -874,7 +768,6 @@
                     span: Some(attr.span),
                     // attributes can do whatever they like, for now
                     allow_internal_unstable: true,
->>>>>>> 1fab36d3
                 }
             });
 
@@ -923,7 +816,7 @@
 
 fn expand_trait_item(ti: ast::TraitItem, fld: &mut MacroExpander)
                      -> SmallVector<ast::TraitItem> {
-    match ti.node {
+    match ti.clone().node {
         ast::TraitItemKind::Method(_, Some(_)) => {
             SmallVector::one(ast::TraitItem {
                 id: ti.id,
@@ -940,7 +833,7 @@
             })
         }
         ast::TraitItemKind::Macro(mac) => {
-            expand_mac_invoc(mac, None, ti.attrs, ti.span, fld)
+            expand_mac_invoc(mac, None, ti.attrs.clone(), ti.span, fld, SmallVector::one(ti))
         }
         _ => fold::noop_fold_trait_item(ti, fld)
     }
@@ -1068,11 +961,7 @@
     fn fold_opt_expr(&mut self, pexpr: P<ast::Expr>) -> Option<P<ast::Expr>> {
         pexpr.clone().and_then(|expr| match expr.node {
             ast::ExprKind::Mac(mac) =>
-<<<<<<< HEAD
-                expand_mac_invoc(mac, None, expr.attrs.into_attr_vec(), expr.span, self, Some(pexpr)),
-=======
-                expand_mac_invoc(mac, None, expr.attrs.into(), expr.span, self),
->>>>>>> 1fab36d3
+                expand_mac_invoc(mac, None, expr.attrs.into(), expr.span, self, Some(pexpr)),
             _ => Some(expand_expr(expr, self)),
         })
     }
