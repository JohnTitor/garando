// Copyright 2012-2014 The Rust Project Developers. See the COPYRIGHT
// file at the top-level directory of this distribution and at
// http://rust-lang.org/COPYRIGHT.
//
// Licensed under the Apache License, Version 2.0 <LICENSE-APACHE or
// http://www.apache.org/licenses/LICENSE-2.0> or the MIT license
// <LICENSE-MIT or http://opensource.org/licenses/MIT>, at your
// option. This file may not be copied, modified, or distributed
// except according to those terms.

use ast::{Block, Crate, Ident, Mac_, PatKind};
use ast::{Name, MacStmtStyle, StmtKind, ItemKind};
use ast;
use ext::hygiene::Mark;
<<<<<<< HEAD
use attr;
use codemap::{dummy_spanned, ExpnInfo, NameAndSpan, MacroBang};
=======
use ext::placeholders::{placeholder, PlaceholderExpander};
use attr::{self, HasAttrs};
use codemap::{ExpnInfo, NameAndSpan, MacroBang, MacroAttribute};
>>>>>>> 6c79ae61
use syntax_pos::{self, Span, ExpnId};
use config::{is_test_or_bench, StripUnconfigured};
use ext::base::*;
use ext::decorator::expand_annotatable;
use feature_gate::{self, Features};
use fold;
use fold::*;
<<<<<<< HEAD
use parse::token::keywords;
=======
use parse::{ParseSess, PResult, lexer};
use parse::parser::Parser;
use parse::token::{self, intern, keywords};
use print::pprust;
>>>>>>> 6c79ae61
use ptr::P;
use tokenstream::{TokenTree, TokenStream};
use util::small_vector::SmallVector;
use visit::Visitor;

use std::mem;
use std::path::PathBuf;
use std::rc::Rc;

macro_rules! expansions {
    ($($kind:ident: $ty:ty [$($vec:ident, $ty_elt:ty)*], $kind_name:expr, .$make:ident,
            $(.$fold:ident)*  $(lift .$fold_elt:ident)*,
            $(.$visit:ident)*  $(lift .$visit_elt:ident)*;)*) => {
        #[derive(Copy, Clone, PartialEq, Eq)]
        pub enum ExpansionKind { OptExpr, $( $kind, )*  }
        pub enum Expansion { OptExpr(Option<P<ast::Expr>>), $( $kind($ty), )* }

        impl ExpansionKind {
            pub fn name(self) -> &'static str {
                match self {
                    ExpansionKind::OptExpr => "expression",
                    $( ExpansionKind::$kind => $kind_name, )*
                }
            }

            fn make_from<'a>(self, result: Box<MacResult + 'a>) -> Option<Expansion> {
                match self {
                    ExpansionKind::OptExpr => result.make_expr().map(Some).map(Expansion::OptExpr),
                    $( ExpansionKind::$kind => result.$make().map(Expansion::$kind), )*
                }
            }
        }

        impl Expansion {
            pub fn make_opt_expr(self) -> Option<P<ast::Expr>> {
                match self {
                    Expansion::OptExpr(expr) => expr,
                    _ => panic!("Expansion::make_* called on the wrong kind of expansion"),
                }
            }
            $( pub fn $make(self) -> $ty {
                match self {
                    Expansion::$kind(ast) => ast,
                    _ => panic!("Expansion::make_* called on the wrong kind of expansion"),
                }
            } )*

            pub fn fold_with<F: Folder>(self, folder: &mut F) -> Self {
                use self::Expansion::*;
                match self {
                    OptExpr(expr) => OptExpr(expr.and_then(|expr| folder.fold_opt_expr(expr))),
                    $($( $kind(ast) => $kind(folder.$fold(ast)), )*)*
                    $($( $kind(ast) => {
                        $kind(ast.into_iter().flat_map(|ast| folder.$fold_elt(ast)).collect())
                    }, )*)*
                }
            }

            pub fn visit_with<V: Visitor>(&self, visitor: &mut V) {
                match *self {
                    Expansion::OptExpr(Some(ref expr)) => visitor.visit_expr(expr),
                    Expansion::OptExpr(None) => {}
                    $($( Expansion::$kind(ref ast) => visitor.$visit(ast), )*)*
                    $($( Expansion::$kind(ref ast) => for ast in ast.as_slice() {
                        visitor.$visit_elt(ast);
                    }, )*)*
                }
            }
        }

        impl<'a, 'b> Folder for MacroExpander<'a, 'b> {
            fn fold_opt_expr(&mut self, expr: P<ast::Expr>) -> Option<P<ast::Expr>> {
                self.expand(Expansion::OptExpr(Some(expr))).make_opt_expr()
            }
            $($(fn $fold(&mut self, node: $ty) -> $ty {
                self.expand(Expansion::$kind(node)).$make()
            })*)*
            $($(fn $fold_elt(&mut self, node: $ty_elt) -> $ty {
                self.expand(Expansion::$kind(SmallVector::one(node))).$make()
            })*)*
        }

        impl<'a> MacResult for ::ext::tt::macro_rules::ParserAnyMacro<'a> {
            $(fn $make(self: Box<::ext::tt::macro_rules::ParserAnyMacro<'a>>) -> Option<$ty> {
                Some(self.make(ExpansionKind::$kind).$make())
            })*
        }
    }
}

expansions! {
    Expr: P<ast::Expr> [], "expression", .make_expr, .fold_expr, .visit_expr;
    Pat: P<ast::Pat>   [], "pattern",    .make_pat,  .fold_pat,  .visit_pat;
    Ty: P<ast::Ty>     [], "type",       .make_ty,   .fold_ty,   .visit_ty;
    Stmts: SmallVector<ast::Stmt> [SmallVector, ast::Stmt],
        "statement",  .make_stmts,       lift .fold_stmt, lift .visit_stmt;
    Items: SmallVector<P<ast::Item>> [SmallVector, P<ast::Item>],
        "item",       .make_items,       lift .fold_item, lift .visit_item;
    TraitItems: SmallVector<ast::TraitItem> [SmallVector, ast::TraitItem],
        "trait item", .make_trait_items, lift .fold_trait_item, lift .visit_trait_item;
    ImplItems: SmallVector<ast::ImplItem> [SmallVector, ast::ImplItem],
        "impl item",  .make_impl_items,  lift .fold_impl_item,  lift .visit_impl_item;
}

impl ExpansionKind {
    fn dummy(self, span: Span) -> Expansion {
        self.make_from(DummyResult::any(span)).unwrap()
    }

    fn expect_from_annotatables<I: IntoIterator<Item = Annotatable>>(self, items: I) -> Expansion {
        let items = items.into_iter();
        match self {
            ExpansionKind::Items =>
                Expansion::Items(items.map(Annotatable::expect_item).collect()),
            ExpansionKind::ImplItems =>
                Expansion::ImplItems(items.map(Annotatable::expect_impl_item).collect()),
            ExpansionKind::TraitItems =>
                Expansion::TraitItems(items.map(Annotatable::expect_trait_item).collect()),
            _ => unreachable!(),
        }
    }
}

<<<<<<< HEAD
pub fn expand_expr(expr: ast::Expr, fld: &mut MacroExpander) -> P<ast::Expr> {
    match expr.clone().node {
        // expr_mac should really be expr_ext or something; it's the
        // entry-point for all syntax extensions.
        ast::ExprKind::Mac(mac) => {
            return expand_mac_invoc(mac, None, expr.attrs.clone().into(), expr.span, fld, P(expr));
=======
pub struct Invocation {
    pub kind: InvocationKind,
    expansion_kind: ExpansionKind,
    expansion_data: ExpansionData,
}

pub enum InvocationKind {
    Bang {
        attrs: Vec<ast::Attribute>,
        mac: ast::Mac,
        ident: Option<Ident>,
        span: Span,
    },
    Attr {
        attr: ast::Attribute,
        item: Annotatable,
    },
}

impl Invocation {
    fn span(&self) -> Span {
        match self.kind {
            InvocationKind::Bang { span, .. } => span,
            InvocationKind::Attr { ref attr, .. } => attr.span,
>>>>>>> 6c79ae61
        }
    }
}

pub struct MacroExpander<'a, 'b:'a> {
    pub cx: &'a mut ExtCtxt<'b>,
    monotonic: bool, // c.f. `cx.monotonic_expander()`
}

impl<'a, 'b> MacroExpander<'a, 'b> {
    pub fn new(cx: &'a mut ExtCtxt<'b>, monotonic: bool) -> Self {
        MacroExpander { cx: cx, monotonic: monotonic }
    }

    fn expand_crate(&mut self, mut krate: ast::Crate) -> ast::Crate {
        let err_count = self.cx.parse_sess.span_diagnostic.err_count();

        let krate_item = Expansion::Items(SmallVector::one(P(ast::Item {
            attrs: krate.attrs,
            span: krate.span,
            node: ast::ItemKind::Mod(krate.module),
            ident: keywords::Invalid.ident(),
            id: ast::DUMMY_NODE_ID,
            vis: ast::Visibility::Public,
        })));

        match self.expand(krate_item).make_items().pop().unwrap().unwrap() {
            ast::Item { attrs, node: ast::ItemKind::Mod(module), .. } => {
                krate.attrs = attrs;
                krate.module = module;
            },
            _ => unreachable!(),
        };

        if self.cx.parse_sess.span_diagnostic.err_count() - self.cx.resolve_err_count > err_count {
            self.cx.parse_sess.span_diagnostic.abort_if_errors();
        }

        krate
    }

<<<<<<< HEAD
/// Expand a macro invocation. Returns the result of expansion.
fn expand_mac_invoc<T>(mac: ast::Mac, ident: Option<Ident>, attrs: Vec<ast::Attribute>, span: Span,
                       fld: &mut MacroExpander,
                       // FIXME(syntex): ignore unknown results
                       original_value: T
                       ) -> T
    where T: MacroGenerable,
{
    // FIXME(syntex): Ignore unknown results
    enum ExpandResult<T> {
        Some(T),
        None,
        UnknownMacro,
    }

    // It would almost certainly be cleaner to pass the whole macro invocation in,
    // rather than pulling it apart and marking the tts and the ctxt separately.
    let Mac_ { path, tts, .. } = mac.node;
    let mark = Mark::fresh();

    fn mac_result<'a>(path: &ast::Path, ident: Option<Ident>, tts: Vec<TokenTree>, mark: Mark,
                      attrs: Vec<ast::Attribute>, call_site: Span, fld: &'a mut MacroExpander)
                      -> ExpandResult<Box<MacResult + 'a>> {
=======
    // Fully expand all the invocations in `expansion`.
    fn expand(&mut self, expansion: Expansion) -> Expansion {
        let orig_expansion_data = self.cx.current_expansion.clone();
        self.cx.current_expansion.depth = 0;

        let (expansion, mut invocations) = self.collect_invocations(expansion);
        invocations.reverse();

        let mut expansions = vec![vec![(0, expansion)]];
        while let Some(invoc) = invocations.pop() {
            let ExpansionData { depth, mark, .. } = invoc.expansion_data;
            self.cx.current_expansion = invoc.expansion_data.clone();

            let scope = if self.monotonic { mark } else { orig_expansion_data.mark };
            self.cx.current_expansion.mark = scope;
            let expansion = match self.cx.resolver.resolve_invoc(scope, &invoc) {
                Some(ext) => self.expand_invoc(invoc, ext),
                None => invoc.expansion_kind.dummy(invoc.span()),
            };

            self.cx.current_expansion.depth = depth + 1;
            let (expansion, new_invocations) = self.collect_invocations(expansion);

            if expansions.len() == depth {
                expansions.push(Vec::new());
            }
            expansions[depth].push((mark.as_u32(), expansion));
            if !self.cx.ecfg.single_step {
                invocations.extend(new_invocations.into_iter().rev());
            }
        }

        self.cx.current_expansion = orig_expansion_data;

        let mut placeholder_expander = PlaceholderExpander::new(self.cx, self.monotonic);
        while let Some(expansions) = expansions.pop() {
            for (mark, expansion) in expansions.into_iter().rev() {
                let expansion = expansion.fold_with(&mut placeholder_expander);
                placeholder_expander.add(ast::NodeId::from_u32(mark), expansion);
            }
        }

        placeholder_expander.remove(ast::NodeId::from_u32(0))
    }

    fn collect_invocations(&mut self, expansion: Expansion) -> (Expansion, Vec<Invocation>) {
        let crate_config = mem::replace(&mut self.cx.cfg, Vec::new());
        let result = {
            let mut collector = InvocationCollector {
                cfg: StripUnconfigured {
                    config: &crate_config,
                    should_test: self.cx.ecfg.should_test,
                    sess: self.cx.parse_sess,
                    features: self.cx.ecfg.features,
                },
                cx: self.cx,
                invocations: Vec::new(),
                monotonic: self.monotonic,
            };
            (expansion.fold_with(&mut collector), collector.invocations)
        };
        self.cx.cfg = crate_config;

        if self.monotonic {
            let err_count = self.cx.parse_sess.span_diagnostic.err_count();
            let mark = self.cx.current_expansion.mark;
            self.cx.resolver.visit_expansion(mark, &result.0);
            self.cx.resolve_err_count += self.cx.parse_sess.span_diagnostic.err_count() - err_count;
        }

        result
    }

    fn expand_invoc(&mut self, invoc: Invocation, ext: Rc<SyntaxExtension>) -> Expansion {
        match invoc.kind {
            InvocationKind::Bang { .. } => self.expand_bang_invoc(invoc, ext),
            InvocationKind::Attr { .. } => self.expand_attr_invoc(invoc, ext),
        }
    }

    fn expand_attr_invoc(&mut self, invoc: Invocation, ext: Rc<SyntaxExtension>) -> Expansion {
        let Invocation { expansion_kind: kind, .. } = invoc;
        let (attr, item) = match invoc.kind {
            InvocationKind::Attr { attr, item } => (attr, item),
            _ => unreachable!(),
        };

        attr::mark_used(&attr);
        let name = intern(&attr.name());
        self.cx.bt_push(ExpnInfo {
            call_site: attr.span,
            callee: NameAndSpan {
                format: MacroAttribute(name),
                span: Some(attr.span),
                allow_internal_unstable: false,
            }
        });

        match *ext {
            MultiModifier(ref mac) => {
                let item = mac.expand(self.cx, attr.span, &attr.node.value, item);
                kind.expect_from_annotatables(item)
            }
            MultiDecorator(ref mac) => {
                let mut items = Vec::new();
                mac.expand(self.cx, attr.span, &attr.node.value, &item,
                           &mut |item| items.push(item));
                items.push(item);
                kind.expect_from_annotatables(items)
            }
            SyntaxExtension::AttrProcMacro(ref mac) => {
                let attr_toks = TokenStream::from_tts(tts_for_attr(&attr, &self.cx.parse_sess));
                let item_toks = TokenStream::from_tts(tts_for_item(&item, &self.cx.parse_sess));

                let tok_result = mac.expand(self.cx, attr.span, attr_toks, item_toks);
                self.parse_expansion(tok_result, kind, name, attr.span)
            }
            _ => unreachable!(),
        }
    }

    /// Expand a macro invocation. Returns the result of expansion.
    fn expand_bang_invoc(&mut self, invoc: Invocation, ext: Rc<SyntaxExtension>) -> Expansion {
        let (mark, kind) = (invoc.expansion_data.mark, invoc.expansion_kind);
        let (attrs, mac, ident, span) = match invoc.kind {
            InvocationKind::Bang { attrs, mac, ident, span } => (attrs, mac, ident, span),
            _ => unreachable!(),
        };
        let Mac_ { path, tts, .. } = mac.node;

>>>>>>> 6c79ae61
        // Detect use of feature-gated or invalid attributes on macro invoations
        // since they will not be detected after macro expansion.
        for attr in attrs.iter() {
            feature_gate::check_attribute(&attr, &self.cx.parse_sess,
                                          &self.cx.parse_sess.codemap(),
                                          &self.cx.ecfg.features.unwrap());
        }

        if path.segments.len() > 1 || path.global || !path.segments[0].parameters.is_empty() {
<<<<<<< HEAD
            fld.cx.span_err(path.span, "expected macro name without module separators");
            return ExpandResult::None;
        }

        let extname = path.segments[0].identifier.name;
        let extension = if let Some(extension) = fld.cx.syntax_env.find(extname) {
            extension
        } else {
            // SYNTEX: Ignore unknown macros.
            /*
            let mut err = fld.cx.struct_span_err(path.span,
                                                 &format!("macro undefined: '{}!'", &extname));
            fld.cx.suggest_macro_name(&extname.as_str(), &mut err);
            err.emit();
            */
            return ExpandResult::UnknownMacro;
        };

=======
            self.cx.span_err(path.span, "expected macro name without module separators");
            return kind.dummy(span);
        }

        let extname = path.segments[0].identifier.name;
>>>>>>> 6c79ae61
        let ident = ident.unwrap_or(keywords::Invalid.ident());
        let marked_tts = mark_tts(&tts, mark);
        let opt_expanded = match *ext {
            NormalTT(ref expandfun, exp_span, allow_internal_unstable) => {
                if ident.name != keywords::Invalid.name() {
                    let msg =
                        format!("macro {}! expects no ident argument, given '{}'", extname, ident);
<<<<<<< HEAD
                    fld.cx.span_err(path.span, &msg);
                    return ExpandResult::None;
=======
                    self.cx.span_err(path.span, &msg);
                    return kind.dummy(span);
>>>>>>> 6c79ae61
                }

                self.cx.bt_push(ExpnInfo {
                    call_site: span,
                    callee: NameAndSpan {
                        format: MacroBang(extname),
                        span: exp_span,
                        allow_internal_unstable: allow_internal_unstable,
                    },
                });

<<<<<<< HEAD
                ExpandResult::Some(expandfun.expand(fld.cx, call_site, &marked_tts))
=======
                kind.make_from(expandfun.expand(self.cx, span, &marked_tts))
>>>>>>> 6c79ae61
            }

            IdentTT(ref expander, tt_span, allow_internal_unstable) => {
                if ident.name == keywords::Invalid.name() {
                    self.cx.span_err(path.span,
                                    &format!("macro {}! expects an ident argument", extname));
<<<<<<< HEAD
                    return ExpandResult::None;
=======
                    return kind.dummy(span);
>>>>>>> 6c79ae61
                };

                self.cx.bt_push(ExpnInfo {
                    call_site: span,
                    callee: NameAndSpan {
                        format: MacroBang(extname),
                        span: tt_span,
                        allow_internal_unstable: allow_internal_unstable,
                    }
                });

<<<<<<< HEAD
                ExpandResult::Some(expander.expand(fld.cx, call_site, ident, marked_tts))
            }

            MacroRulesTT => {
                if ident.name == keywords::Invalid.name() {
                    fld.cx.span_err(path.span,
                                    &format!("macro {}! expects an ident argument", extname));
                    return ExpandResult::None;
                };
=======
                kind.make_from(expander.expand(self.cx, span, ident, marked_tts, attrs))
            }

            MultiDecorator(..) | MultiModifier(..) | SyntaxExtension::AttrProcMacro(..) => {
                self.cx.span_err(path.span,
                                 &format!("`{}` can only be used in attributes", extname));
                return kind.dummy(span);
            }
>>>>>>> 6c79ae61

            SyntaxExtension::ProcMacro(ref expandfun) => {
                if ident.name != keywords::Invalid.name() {
                    let msg =
                        format!("macro {}! expects no ident argument, given '{}'", extname, ident);
                    self.cx.span_err(path.span, &msg);
                    return kind.dummy(span);
                }

                self.cx.bt_push(ExpnInfo {
                    call_site: span,
                    callee: NameAndSpan {
                        format: MacroBang(extname),
                        // FIXME procedural macros do not have proper span info
                        // yet, when they do, we should use it here.
                        span: None,
                        // FIXME probably want to follow macro_rules macros here.
                        allow_internal_unstable: false,
                    },
                });

<<<<<<< HEAD
                let def = ast::MacroDef {
                    ident: ident,
                    id: ast::DUMMY_NODE_ID,
                    span: call_site,
                    imported_from: None,
                    use_locally: true,
                    body: marked_tts,
                    export: attr::contains_name(&attrs, "macro_export"),
                    allow_internal_unstable: attr::contains_name(&attrs, "allow_internal_unstable"),
                    attrs: attrs,
                };

                fld.cx.insert_macro(def.clone());

                // macro_rules! has a side effect, but expands to nothing.
                // If keep_macs is true, expands to a MacEager::items instead.
                if fld.keep_macs {
                    ExpandResult::Some(MacEager::items(SmallVector::one(P(ast::Item {
                        ident: def.ident,
                        attrs: def.attrs.clone(),
                        id: ast::DUMMY_NODE_ID,
                        node: ast::ItemKind::Mac(ast::Mac {
                            span: def.span,
                            node: ast::Mac_ {
                                path: path.clone(),
                                tts: def.body.clone(),
                            }
                        }),
                        vis: ast::Visibility::Inherited,
                        span: def.span,
                    }))))
                } else {
                    ExpandResult::Some(Box::new(MacroScopePlaceholder))
                }
            }

            MultiDecorator(..) | MultiModifier(..) => {
                fld.cx.span_err(path.span,
                                &format!("`{}` can only be used in attributes", extname));
                ExpandResult::None
            }
        }
    }

    let opt_expanded = T::make_with(match mac_result(&path, ident, tts, mark, attrs, span, fld) {
        ExpandResult::Some(result) => result,
        ExpandResult::None => return T::dummy(span),
        ExpandResult::UnknownMacro => return original_value,
    });

    let expanded = if let Some(expanded) = opt_expanded {
        expanded
    } else {
        let msg = format!("non-{kind} macro in {kind} position: {name}",
                          name = path.segments[0].identifier.name, kind = T::kind_name());
        fld.cx.span_err(path.span, &msg);
        return T::dummy(span);
    };

    let marked = expanded.fold_with(&mut Marker { mark: mark, expn_id: Some(fld.cx.backtrace()) });
    let configured = marked.fold_with(&mut fld.strip_unconfigured());
    fld.load_macros(&configured);

    let fully_expanded = if fld.single_step {
        configured
    } else {
        configured.fold_with(fld)
    };

    fld.cx.bt_pop();
    fully_expanded
}
=======
                let toks = TokenStream::from_tts(marked_tts);
                let tok_result = expandfun.expand(self.cx, span, toks);
                Some(self.parse_expansion(tok_result, kind, extname, span))
            }
        };
>>>>>>> 6c79ae61

        let expanded = if let Some(expanded) = opt_expanded {
            expanded
        } else {
            let msg = format!("non-{kind} macro in {kind} position: {name}",
                              name = path.segments[0].identifier.name, kind = kind.name());
            self.cx.span_err(path.span, &msg);
            return kind.dummy(span);
        };

        expanded.fold_with(&mut Marker {
            mark: mark,
            expn_id: Some(self.cx.backtrace()),
        })
    }

    fn parse_expansion(&mut self, toks: TokenStream, kind: ExpansionKind, name: Name, span: Span)
                       -> Expansion {
        let mut parser = self.cx.new_parser_from_tts(&toks.to_tts());
        let expansion = match parser.parse_expansion(kind, false) {
            Ok(expansion) => expansion,
            Err(mut err) => {
                err.emit();
                return kind.dummy(span);
            }
        };
        parser.ensure_complete_parse(name, kind.name(), span);
        // FIXME better span info
        expansion.fold_with(&mut ChangeSpan { span: span })
    }
}

impl<'a> Parser<'a> {
    pub fn parse_expansion(&mut self, kind: ExpansionKind, macro_legacy_warnings: bool)
                           -> PResult<'a, Expansion> {
        Ok(match kind {
            ExpansionKind::Items => {
                let mut items = SmallVector::zero();
                while let Some(item) = self.parse_item()? {
                    items.push(item);
                }
                Expansion::Items(items)
            }
            ExpansionKind::TraitItems => {
                let mut items = SmallVector::zero();
                while self.token != token::Eof {
                    items.push(self.parse_trait_item()?);
                }
                Expansion::TraitItems(items)
            }
            ExpansionKind::ImplItems => {
                let mut items = SmallVector::zero();
                while self.token != token::Eof {
                    items.push(self.parse_impl_item()?);
                }
                Expansion::ImplItems(items)
            }
            ExpansionKind::Stmts => {
                let mut stmts = SmallVector::zero();
                while self.token != token::Eof {
                    if let Some(stmt) = self.parse_full_stmt(macro_legacy_warnings)? {
                        stmts.push(stmt);
                    }
                }
                Expansion::Stmts(stmts)
            }
            ExpansionKind::Expr => Expansion::Expr(self.parse_expr()?),
            ExpansionKind::OptExpr => Expansion::OptExpr(Some(self.parse_expr()?)),
            ExpansionKind::Ty => Expansion::Ty(self.parse_ty()?),
            ExpansionKind::Pat => Expansion::Pat(self.parse_pat()?),
        })
    }

    pub fn ensure_complete_parse(&mut self, macro_name: ast::Name, kind_name: &str, span: Span) {
        if self.token != token::Eof {
            let msg = format!("macro expansion ignores token `{}` and any following",
                              self.this_token_to_string());
            let mut err = self.diagnostic().struct_span_err(self.span, &msg);
            let msg = format!("caused by the macro expansion here; the usage \
                               of `{}!` is likely invalid in {} context",
                               macro_name, kind_name);
            err.span_note(span, &msg).emit();
        }
    }
}

<<<<<<< HEAD
/// Expand a stmt
fn expand_stmt(stmt: Stmt, fld: &mut MacroExpander) -> SmallVector<Stmt> {
    let (mac, style, attrs) = match stmt.clone().node {
        StmtKind::Mac(mac) => mac.unwrap(),
        _ => return noop_fold_stmt(stmt, fld)
    };

    let mut fully_expanded: SmallVector<ast::Stmt> =
        expand_mac_invoc(mac, None, attrs.into(), stmt.span, fld, SmallVector::one(stmt));
=======
struct InvocationCollector<'a, 'b: 'a> {
    cx: &'a mut ExtCtxt<'b>,
    cfg: StripUnconfigured<'a>,
    invocations: Vec<Invocation>,
    monotonic: bool,
}
>>>>>>> 6c79ae61

macro_rules! fully_configure {
    ($this:ident, $node:ident, $noop_fold:ident) => {
        match $noop_fold($node, &mut $this.cfg).pop() {
            Some(node) => node,
            None => return SmallVector::zero(),
        }
    }
}

impl<'a, 'b> InvocationCollector<'a, 'b> {
    fn collect(&mut self, expansion_kind: ExpansionKind, kind: InvocationKind) -> Expansion {
        let mark = Mark::fresh();
        self.invocations.push(Invocation {
            kind: kind,
            expansion_kind: expansion_kind,
            expansion_data: ExpansionData { mark: mark, ..self.cx.current_expansion.clone() },
        });
        placeholder(expansion_kind, ast::NodeId::from_u32(mark.as_u32()))
    }
<<<<<<< HEAD
    p.clone().and_then(|ast::Pat {node, span, ..}| {
        match node {
            PatKind::Mac(mac) => expand_mac_invoc(mac, None, Vec::new(), span, fld, p),
            _ => unreachable!()
        }
    })
}

pub fn expand_multi_modified(a: Annotatable, fld: &mut MacroExpander) -> SmallVector<Annotatable> {
    match a {
        Annotatable::Item(it) => match it.node {
            ast::ItemKind::Mac(..) => {
                if match it.node {
                    ItemKind::Mac(ref mac) => mac.node.path.segments.is_empty(),
                    _ => unreachable!(),
                } {
                    return SmallVector::one(Annotatable::Item(it));
                }
                it.and_then(|it| match it.clone().node {
                    ItemKind::Mac(mac) =>
                        expand_mac_invoc(mac, Some(it.ident), it.attrs.clone(), it.span, fld, SmallVector::one(P(it))),
                    _ => unreachable!(),
                })
            }
            ast::ItemKind::Mod(_) | ast::ItemKind::ForeignMod(_) => {
                let valid_ident =
                    it.ident.name != keywords::Invalid.name();
=======

    fn collect_bang(
        &mut self, mac: ast::Mac, attrs: Vec<ast::Attribute>, span: Span, kind: ExpansionKind,
    ) -> Expansion {
        self.collect(kind, InvocationKind::Bang { attrs: attrs, mac: mac, ident: None, span: span })
    }
>>>>>>> 6c79ae61

    fn collect_attr(&mut self, attr: ast::Attribute, item: Annotatable, kind: ExpansionKind)
                    -> Expansion {
        self.collect(kind, InvocationKind::Attr { attr: attr, item: item })
    }

    // If `item` is an attr invocation, remove and return the macro attribute.
    fn classify_item<T: HasAttrs>(&mut self, mut item: T) -> (T, Option<ast::Attribute>) {
        let mut attr = None;
        item = item.map_attrs(|mut attrs| {
            attr = self.cx.resolver.find_attr_invoc(&mut attrs);
            attrs
        });
        (item, attr)
    }

    fn configure<T: HasAttrs>(&mut self, node: T) -> Option<T> {
        self.cfg.configure(node)
    }
}

<<<<<<< HEAD
fn expand_impl_item(ii: ast::ImplItem, fld: &mut MacroExpander)
                 -> SmallVector<ast::ImplItem> {
    match ii.clone().node {
        ast::ImplItemKind::Macro(mac) => {
            expand_mac_invoc(mac, None, ii.attrs.clone(), ii.span, fld, SmallVector::one(ii))
=======
// These are pretty nasty. Ideally, we would keep the tokens around, linked from
// the AST. However, we don't so we need to create new ones. Since the item might
// have come from a macro expansion (possibly only in part), we can't use the
// existing codemap.
//
// Therefore, we must use the pretty printer (yuck) to turn the AST node into a
// string, which we then re-tokenise (double yuck), but first we have to patch
// the pretty-printed string on to the end of the existing codemap (infinity-yuck).
fn tts_for_item(item: &Annotatable, parse_sess: &ParseSess) -> Vec<TokenTree> {
    let text = match *item {
        Annotatable::Item(ref i) => pprust::item_to_string(i),
        Annotatable::TraitItem(ref ti) => pprust::trait_item_to_string(ti),
        Annotatable::ImplItem(ref ii) => pprust::impl_item_to_string(ii),
    };
    string_to_tts(text, parse_sess)
}

fn tts_for_attr(attr: &ast::Attribute, parse_sess: &ParseSess) -> Vec<TokenTree> {
    string_to_tts(pprust::attr_to_string(attr), parse_sess)
}

fn string_to_tts(text: String, parse_sess: &ParseSess) -> Vec<TokenTree> {
    let filemap = parse_sess.codemap()
                            .new_filemap(String::from("<macro expansion>"), None, text);

    let lexer = lexer::StringReader::new(&parse_sess.span_diagnostic, filemap);
    let mut parser = Parser::new(parse_sess, Vec::new(), Box::new(lexer));
    panictry!(parser.parse_all_token_trees())
}

impl<'a, 'b> Folder for InvocationCollector<'a, 'b> {
    fn fold_expr(&mut self, expr: P<ast::Expr>) -> P<ast::Expr> {
        let mut expr = self.cfg.configure_expr(expr).unwrap();
        expr.node = self.cfg.configure_expr_kind(expr.node);

        if let ast::ExprKind::Mac(mac) = expr.node {
            self.collect_bang(mac, expr.attrs.into(), expr.span, ExpansionKind::Expr).make_expr()
        } else {
            P(noop_fold_expr(expr, self))
>>>>>>> 6c79ae61
        }
    }

<<<<<<< HEAD
fn expand_trait_item(ti: ast::TraitItem, fld: &mut MacroExpander)
                     -> SmallVector<ast::TraitItem> {
    match ti.clone().node {
        ast::TraitItemKind::Macro(mac) => {
            expand_mac_invoc(mac, None, ti.attrs.clone(), ti.span, fld, SmallVector::one(ti))
=======
    fn fold_opt_expr(&mut self, expr: P<ast::Expr>) -> Option<P<ast::Expr>> {
        let mut expr = configure!(self, expr).unwrap();
        expr.node = self.cfg.configure_expr_kind(expr.node);

        if let ast::ExprKind::Mac(mac) = expr.node {
            self.collect_bang(mac, expr.attrs.into(), expr.span, ExpansionKind::OptExpr)
                .make_opt_expr()
        } else {
            Some(P(noop_fold_expr(expr, self)))
>>>>>>> 6c79ae61
        }
    }

<<<<<<< HEAD
pub fn expand_type(t: P<ast::Ty>, fld: &mut MacroExpander) -> P<ast::Ty> {
    let t = match t.node.clone() {
        ast::TyKind::Mac(mac) => {
            expand_mac_invoc(mac, None, Vec::new(), t.span, fld, t)
=======
    fn fold_pat(&mut self, pat: P<ast::Pat>) -> P<ast::Pat> {
        match pat.node {
            PatKind::Mac(_) => {}
            _ => return noop_fold_pat(pat, self),
>>>>>>> 6c79ae61
        }

        pat.and_then(|pat| match pat.node {
            PatKind::Mac(mac) =>
                self.collect_bang(mac, Vec::new(), pat.span, ExpansionKind::Pat).make_pat(),
            _ => unreachable!(),
        })
    }

    fn fold_stmt(&mut self, stmt: ast::Stmt) -> SmallVector<ast::Stmt> {
        let stmt = match self.cfg.configure_stmt(stmt) {
            Some(stmt) => stmt,
            None => return SmallVector::zero(),
        };

        let (mac, style, attrs) = if let StmtKind::Mac(mac) = stmt.node {
            mac.unwrap()
        } else {
            // The placeholder expander gives ids to statements, so we avoid folding the id here.
            let ast::Stmt { id, node, span } = stmt;
            return noop_fold_stmt_kind(node, self).into_iter().map(|node| {
                ast::Stmt { id: id, node: node, span: span }
            }).collect()
        };

        let mut placeholder =
            self.collect_bang(mac, attrs.into(), stmt.span, ExpansionKind::Stmts).make_stmts();

        // If this is a macro invocation with a semicolon, then apply that
        // semicolon to the final statement produced by expansion.
        if style == MacStmtStyle::Semicolon {
            if let Some(stmt) = placeholder.pop() {
                placeholder.push(stmt.add_trailing_semicolon());
            }
        }

        placeholder
    }

    fn fold_block(&mut self, block: P<Block>) -> P<Block> {
        let no_noninline_mod = mem::replace(&mut self.cx.current_expansion.no_noninline_mod, true);
        let result = noop_fold_block(block, self);
        self.cx.current_expansion.no_noninline_mod = no_noninline_mod;
        result
    }

    fn fold_item(&mut self, item: P<ast::Item>) -> SmallVector<P<ast::Item>> {
        let item = configure!(self, item);

        let (mut item, attr) = self.classify_item(item);
        if let Some(attr) = attr {
            let item = Annotatable::Item(fully_configure!(self, item, noop_fold_item));
            return self.collect_attr(attr, item, ExpansionKind::Items).make_items();
        }

        match item.node {
            ast::ItemKind::Mac(..) => {
                if match item.node {
                    ItemKind::Mac(ref mac) => mac.node.path.segments.is_empty(),
                    _ => unreachable!(),
                } {
                    return SmallVector::one(item);
                }

                item.and_then(|item| match item.node {
                    ItemKind::Mac(mac) => {
                        self.collect(ExpansionKind::Items, InvocationKind::Bang {
                            mac: mac,
                            attrs: item.attrs,
                            ident: Some(item.ident),
                            span: item.span,
                        }).make_items()
                    }
                    _ => unreachable!(),
                })
            }
            ast::ItemKind::Mod(ast::Mod { inner, .. }) => {
                if item.ident == keywords::Invalid.ident() {
                    return noop_fold_item(item, self);
                }

                let orig_no_noninline_mod = self.cx.current_expansion.no_noninline_mod;
                let mut module = (*self.cx.current_expansion.module).clone();
                module.mod_path.push(item.ident);

                // Detect if this is an inline module (`mod m { ... }` as opposed to `mod m;`).
                // In the non-inline case, `inner` is never the dummy span (c.f. `parse_item_mod`).
                // Thus, if `inner` is the dummy span, we know the module is inline.
                let inline_module = item.span.contains(inner) || inner == syntax_pos::DUMMY_SP;

                if inline_module {
                    if let Some(path) = attr::first_attr_value_str_by_name(&item.attrs, "path") {
                        self.cx.current_expansion.no_noninline_mod = false;
                        module.directory.push(&*path);
                    } else {
                        module.directory.push(&*item.ident.name.as_str());
                    }
                } else {
                    self.cx.current_expansion.no_noninline_mod = false;
                    module.directory =
                        PathBuf::from(self.cx.parse_sess.codemap().span_to_filename(inner));
                    module.directory.pop();
                }

                let orig_module =
                    mem::replace(&mut self.cx.current_expansion.module, Rc::new(module));
                let result = noop_fold_item(item, self);
                self.cx.current_expansion.module = orig_module;
                self.cx.current_expansion.no_noninline_mod = orig_no_noninline_mod;
                return result;
            }
            // Ensure that test functions are accessible from the test harness.
            ast::ItemKind::Fn(..) if self.cx.ecfg.should_test => {
                if item.attrs.iter().any(|attr| is_test_or_bench(attr)) {
                    item = item.map(|mut item| { item.vis = ast::Visibility::Public; item });
                }
                noop_fold_item(item, self)
            }
            _ => noop_fold_item(item, self),
        }
    }

<<<<<<< HEAD
    fn fold_expr(&mut self, expr: P<ast::Expr>) -> P<ast::Expr> {
        expr.and_then(|expr| expand_expr(expr, self))
    }

    fn fold_opt_expr(&mut self, pexpr: P<ast::Expr>) -> Option<P<ast::Expr>> {
        pexpr.clone().and_then(|expr| match expr.node {
            ast::ExprKind::Mac(mac) =>
                expand_mac_invoc(mac, None, expr.attrs.into(), expr.span, self, Some(pexpr)),
            _ => Some(expand_expr(expr, self)),
        })
    }
=======
    fn fold_trait_item(&mut self, item: ast::TraitItem) -> SmallVector<ast::TraitItem> {
        let item = configure!(self, item);
>>>>>>> 6c79ae61

        let (item, attr) = self.classify_item(item);
        if let Some(attr) = attr {
            let item =
                Annotatable::TraitItem(P(fully_configure!(self, item, noop_fold_trait_item)));
            return self.collect_attr(attr, item, ExpansionKind::TraitItems).make_trait_items()
        }

        match item.node {
            ast::TraitItemKind::Macro(mac) => {
                let ast::TraitItem { attrs, span, .. } = item;
                self.collect_bang(mac, attrs, span, ExpansionKind::TraitItems).make_trait_items()
            }
            _ => fold::noop_fold_trait_item(item, self),
        }
    }

    fn fold_impl_item(&mut self, item: ast::ImplItem) -> SmallVector<ast::ImplItem> {
        let item = configure!(self, item);

        let (item, attr) = self.classify_item(item);
        if let Some(attr) = attr {
            let item = Annotatable::ImplItem(P(fully_configure!(self, item, noop_fold_impl_item)));
            return self.collect_attr(attr, item, ExpansionKind::ImplItems).make_impl_items();
        }

        match item.node {
            ast::ImplItemKind::Macro(mac) => {
                let ast::ImplItem { attrs, span, .. } = item;
                self.collect_bang(mac, attrs, span, ExpansionKind::ImplItems).make_impl_items()
            }
            _ => fold::noop_fold_impl_item(item, self),
        }
    }

    fn fold_ty(&mut self, ty: P<ast::Ty>) -> P<ast::Ty> {
        let ty = match ty.node {
            ast::TyKind::Mac(_) => ty.unwrap(),
            _ => return fold::noop_fold_ty(ty, self),
        };

        match ty.node {
            ast::TyKind::Mac(mac) =>
                self.collect_bang(mac, Vec::new(), ty.span, ExpansionKind::Ty).make_ty(),
            _ => unreachable!(),
        }
    }

    fn fold_foreign_mod(&mut self, foreign_mod: ast::ForeignMod) -> ast::ForeignMod {
        noop_fold_foreign_mod(self.cfg.configure_foreign_mod(foreign_mod), self)
    }

    fn fold_item_kind(&mut self, item: ast::ItemKind) -> ast::ItemKind {
        noop_fold_item_kind(self.cfg.configure_item_kind(item), self)
    }

    fn new_id(&mut self, id: ast::NodeId) -> ast::NodeId {
        if self.monotonic {
            assert_eq!(id, ast::DUMMY_NODE_ID);
            self.cx.resolver.next_node_id()
        } else {
            id
        }
    }
}

pub struct ExpansionConfig<'feat> {
    pub crate_name: String,
    pub features: Option<&'feat Features>,
    pub recursion_limit: usize,
    pub trace_mac: bool,
    pub should_test: bool, // If false, strip `#[test]` nodes
    pub single_step: bool,
    pub keep_macs: bool,
}

macro_rules! feature_tests {
    ($( fn $getter:ident = $field:ident, )*) => {
        $(
            pub fn $getter(&self) -> bool {
                match self.features {
                    Some(&Features { $field: true, .. }) => true,
                    _ => false,
                }
            }
        )*
    }
}

impl<'feat> ExpansionConfig<'feat> {
    pub fn default(crate_name: String) -> ExpansionConfig<'static> {
        ExpansionConfig {
            crate_name: crate_name,
            features: None,
            recursion_limit: 64,
            trace_mac: false,
            should_test: false,
            single_step: false,
            keep_macs: false,
        }
    }

    feature_tests! {
        fn enable_quotes = quote,
        fn enable_asm = asm,
        fn enable_log_syntax = log_syntax,
        fn enable_concat_idents = concat_idents,
        fn enable_trace_macros = trace_macros,
        fn enable_allow_internal_unstable = allow_internal_unstable,
        fn enable_custom_derive = custom_derive,
        fn enable_pushpop_unsafe = pushpop_unsafe,
        fn enable_rustc_macro = rustc_macro,
    }
}

pub fn expand_crate(cx: &mut ExtCtxt,
                    user_exts: Vec<NamedSyntaxExtension>,
                    c: Crate) -> Crate {
    cx.initialize(user_exts, &c);
    cx.monotonic_expander().expand_crate(c)
}

// Expands crate using supplied MacroExpander - allows for
// non-standard expansion behaviour (e.g. step-wise).
pub fn expand_crate_with_expander(expander: &mut MacroExpander,
                                  user_exts: Vec<NamedSyntaxExtension>,
                                  c: Crate) -> Crate {
    expander.cx.initialize(user_exts, &c);
    expander.expand_crate(c)
}

// A Marker adds the given mark to the syntax context and
// sets spans' `expn_id` to the given expn_id (unless it is `None`).
struct Marker { mark: Mark, expn_id: Option<ExpnId> }

impl Folder for Marker {
    fn fold_ident(&mut self, mut ident: Ident) -> Ident {
        ident.ctxt = ident.ctxt.apply_mark(self.mark);
        ident
    }
    fn fold_mac(&mut self, mac: ast::Mac) -> ast::Mac {
        noop_fold_mac(mac, self)
    }

    fn new_span(&mut self, mut span: Span) -> Span {
        if let Some(expn_id) = self.expn_id {
            span.expn_id = expn_id;
        }
        span
    }
}

// apply a given mark to the given token trees. Used prior to expansion of a macro.
fn mark_tts(tts: &[TokenTree], m: Mark) -> Vec<TokenTree> {
    noop_fold_tts(tts, &mut Marker{mark:m, expn_id: None})
<<<<<<< HEAD
}


#[cfg(test)]
mod tests {
    use super::{expand_crate, ExpansionConfig};
    use ast;
    use ext::base::{ExtCtxt, DummyResolver};
    use parse;
    use util::parser_testing::{string_to_parser};
    use visit;
    use visit::Visitor;

    // a visitor that extracts the paths
    // from a given thingy and puts them in a mutable
    // array (passed in to the traversal)
    #[derive(Clone)]
    struct PathExprFinderContext {
        path_accumulator: Vec<ast::Path> ,
    }

    impl Visitor for PathExprFinderContext {
        fn visit_expr(&mut self, expr: &ast::Expr) {
            if let ast::ExprKind::Path(None, ref p) = expr.node {
                self.path_accumulator.push(p.clone());
            }
            visit::walk_expr(self, expr);
        }
    }

    // these following tests are quite fragile, in that they don't test what
    // *kind* of failure occurs.

    fn test_ecfg() -> ExpansionConfig<'static> {
        ExpansionConfig::default("test".to_string())
    }

    // make sure that macros can't escape fns
    #[should_panic]
    #[test] fn macros_cant_escape_fns_test () {
        let src = "fn bogus() {macro_rules! z (() => (3+4));}\
                   fn inty() -> i32 { z!() }".to_string();
        let sess = parse::ParseSess::new();
        let crate_ast = parse::parse_crate_from_source_str(
            "<test>".to_string(),
            src,
            Vec::new(), &sess).unwrap();
        // should fail:
        let mut loader = DummyResolver;
        let mut ecx = ExtCtxt::new(&sess, vec![], test_ecfg(), &mut loader);
        expand_crate(&mut ecx, vec![], crate_ast);
    }

    // make sure that macros can't escape modules
    #[should_panic]
    #[test] fn macros_cant_escape_mods_test () {
        let src = "mod foo {macro_rules! z (() => (3+4));}\
                   fn inty() -> i32 { z!() }".to_string();
        let sess = parse::ParseSess::new();
        let crate_ast = parse::parse_crate_from_source_str(
            "<test>".to_string(),
            src,
            Vec::new(), &sess).unwrap();
        let mut loader = DummyResolver;
        let mut ecx = ExtCtxt::new(&sess, vec![], test_ecfg(), &mut loader);
        expand_crate(&mut ecx, vec![], crate_ast);
    }

    // macro_use modules should allow macros to escape
    #[test] fn macros_can_escape_flattened_mods_test () {
        let src = "#[macro_use] mod foo {macro_rules! z (() => (3+4));}\
                   fn inty() -> i32 { z!() }".to_string();
        let sess = parse::ParseSess::new();
        let crate_ast = parse::parse_crate_from_source_str(
            "<test>".to_string(),
            src,
            Vec::new(), &sess).unwrap();
        let mut loader = DummyResolver;
        let mut ecx = ExtCtxt::new(&sess, vec![], test_ecfg(), &mut loader);
        expand_crate(&mut ecx, vec![], crate_ast);
    }

    fn expand_crate_str(crate_str: String) -> ast::Crate {
        let ps = parse::ParseSess::new();
        let crate_ast = panictry!(string_to_parser(&ps, crate_str).parse_crate_mod());
        // the cfg argument actually does matter, here...
        let mut loader = DummyResolver;
        let mut ecx = ExtCtxt::new(&ps, vec![], test_ecfg(), &mut loader);
        expand_crate(&mut ecx, vec![], crate_ast)
    }

    #[test] fn macro_tokens_should_match(){
        expand_crate_str(
            "macro_rules! m((a)=>(13)) ;fn main(){m!(a);}".to_string());
    }

    // should be able to use a bound identifier as a literal in a macro definition:
    #[test] fn self_macro_parsing(){
        expand_crate_str(
            "macro_rules! foo ((zz) => (287;));
            fn f(zz: i32) {foo!(zz);}".to_string()
            );
    }

    // create a really evil test case where a $x appears inside a binding of $x
    // but *shouldn't* bind because it was inserted by a different macro....
    // can't write this test case until we have macro-generating macros.
=======
>>>>>>> 6c79ae61
}<|MERGE_RESOLUTION|>--- conflicted
+++ resolved
@@ -12,14 +12,9 @@
 use ast::{Name, MacStmtStyle, StmtKind, ItemKind};
 use ast;
 use ext::hygiene::Mark;
-<<<<<<< HEAD
-use attr;
-use codemap::{dummy_spanned, ExpnInfo, NameAndSpan, MacroBang};
-=======
 use ext::placeholders::{placeholder, PlaceholderExpander};
 use attr::{self, HasAttrs};
 use codemap::{ExpnInfo, NameAndSpan, MacroBang, MacroAttribute};
->>>>>>> 6c79ae61
 use syntax_pos::{self, Span, ExpnId};
 use config::{is_test_or_bench, StripUnconfigured};
 use ext::base::*;
@@ -27,14 +22,10 @@
 use feature_gate::{self, Features};
 use fold;
 use fold::*;
-<<<<<<< HEAD
-use parse::token::keywords;
-=======
 use parse::{ParseSess, PResult, lexer};
 use parse::parser::Parser;
 use parse::token::{self, intern, keywords};
 use print::pprust;
->>>>>>> 6c79ae61
 use ptr::P;
 use tokenstream::{TokenTree, TokenStream};
 use util::small_vector::SmallVector;
@@ -158,14 +149,6 @@
     }
 }
 
-<<<<<<< HEAD
-pub fn expand_expr(expr: ast::Expr, fld: &mut MacroExpander) -> P<ast::Expr> {
-    match expr.clone().node {
-        // expr_mac should really be expr_ext or something; it's the
-        // entry-point for all syntax extensions.
-        ast::ExprKind::Mac(mac) => {
-            return expand_mac_invoc(mac, None, expr.attrs.clone().into(), expr.span, fld, P(expr));
-=======
 pub struct Invocation {
     pub kind: InvocationKind,
     expansion_kind: ExpansionKind,
@@ -190,7 +173,6 @@
         match self.kind {
             InvocationKind::Bang { span, .. } => span,
             InvocationKind::Attr { ref attr, .. } => attr.span,
->>>>>>> 6c79ae61
         }
     }
 }
@@ -232,31 +214,6 @@
         krate
     }
 
-<<<<<<< HEAD
-/// Expand a macro invocation. Returns the result of expansion.
-fn expand_mac_invoc<T>(mac: ast::Mac, ident: Option<Ident>, attrs: Vec<ast::Attribute>, span: Span,
-                       fld: &mut MacroExpander,
-                       // FIXME(syntex): ignore unknown results
-                       original_value: T
-                       ) -> T
-    where T: MacroGenerable,
-{
-    // FIXME(syntex): Ignore unknown results
-    enum ExpandResult<T> {
-        Some(T),
-        None,
-        UnknownMacro,
-    }
-
-    // It would almost certainly be cleaner to pass the whole macro invocation in,
-    // rather than pulling it apart and marking the tts and the ctxt separately.
-    let Mac_ { path, tts, .. } = mac.node;
-    let mark = Mark::fresh();
-
-    fn mac_result<'a>(path: &ast::Path, ident: Option<Ident>, tts: Vec<TokenTree>, mark: Mark,
-                      attrs: Vec<ast::Attribute>, call_site: Span, fld: &'a mut MacroExpander)
-                      -> ExpandResult<Box<MacResult + 'a>> {
-=======
     // Fully expand all the invocations in `expansion`.
     fn expand(&mut self, expansion: Expansion) -> Expansion {
         let orig_expansion_data = self.cx.current_expansion.clone();
@@ -387,7 +344,6 @@
         };
         let Mac_ { path, tts, .. } = mac.node;
 
->>>>>>> 6c79ae61
         // Detect use of feature-gated or invalid attributes on macro invoations
         // since they will not be detected after macro expansion.
         for attr in attrs.iter() {
@@ -397,32 +353,11 @@
         }
 
         if path.segments.len() > 1 || path.global || !path.segments[0].parameters.is_empty() {
-<<<<<<< HEAD
-            fld.cx.span_err(path.span, "expected macro name without module separators");
-            return ExpandResult::None;
-        }
-
-        let extname = path.segments[0].identifier.name;
-        let extension = if let Some(extension) = fld.cx.syntax_env.find(extname) {
-            extension
-        } else {
-            // SYNTEX: Ignore unknown macros.
-            /*
-            let mut err = fld.cx.struct_span_err(path.span,
-                                                 &format!("macro undefined: '{}!'", &extname));
-            fld.cx.suggest_macro_name(&extname.as_str(), &mut err);
-            err.emit();
-            */
-            return ExpandResult::UnknownMacro;
-        };
-
-=======
             self.cx.span_err(path.span, "expected macro name without module separators");
             return kind.dummy(span);
         }
 
         let extname = path.segments[0].identifier.name;
->>>>>>> 6c79ae61
         let ident = ident.unwrap_or(keywords::Invalid.ident());
         let marked_tts = mark_tts(&tts, mark);
         let opt_expanded = match *ext {
@@ -430,13 +365,8 @@
                 if ident.name != keywords::Invalid.name() {
                     let msg =
                         format!("macro {}! expects no ident argument, given '{}'", extname, ident);
-<<<<<<< HEAD
-                    fld.cx.span_err(path.span, &msg);
-                    return ExpandResult::None;
-=======
                     self.cx.span_err(path.span, &msg);
                     return kind.dummy(span);
->>>>>>> 6c79ae61
                 }
 
                 self.cx.bt_push(ExpnInfo {
@@ -448,22 +378,14 @@
                     },
                 });
 
-<<<<<<< HEAD
-                ExpandResult::Some(expandfun.expand(fld.cx, call_site, &marked_tts))
-=======
                 kind.make_from(expandfun.expand(self.cx, span, &marked_tts))
->>>>>>> 6c79ae61
             }
 
             IdentTT(ref expander, tt_span, allow_internal_unstable) => {
                 if ident.name == keywords::Invalid.name() {
                     self.cx.span_err(path.span,
                                     &format!("macro {}! expects an ident argument", extname));
-<<<<<<< HEAD
-                    return ExpandResult::None;
-=======
                     return kind.dummy(span);
->>>>>>> 6c79ae61
                 };
 
                 self.cx.bt_push(ExpnInfo {
@@ -475,17 +397,6 @@
                     }
                 });
 
-<<<<<<< HEAD
-                ExpandResult::Some(expander.expand(fld.cx, call_site, ident, marked_tts))
-            }
-
-            MacroRulesTT => {
-                if ident.name == keywords::Invalid.name() {
-                    fld.cx.span_err(path.span,
-                                    &format!("macro {}! expects an ident argument", extname));
-                    return ExpandResult::None;
-                };
-=======
                 kind.make_from(expander.expand(self.cx, span, ident, marked_tts, attrs))
             }
 
@@ -494,7 +405,6 @@
                                  &format!("`{}` can only be used in attributes", extname));
                 return kind.dummy(span);
             }
->>>>>>> 6c79ae61
 
             SyntaxExtension::ProcMacro(ref expandfun) => {
                 if ident.name != keywords::Invalid.name() {
@@ -516,86 +426,11 @@
                     },
                 });
 
-<<<<<<< HEAD
-                let def = ast::MacroDef {
-                    ident: ident,
-                    id: ast::DUMMY_NODE_ID,
-                    span: call_site,
-                    imported_from: None,
-                    use_locally: true,
-                    body: marked_tts,
-                    export: attr::contains_name(&attrs, "macro_export"),
-                    allow_internal_unstable: attr::contains_name(&attrs, "allow_internal_unstable"),
-                    attrs: attrs,
-                };
-
-                fld.cx.insert_macro(def.clone());
-
-                // macro_rules! has a side effect, but expands to nothing.
-                // If keep_macs is true, expands to a MacEager::items instead.
-                if fld.keep_macs {
-                    ExpandResult::Some(MacEager::items(SmallVector::one(P(ast::Item {
-                        ident: def.ident,
-                        attrs: def.attrs.clone(),
-                        id: ast::DUMMY_NODE_ID,
-                        node: ast::ItemKind::Mac(ast::Mac {
-                            span: def.span,
-                            node: ast::Mac_ {
-                                path: path.clone(),
-                                tts: def.body.clone(),
-                            }
-                        }),
-                        vis: ast::Visibility::Inherited,
-                        span: def.span,
-                    }))))
-                } else {
-                    ExpandResult::Some(Box::new(MacroScopePlaceholder))
-                }
-            }
-
-            MultiDecorator(..) | MultiModifier(..) => {
-                fld.cx.span_err(path.span,
-                                &format!("`{}` can only be used in attributes", extname));
-                ExpandResult::None
-            }
-        }
-    }
-
-    let opt_expanded = T::make_with(match mac_result(&path, ident, tts, mark, attrs, span, fld) {
-        ExpandResult::Some(result) => result,
-        ExpandResult::None => return T::dummy(span),
-        ExpandResult::UnknownMacro => return original_value,
-    });
-
-    let expanded = if let Some(expanded) = opt_expanded {
-        expanded
-    } else {
-        let msg = format!("non-{kind} macro in {kind} position: {name}",
-                          name = path.segments[0].identifier.name, kind = T::kind_name());
-        fld.cx.span_err(path.span, &msg);
-        return T::dummy(span);
-    };
-
-    let marked = expanded.fold_with(&mut Marker { mark: mark, expn_id: Some(fld.cx.backtrace()) });
-    let configured = marked.fold_with(&mut fld.strip_unconfigured());
-    fld.load_macros(&configured);
-
-    let fully_expanded = if fld.single_step {
-        configured
-    } else {
-        configured.fold_with(fld)
-    };
-
-    fld.cx.bt_pop();
-    fully_expanded
-}
-=======
                 let toks = TokenStream::from_tts(marked_tts);
                 let tok_result = expandfun.expand(self.cx, span, toks);
                 Some(self.parse_expansion(tok_result, kind, extname, span))
             }
         };
->>>>>>> 6c79ae61
 
         let expanded = if let Some(expanded) = opt_expanded {
             expanded
@@ -682,24 +517,12 @@
     }
 }
 
-<<<<<<< HEAD
-/// Expand a stmt
-fn expand_stmt(stmt: Stmt, fld: &mut MacroExpander) -> SmallVector<Stmt> {
-    let (mac, style, attrs) = match stmt.clone().node {
-        StmtKind::Mac(mac) => mac.unwrap(),
-        _ => return noop_fold_stmt(stmt, fld)
-    };
-
-    let mut fully_expanded: SmallVector<ast::Stmt> =
-        expand_mac_invoc(mac, None, attrs.into(), stmt.span, fld, SmallVector::one(stmt));
-=======
 struct InvocationCollector<'a, 'b: 'a> {
     cx: &'a mut ExtCtxt<'b>,
     cfg: StripUnconfigured<'a>,
     invocations: Vec<Invocation>,
     monotonic: bool,
 }
->>>>>>> 6c79ae61
 
 macro_rules! fully_configure {
     ($this:ident, $node:ident, $noop_fold:ident) => {
@@ -720,42 +543,12 @@
         });
         placeholder(expansion_kind, ast::NodeId::from_u32(mark.as_u32()))
     }
-<<<<<<< HEAD
-    p.clone().and_then(|ast::Pat {node, span, ..}| {
-        match node {
-            PatKind::Mac(mac) => expand_mac_invoc(mac, None, Vec::new(), span, fld, p),
-            _ => unreachable!()
-        }
-    })
-}
-
-pub fn expand_multi_modified(a: Annotatable, fld: &mut MacroExpander) -> SmallVector<Annotatable> {
-    match a {
-        Annotatable::Item(it) => match it.node {
-            ast::ItemKind::Mac(..) => {
-                if match it.node {
-                    ItemKind::Mac(ref mac) => mac.node.path.segments.is_empty(),
-                    _ => unreachable!(),
-                } {
-                    return SmallVector::one(Annotatable::Item(it));
-                }
-                it.and_then(|it| match it.clone().node {
-                    ItemKind::Mac(mac) =>
-                        expand_mac_invoc(mac, Some(it.ident), it.attrs.clone(), it.span, fld, SmallVector::one(P(it))),
-                    _ => unreachable!(),
-                })
-            }
-            ast::ItemKind::Mod(_) | ast::ItemKind::ForeignMod(_) => {
-                let valid_ident =
-                    it.ident.name != keywords::Invalid.name();
-=======
 
     fn collect_bang(
         &mut self, mac: ast::Mac, attrs: Vec<ast::Attribute>, span: Span, kind: ExpansionKind,
     ) -> Expansion {
         self.collect(kind, InvocationKind::Bang { attrs: attrs, mac: mac, ident: None, span: span })
     }
->>>>>>> 6c79ae61
 
     fn collect_attr(&mut self, attr: ast::Attribute, item: Annotatable, kind: ExpansionKind)
                     -> Expansion {
@@ -777,13 +570,6 @@
     }
 }
 
-<<<<<<< HEAD
-fn expand_impl_item(ii: ast::ImplItem, fld: &mut MacroExpander)
-                 -> SmallVector<ast::ImplItem> {
-    match ii.clone().node {
-        ast::ImplItemKind::Macro(mac) => {
-            expand_mac_invoc(mac, None, ii.attrs.clone(), ii.span, fld, SmallVector::one(ii))
-=======
 // These are pretty nasty. Ideally, we would keep the tokens around, linked from
 // the AST. However, we don't so we need to create new ones. Since the item might
 // have come from a macro expansion (possibly only in part), we can't use the
@@ -823,17 +609,9 @@
             self.collect_bang(mac, expr.attrs.into(), expr.span, ExpansionKind::Expr).make_expr()
         } else {
             P(noop_fold_expr(expr, self))
->>>>>>> 6c79ae61
-        }
-    }
-
-<<<<<<< HEAD
-fn expand_trait_item(ti: ast::TraitItem, fld: &mut MacroExpander)
-                     -> SmallVector<ast::TraitItem> {
-    match ti.clone().node {
-        ast::TraitItemKind::Macro(mac) => {
-            expand_mac_invoc(mac, None, ti.attrs.clone(), ti.span, fld, SmallVector::one(ti))
-=======
+        }
+    }
+
     fn fold_opt_expr(&mut self, expr: P<ast::Expr>) -> Option<P<ast::Expr>> {
         let mut expr = configure!(self, expr).unwrap();
         expr.node = self.cfg.configure_expr_kind(expr.node);
@@ -843,21 +621,13 @@
                 .make_opt_expr()
         } else {
             Some(P(noop_fold_expr(expr, self)))
->>>>>>> 6c79ae61
-        }
-    }
-
-<<<<<<< HEAD
-pub fn expand_type(t: P<ast::Ty>, fld: &mut MacroExpander) -> P<ast::Ty> {
-    let t = match t.node.clone() {
-        ast::TyKind::Mac(mac) => {
-            expand_mac_invoc(mac, None, Vec::new(), t.span, fld, t)
-=======
+        }
+    }
+
     fn fold_pat(&mut self, pat: P<ast::Pat>) -> P<ast::Pat> {
         match pat.node {
             PatKind::Mac(_) => {}
             _ => return noop_fold_pat(pat, self),
->>>>>>> 6c79ae61
         }
 
         pat.and_then(|pat| match pat.node {
@@ -980,22 +750,8 @@
         }
     }
 
-<<<<<<< HEAD
-    fn fold_expr(&mut self, expr: P<ast::Expr>) -> P<ast::Expr> {
-        expr.and_then(|expr| expand_expr(expr, self))
-    }
-
-    fn fold_opt_expr(&mut self, pexpr: P<ast::Expr>) -> Option<P<ast::Expr>> {
-        pexpr.clone().and_then(|expr| match expr.node {
-            ast::ExprKind::Mac(mac) =>
-                expand_mac_invoc(mac, None, expr.attrs.into(), expr.span, self, Some(pexpr)),
-            _ => Some(expand_expr(expr, self)),
-        })
-    }
-=======
     fn fold_trait_item(&mut self, item: ast::TraitItem) -> SmallVector<ast::TraitItem> {
         let item = configure!(self, item);
->>>>>>> 6c79ae61
 
         let (item, attr) = self.classify_item(item);
         if let Some(attr) = attr {
@@ -1151,114 +907,4 @@
 // apply a given mark to the given token trees. Used prior to expansion of a macro.
 fn mark_tts(tts: &[TokenTree], m: Mark) -> Vec<TokenTree> {
     noop_fold_tts(tts, &mut Marker{mark:m, expn_id: None})
-<<<<<<< HEAD
-}
-
-
-#[cfg(test)]
-mod tests {
-    use super::{expand_crate, ExpansionConfig};
-    use ast;
-    use ext::base::{ExtCtxt, DummyResolver};
-    use parse;
-    use util::parser_testing::{string_to_parser};
-    use visit;
-    use visit::Visitor;
-
-    // a visitor that extracts the paths
-    // from a given thingy and puts them in a mutable
-    // array (passed in to the traversal)
-    #[derive(Clone)]
-    struct PathExprFinderContext {
-        path_accumulator: Vec<ast::Path> ,
-    }
-
-    impl Visitor for PathExprFinderContext {
-        fn visit_expr(&mut self, expr: &ast::Expr) {
-            if let ast::ExprKind::Path(None, ref p) = expr.node {
-                self.path_accumulator.push(p.clone());
-            }
-            visit::walk_expr(self, expr);
-        }
-    }
-
-    // these following tests are quite fragile, in that they don't test what
-    // *kind* of failure occurs.
-
-    fn test_ecfg() -> ExpansionConfig<'static> {
-        ExpansionConfig::default("test".to_string())
-    }
-
-    // make sure that macros can't escape fns
-    #[should_panic]
-    #[test] fn macros_cant_escape_fns_test () {
-        let src = "fn bogus() {macro_rules! z (() => (3+4));}\
-                   fn inty() -> i32 { z!() }".to_string();
-        let sess = parse::ParseSess::new();
-        let crate_ast = parse::parse_crate_from_source_str(
-            "<test>".to_string(),
-            src,
-            Vec::new(), &sess).unwrap();
-        // should fail:
-        let mut loader = DummyResolver;
-        let mut ecx = ExtCtxt::new(&sess, vec![], test_ecfg(), &mut loader);
-        expand_crate(&mut ecx, vec![], crate_ast);
-    }
-
-    // make sure that macros can't escape modules
-    #[should_panic]
-    #[test] fn macros_cant_escape_mods_test () {
-        let src = "mod foo {macro_rules! z (() => (3+4));}\
-                   fn inty() -> i32 { z!() }".to_string();
-        let sess = parse::ParseSess::new();
-        let crate_ast = parse::parse_crate_from_source_str(
-            "<test>".to_string(),
-            src,
-            Vec::new(), &sess).unwrap();
-        let mut loader = DummyResolver;
-        let mut ecx = ExtCtxt::new(&sess, vec![], test_ecfg(), &mut loader);
-        expand_crate(&mut ecx, vec![], crate_ast);
-    }
-
-    // macro_use modules should allow macros to escape
-    #[test] fn macros_can_escape_flattened_mods_test () {
-        let src = "#[macro_use] mod foo {macro_rules! z (() => (3+4));}\
-                   fn inty() -> i32 { z!() }".to_string();
-        let sess = parse::ParseSess::new();
-        let crate_ast = parse::parse_crate_from_source_str(
-            "<test>".to_string(),
-            src,
-            Vec::new(), &sess).unwrap();
-        let mut loader = DummyResolver;
-        let mut ecx = ExtCtxt::new(&sess, vec![], test_ecfg(), &mut loader);
-        expand_crate(&mut ecx, vec![], crate_ast);
-    }
-
-    fn expand_crate_str(crate_str: String) -> ast::Crate {
-        let ps = parse::ParseSess::new();
-        let crate_ast = panictry!(string_to_parser(&ps, crate_str).parse_crate_mod());
-        // the cfg argument actually does matter, here...
-        let mut loader = DummyResolver;
-        let mut ecx = ExtCtxt::new(&ps, vec![], test_ecfg(), &mut loader);
-        expand_crate(&mut ecx, vec![], crate_ast)
-    }
-
-    #[test] fn macro_tokens_should_match(){
-        expand_crate_str(
-            "macro_rules! m((a)=>(13)) ;fn main(){m!(a);}".to_string());
-    }
-
-    // should be able to use a bound identifier as a literal in a macro definition:
-    #[test] fn self_macro_parsing(){
-        expand_crate_str(
-            "macro_rules! foo ((zz) => (287;));
-            fn f(zz: i32) {foo!(zz);}".to_string()
-            );
-    }
-
-    // create a really evil test case where a $x appears inside a binding of $x
-    // but *shouldn't* bind because it was inserted by a different macro....
-    // can't write this test case until we have macro-generating macros.
-=======
->>>>>>> 6c79ae61
 }