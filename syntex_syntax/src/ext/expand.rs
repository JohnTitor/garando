--- conflicted
+++ resolved
@@ -373,14 +373,6 @@
             let extnamestr = token::get_ident(extname);
             match fld.cx.syntax_env.find(&extname.name) {
                 None => {
-<<<<<<< HEAD
-=======
-                    fld.cx.span_err(
-                        pth.span,
-                        &format!("macro undefined: '{}!'",
-                                &extnamestr)[]);
-
->>>>>>> 2247e4b6
                     // let compilation continue
                     None
                 }
