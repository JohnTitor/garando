// Copyright 2012-2014 The Rust Project Developers. See the COPYRIGHT
// file at the top-level directory of this distribution and at
// http://rust-lang.org/COPYRIGHT.
//
// Licensed under the Apache License, Version 2.0 <LICENSE-APACHE or
// http://www.apache.org/licenses/LICENSE-2.0> or the MIT license
// <LICENSE-MIT or http://opensource.org/licenses/MIT>, at your
// option. This file may not be copied, modified, or distributed
// except according to those terms.

use ast::{Block, Crate, PatKind};
use ast::{Local, Ident, Mac_, Name, SpannedIdent};
use ast::{MacStmtStyle, Mrk, Stmt, StmtKind, ItemKind};
use ast;
use ext::mtwt;
use attr;
use attr::AttrMetaMethods;
use codemap::{Spanned, ExpnInfo, NameAndSpan, MacroBang};
use syntax_pos::{self, Span, ExpnId};
use config::StripUnconfigured;
use ext::base::*;
use ext::decorator::expand_annotatable;
use feature_gate::{self, Features};
use fold;
use fold::*;
use util::move_map::MoveMap;
use parse::token::{fresh_mark, fresh_name, keywords};
use ptr::P;
use tokenstream::TokenTree;
use util::small_vector::SmallVector;
use visit;
use visit::Visitor;
use std_inject;

use std::collections::HashSet;

// A trait for AST nodes and AST node lists into which macro invocations may expand.
trait MacroGenerable: Sized {
    // Expand the given MacResult using its appropriate `make_*` method.
    fn make_with<'a>(result: Box<MacResult + 'a>) -> Option<Self>;

    // Fold this node or list of nodes using the given folder.
    fn fold_with<F: Folder>(self, folder: &mut F) -> Self;
    fn visit_with<V: Visitor>(&self, visitor: &mut V);

    // The user-friendly name of the node type (e.g. "expression", "item", etc.) for diagnostics.
    fn kind_name() -> &'static str;

    // Return a placeholder expansion to allow compilation to continue after an erroring expansion.
    fn dummy(span: Span) -> Self {
        Self::make_with(DummyResult::any(span)).unwrap()
    }
}

macro_rules! impl_macro_generable {
    ($($ty:ty: $kind_name:expr, .$make:ident,
               $(.$fold:ident)*  $(lift .$fold_elt:ident)*,
               $(.$visit:ident)* $(lift .$visit_elt:ident)*;)*) => { $(
        impl MacroGenerable for $ty {
            fn kind_name() -> &'static str { $kind_name }
            fn make_with<'a>(result: Box<MacResult + 'a>) -> Option<Self> { result.$make() }
            fn fold_with<F: Folder>(self, folder: &mut F) -> Self {
                $( folder.$fold(self) )*
                $( self.into_iter().flat_map(|item| folder. $fold_elt (item)).collect() )*
            }
            fn visit_with<V: Visitor>(&self, visitor: &mut V) {
                $( visitor.$visit(self) )*
                $( for item in self.as_slice() { visitor. $visit_elt (item) } )*
            }
        }
    )* }
}

impl_macro_generable! {
    P<ast::Expr>: "expression", .make_expr, .fold_expr, .visit_expr;
    P<ast::Pat>:  "pattern",    .make_pat,  .fold_pat,  .visit_pat;
    P<ast::Ty>:   "type",       .make_ty,   .fold_ty,   .visit_ty;
    SmallVector<ast::Stmt>: "statement", .make_stmts, lift .fold_stmt, lift .visit_stmt;
    SmallVector<P<ast::Item>>: "item",   .make_items, lift .fold_item, lift .visit_item;
    SmallVector<ast::TraitItem>:
        "trait item", .make_trait_items, lift .fold_trait_item, lift .visit_trait_item;
    SmallVector<ast::ImplItem>:
        "impl item",  .make_impl_items,  lift .fold_impl_item,  lift .visit_impl_item;
}

impl MacroGenerable for Option<P<ast::Expr>> {
    fn kind_name() -> &'static str { "expression" }
    fn make_with<'a>(result: Box<MacResult + 'a>) -> Option<Self> {
        result.make_expr().map(Some)
    }
    fn fold_with<F: Folder>(self, folder: &mut F) -> Self {
        self.and_then(|expr| folder.fold_opt_expr(expr))
    }
    fn visit_with<V: Visitor>(&self, visitor: &mut V) {
        self.as_ref().map(|expr| visitor.visit_expr(expr));
    }
}

pub fn expand_expr(mut expr: ast::Expr, fld: &mut MacroExpander) -> P<ast::Expr> {
    match expr.clone().node {
        // expr_mac should really be expr_ext or something; it's the
        // entry-point for all syntax extensions.
        ast::ExprKind::Mac(mac) => {
            return expand_mac_invoc(mac, None, expr.attrs.clone().into(), expr.span, fld, P(expr));
        }

        ast::ExprKind::While(cond, body, opt_ident) => {
            let cond = fld.fold_expr(cond);
            let (body, opt_ident) = expand_loop_block(body, opt_ident, fld);
            expr.node = ast::ExprKind::While(cond, body, opt_ident);
        }

        ast::ExprKind::WhileLet(pat, cond, body, opt_ident) => {
            let pat = fld.fold_pat(pat);
            let cond = fld.fold_expr(cond);

            // Hygienic renaming of the body.
            let ((body, opt_ident), mut rewritten_pats) =
                rename_in_scope(vec![pat],
                                fld,
                                (body, opt_ident),
                                |rename_fld, fld, (body, opt_ident)| {
                expand_loop_block(rename_fld.fold_block(body), opt_ident, fld)
            });
            assert!(rewritten_pats.len() == 1);

            expr.node = ast::ExprKind::WhileLet(rewritten_pats.remove(0), cond, body, opt_ident);
        }

        ast::ExprKind::Loop(loop_block, opt_ident) => {
            let (loop_block, opt_ident) = expand_loop_block(loop_block, opt_ident, fld);
            expr.node = ast::ExprKind::Loop(loop_block, opt_ident);
        }

        ast::ExprKind::ForLoop(pat, head, body, opt_ident) => {
            let pat = fld.fold_pat(pat);

            // Hygienic renaming of the for loop body (for loop binds its pattern).
            let ((body, opt_ident), mut rewritten_pats) =
                rename_in_scope(vec![pat],
                                fld,
                                (body, opt_ident),
                                |rename_fld, fld, (body, opt_ident)| {
                expand_loop_block(rename_fld.fold_block(body), opt_ident, fld)
            });
            assert!(rewritten_pats.len() == 1);

            let head = fld.fold_expr(head);
            expr.node = ast::ExprKind::ForLoop(rewritten_pats.remove(0), head, body, opt_ident);
        }

        ast::ExprKind::IfLet(pat, sub_expr, body, else_opt) => {
            let pat = fld.fold_pat(pat);

            // Hygienic renaming of the body.
            let (body, mut rewritten_pats) =
                rename_in_scope(vec![pat],
                                fld,
                                body,
                                |rename_fld, fld, body| {
                fld.fold_block(rename_fld.fold_block(body))
            });
            assert!(rewritten_pats.len() == 1);

            let else_opt = else_opt.map(|else_opt| fld.fold_expr(else_opt));
            let sub_expr = fld.fold_expr(sub_expr);
            expr.node = ast::ExprKind::IfLet(rewritten_pats.remove(0), sub_expr, body, else_opt);
        }

        ast::ExprKind::Closure(capture_clause, fn_decl, block, fn_decl_span) => {
            let (rewritten_fn_decl, rewritten_block)
                = expand_and_rename_fn_decl_and_block(fn_decl, block, fld);
            expr.node = ast::ExprKind::Closure(capture_clause,
                                               rewritten_fn_decl,
                                               rewritten_block,
                                               fn_decl_span);
        }

        _ => expr = noop_fold_expr(expr, fld),
    };
    P(expr)
}

/// Expand a macro invocation. Returns the result of expansion.
fn expand_mac_invoc<T>(mac: ast::Mac, ident: Option<Ident>, attrs: Vec<ast::Attribute>, span: Span,
                       fld: &mut MacroExpander,
                       // FIXME(syntex): ignore unknown results
                       original_value: T
                       ) -> T
    where T: MacroGenerable,
{
    // FIXME(syntex): Ignore unknown results
    enum ExpandResult<T> {
        Some(T),
        None,
        UnknownMacro,
    }

    // It would almost certainly be cleaner to pass the whole macro invocation in,
    // rather than pulling it apart and marking the tts and the ctxt separately.
    let Mac_ { path, tts, .. } = mac.node;
    let mark = fresh_mark();

    fn mac_result<'a>(path: &ast::Path, ident: Option<Ident>, tts: Vec<TokenTree>, mark: Mrk,
                      attrs: Vec<ast::Attribute>, call_site: Span, fld: &'a mut MacroExpander)
                      -> ExpandResult<Box<MacResult + 'a>> {
        // Detect use of feature-gated or invalid attributes on macro invoations
        // since they will not be detected after macro expansion.
        for attr in attrs.iter() {
            feature_gate::check_attribute(&attr, &fld.cx.parse_sess.span_diagnostic,
                                          &fld.cx.parse_sess.codemap(),
                                          &fld.cx.ecfg.features.unwrap());
        }

        if path.segments.len() > 1 || path.global || !path.segments[0].parameters.is_empty() {
            fld.cx.span_err(path.span, "expected macro name without module separators");
            return ExpandResult::None;
        }

        let extname = path.segments[0].identifier.name;
        let extension = if let Some(extension) = fld.cx.syntax_env.find(extname) {
            extension
        } else {
            // SYNTEX: Ignore unknown macros.
            /*
            let mut err = fld.cx.struct_span_err(path.span,
                                                 &format!("macro undefined: '{}!'", &extname));
            fld.cx.suggest_macro_name(&extname.as_str(), &mut err);
            err.emit();
            */
            return ExpandResult::UnknownMacro;
        };

        let ident = ident.unwrap_or(keywords::Invalid.ident());
        match *extension {
            NormalTT(ref expandfun, exp_span, allow_internal_unstable) => {
                if ident.name != keywords::Invalid.name() {
                    let msg =
                        format!("macro {}! expects no ident argument, given '{}'", extname, ident);
                    fld.cx.span_err(path.span, &msg);
                    return ExpandResult::None;
                }

                fld.cx.bt_push(ExpnInfo {
                    call_site: call_site,
                    callee: NameAndSpan {
                        format: MacroBang(extname),
                        span: exp_span,
                        allow_internal_unstable: allow_internal_unstable,
                    },
                });

<<<<<<< HEAD
                let marked_tts = mark_tts(tts, mark);
                ExpandResult::Some(expandfun.expand(fld.cx, call_site, &marked_tts))
=======
                let marked_tts = mark_tts(&tts, mark);
                Some(expandfun.expand(fld.cx, call_site, &marked_tts))
>>>>>>> 41819d4c
            }

            IdentTT(ref expander, tt_span, allow_internal_unstable) => {
                if ident.name == keywords::Invalid.name() {
                    fld.cx.span_err(path.span,
                                    &format!("macro {}! expects an ident argument", extname));
                    return ExpandResult::None;
                };

                fld.cx.bt_push(ExpnInfo {
                    call_site: call_site,
                    callee: NameAndSpan {
                        format: MacroBang(extname),
                        span: tt_span,
                        allow_internal_unstable: allow_internal_unstable,
                    }
                });

<<<<<<< HEAD
                let marked_tts = mark_tts(tts, mark);
                ExpandResult::Some(expander.expand(fld.cx, call_site, ident, marked_tts))
=======
                let marked_tts = mark_tts(&tts, mark);
                Some(expander.expand(fld.cx, call_site, ident, marked_tts))
>>>>>>> 41819d4c
            }

            MacroRulesTT => {
                if ident.name == keywords::Invalid.name() {
                    fld.cx.span_err(path.span,
                                    &format!("macro {}! expects an ident argument", extname));
                    return ExpandResult::None;
                };

                fld.cx.bt_push(ExpnInfo {
                    call_site: call_site,
                    callee: NameAndSpan {
                        format: MacroBang(extname),
                        span: None,
                        // `macro_rules!` doesn't directly allow unstable
                        // (this is orthogonal to whether the macro it creates allows it)
                        allow_internal_unstable: false,
                    }
                });

                // DON'T mark before expansion.
                fld.cx.insert_macro(ast::MacroDef {
                    ident: ident,
                    id: ast::DUMMY_NODE_ID,
                    span: call_site,
                    imported_from: None,
                    use_locally: true,
                    body: tts,
                    export: attr::contains_name(&attrs, "macro_export"),
                    allow_internal_unstable: attr::contains_name(&attrs, "allow_internal_unstable"),
                    attrs: attrs,
                });

                // macro_rules! has a side effect but expands to nothing.
                fld.cx.bt_pop();
                ExpandResult::None
            }

            MultiDecorator(..) | MultiModifier(..) => {
                fld.cx.span_err(path.span,
                                &format!("`{}` can only be used in attributes", extname));
                ExpandResult::None
            }
        }
    }

    let opt_expanded = T::make_with(match mac_result(&path, ident, tts, mark, attrs, span, fld) {
        ExpandResult::Some(result) => result,
        ExpandResult::None => return T::dummy(span),
        ExpandResult::UnknownMacro => return original_value,
    });

    let expanded = if let Some(expanded) = opt_expanded {
        expanded
    } else {
        let msg = format!("non-{kind} macro in {kind} position: {name}",
                          name = path.segments[0].identifier.name, kind = T::kind_name());
        fld.cx.span_err(path.span, &msg);
        return T::dummy(span);
    };

    let marked = expanded.fold_with(&mut Marker { mark: mark, expn_id: Some(fld.cx.backtrace()) });
    let configured = marked.fold_with(&mut fld.strip_unconfigured());
    fld.load_macros(&configured);
    let fully_expanded = configured.fold_with(fld);
    fld.cx.bt_pop();
    fully_expanded
}

/// Rename loop label and expand its loop body
///
/// The renaming procedure for loop is different in the sense that the loop
/// body is in a block enclosed by loop head so the renaming of loop label
/// must be propagated to the enclosed context.
fn expand_loop_block(loop_block: P<Block>,
                     opt_ident: Option<SpannedIdent>,
                     fld: &mut MacroExpander) -> (P<Block>, Option<SpannedIdent>) {
    match opt_ident {
        Some(label) => {
            let new_label = fresh_name(label.node);
            let rename = (label.node, new_label);

            // The rename *must not* be added to the pending list of current
            // syntax context otherwise an unrelated `break` or `continue` in
            // the same context will pick that up in the deferred renaming pass
            // and be renamed incorrectly.
            let mut rename_list = vec!(rename);
            let mut rename_fld = IdentRenamer{renames: &mut rename_list};
            let renamed_ident = rename_fld.fold_ident(label.node);

            // The rename *must* be added to the enclosed syntax context for
            // `break` or `continue` to pick up because by definition they are
            // in a block enclosed by loop head.
            fld.cx.syntax_env.push_frame();
            fld.cx.syntax_env.info().pending_renames.push(rename);
            let expanded_block = expand_block_elts(loop_block, fld);
            fld.cx.syntax_env.pop_frame();

            (expanded_block, Some(Spanned { node: renamed_ident, span: label.span }))
        }
        None => (fld.fold_block(loop_block), opt_ident)
    }
}

// eval $e with a new exts frame.
// must be a macro so that $e isn't evaluated too early.
macro_rules! with_exts_frame {
    ($extsboxexpr:expr,$macros_escape:expr,$e:expr) =>
    ({$extsboxexpr.push_frame();
      $extsboxexpr.info().macros_escape = $macros_escape;
      let result = $e;
      $extsboxexpr.pop_frame();
      result
     })
}

// When we enter a module, record it, for the sake of `module!`
pub fn expand_item(it: P<ast::Item>, fld: &mut MacroExpander)
                   -> SmallVector<P<ast::Item>> {
    expand_annotatable(Annotatable::Item(it), fld)
        .into_iter().map(|i| i.expect_item()).collect()
}

/// Expand item_kind
fn expand_item_kind(item: ast::ItemKind, fld: &mut MacroExpander) -> ast::ItemKind {
    match item {
        ast::ItemKind::Fn(decl, unsafety, constness, abi, generics, body) => {
            let (rewritten_fn_decl, rewritten_body)
                = expand_and_rename_fn_decl_and_block(decl, body, fld);
            let expanded_generics = fold::noop_fold_generics(generics,fld);
            ast::ItemKind::Fn(rewritten_fn_decl, unsafety, constness, abi,
                        expanded_generics, rewritten_body)
        }
        _ => noop_fold_item_kind(item, fld)
    }
}

// does this attribute list contain "macro_use" ?
fn contains_macro_use(fld: &mut MacroExpander, attrs: &[ast::Attribute]) -> bool {
    for attr in attrs {
        let mut is_use = attr.check_name("macro_use");
        if attr.check_name("macro_escape") {
            let mut err =
                fld.cx.struct_span_warn(attr.span,
                                        "macro_escape is a deprecated synonym for macro_use");
            is_use = true;
            if let ast::AttrStyle::Inner = attr.node.style {
                err.help("consider an outer attribute, \
                          #[macro_use] mod ...").emit();
            } else {
                err.emit();
            }
        };

        if is_use {
            match attr.node.value.node {
                ast::MetaItemKind::Word(..) => (),
                _ => fld.cx.span_err(attr.span, "arguments to macro_use are not allowed here"),
            }
            return true;
        }
    }
    false
}

/// Expand a stmt
fn expand_stmt(stmt: Stmt, fld: &mut MacroExpander) -> SmallVector<Stmt> {
    // perform all pending renames
    let stmt = {
        let pending_renames = &mut fld.cx.syntax_env.info().pending_renames;
        let mut rename_fld = IdentRenamer{renames:pending_renames};
        rename_fld.fold_stmt(stmt).expect_one("rename_fold didn't return one value")
    };

    let (mac, style, attrs) = match stmt.clone().node {
        StmtKind::Mac(mac) => mac.unwrap(),
        _ => return expand_non_macro_stmt(stmt, fld)
    };

    let mut fully_expanded: SmallVector<ast::Stmt> =
        expand_mac_invoc(mac, None, attrs.into(), stmt.span, fld, SmallVector::one(stmt));

    // If this is a macro invocation with a semicolon, then apply that
    // semicolon to the final statement produced by expansion.
    if style == MacStmtStyle::Semicolon {
        if let Some(stmt) = fully_expanded.pop() {
            fully_expanded.push(Stmt {
                id: stmt.id,
                node: match stmt.node {
                    StmtKind::Expr(expr) => StmtKind::Semi(expr),
                    _ => stmt.node /* might already have a semi */
                },
                span: stmt.span,
            });
        }
    }

    fully_expanded
}

// expand a non-macro stmt. this is essentially the fallthrough for
// expand_stmt, above.
fn expand_non_macro_stmt(stmt: Stmt, fld: &mut MacroExpander)
                         -> SmallVector<Stmt> {
    // is it a let?
    match stmt.node {
        StmtKind::Local(local) => {
            // take it apart:
            let rewritten_local = local.map(|Local {id, pat, ty, init, span, attrs}| {
                // expand the ty since TyKind::FixedLengthVec contains an Expr
                // and thus may have a macro use
                let expanded_ty = ty.map(|t| fld.fold_ty(t));
                // expand the pat (it might contain macro uses):
                let expanded_pat = fld.fold_pat(pat);
                // find the PatIdents in the pattern:
                // oh dear heaven... this is going to include the enum
                // names, as well... but that should be okay, as long as
                // the new names are gensyms for the old ones.
                // generate fresh names, push them to a new pending list
                let idents = pattern_bindings(&expanded_pat);
                let mut new_pending_renames =
                    idents.iter().map(|ident| (*ident, fresh_name(*ident))).collect();
                // rewrite the pattern using the new names (the old
                // ones have already been applied):
                let rewritten_pat = {
                    // nested binding to allow borrow to expire:
                    let mut rename_fld = IdentRenamer{renames: &mut new_pending_renames};
                    rename_fld.fold_pat(expanded_pat)
                };
                // add them to the existing pending renames:
                fld.cx.syntax_env.info().pending_renames
                      .extend(new_pending_renames);
                Local {
                    id: id,
                    ty: expanded_ty,
                    pat: rewritten_pat,
                    // also, don't forget to expand the init:
                    init: init.map(|e| fld.fold_expr(e)),
                    span: span,
                    attrs: fold::fold_thin_attrs(attrs, fld),
                }
            });
            SmallVector::one(Stmt {
                id: stmt.id,
                node: StmtKind::Local(rewritten_local),
                span: stmt.span,
            })
        }
        _ => noop_fold_stmt(stmt, fld),
    }
}

// expand the arm of a 'match', renaming for macro hygiene
fn expand_arm(arm: ast::Arm, fld: &mut MacroExpander) -> ast::Arm {
    // expand pats... they might contain macro uses:
    let expanded_pats = arm.pats.move_map(|pat| fld.fold_pat(pat));
    if expanded_pats.is_empty() {
        panic!("encountered match arm with 0 patterns");
    }

    // apply renaming and then expansion to the guard and the body:
    let ((rewritten_guard, rewritten_body), rewritten_pats) =
        rename_in_scope(expanded_pats,
                        fld,
                        (arm.guard, arm.body),
                        |rename_fld, fld, (ag, ab)|{
        let rewritten_guard = ag.map(|g| fld.fold_expr(rename_fld.fold_expr(g)));
        let rewritten_body = fld.fold_expr(rename_fld.fold_expr(ab));
        (rewritten_guard, rewritten_body)
    });

    ast::Arm {
        attrs: fold::fold_attrs(arm.attrs, fld),
        pats: rewritten_pats,
        guard: rewritten_guard,
        body: rewritten_body,
    }
}

fn rename_in_scope<X, F>(pats: Vec<P<ast::Pat>>,
                         fld: &mut MacroExpander,
                         x: X,
                         f: F)
                         -> (X, Vec<P<ast::Pat>>)
    where F: Fn(&mut IdentRenamer, &mut MacroExpander, X) -> X
{
    // all of the pats must have the same set of bindings, so use the
    // first one to extract them and generate new names:
    let idents = pattern_bindings(&pats[0]);
    let new_renames = idents.into_iter().map(|id| (id, fresh_name(id))).collect();
    // apply the renaming, but only to the PatIdents:
    let mut rename_pats_fld = PatIdentRenamer{renames:&new_renames};
    let rewritten_pats = pats.move_map(|pat| rename_pats_fld.fold_pat(pat));

    let mut rename_fld = IdentRenamer{ renames:&new_renames };
    (f(&mut rename_fld, fld, x), rewritten_pats)
}

/// A visitor that extracts the PatKind::Ident (binding) paths
/// from a given thingy and puts them in a mutable
/// array
#[derive(Clone)]
struct PatIdentFinder {
    ident_accumulator: Vec<ast::Ident>
}

impl Visitor for PatIdentFinder {
    fn visit_pat(&mut self, pattern: &ast::Pat) {
        match *pattern {
            ast::Pat { id: _, node: PatKind::Ident(_, ref path1, ref inner), span: _ } => {
                self.ident_accumulator.push(path1.node);
                // visit optional subpattern of PatKind::Ident:
                if let Some(ref subpat) = *inner {
                    self.visit_pat(subpat)
                }
            }
            // use the default traversal for non-PatIdents
            _ => visit::walk_pat(self, pattern)
        }
    }
}

/// find the PatKind::Ident paths in a pattern
fn pattern_bindings(pat: &ast::Pat) -> Vec<ast::Ident> {
    let mut name_finder = PatIdentFinder{ident_accumulator:Vec::new()};
    name_finder.visit_pat(pat);
    name_finder.ident_accumulator
}

/// find the PatKind::Ident paths in a
fn fn_decl_arg_bindings(fn_decl: &ast::FnDecl) -> Vec<ast::Ident> {
    let mut pat_idents = PatIdentFinder{ident_accumulator:Vec::new()};
    for arg in &fn_decl.inputs {
        pat_idents.visit_pat(&arg.pat);
    }
    pat_idents.ident_accumulator
}

// expand a block. pushes a new exts_frame, then calls expand_block_elts
pub fn expand_block(blk: P<Block>, fld: &mut MacroExpander) -> P<Block> {
    // see note below about treatment of exts table
    with_exts_frame!(fld.cx.syntax_env,false,
                     expand_block_elts(blk, fld))
}

// expand the elements of a block.
pub fn expand_block_elts(b: P<Block>, fld: &mut MacroExpander) -> P<Block> {
    b.map(|Block {id, stmts, rules, span}| {
        let new_stmts = stmts.into_iter().flat_map(|x| {
            // perform pending renames and expand macros in the statement
            fld.fold_stmt(x).into_iter()
        }).collect();
        Block {
            id: fld.new_id(id),
            stmts: new_stmts,
            rules: rules,
            span: span
        }
    })
}

fn expand_pat(p: P<ast::Pat>, fld: &mut MacroExpander) -> P<ast::Pat> {
    match p.node {
        PatKind::Mac(_) => {}
        _ => return noop_fold_pat(p, fld)
    }
    p.clone().and_then(|ast::Pat {node, span, ..}| {
        match node {
            PatKind::Mac(mac) => expand_mac_invoc(mac, None, Vec::new(), span, fld, p),
            _ => unreachable!()
        }
    })
}

/// A tree-folder that applies every rename in its (mutable) list
/// to every identifier, including both bindings and varrefs
/// (and lots of things that will turn out to be neither)
pub struct IdentRenamer<'a> {
    renames: &'a mtwt::RenameList,
}

impl<'a> Folder for IdentRenamer<'a> {
    fn fold_ident(&mut self, id: Ident) -> Ident {
        mtwt::apply_renames(self.renames, id)
    }
    fn fold_mac(&mut self, mac: ast::Mac) -> ast::Mac {
        fold::noop_fold_mac(mac, self)
    }
}

/// A tree-folder that applies every rename in its list to
/// the idents that are in PatKind::Ident patterns. This is more narrowly
/// focused than IdentRenamer, and is needed for FnDecl,
/// where we want to rename the args but not the fn name or the generics etc.
pub struct PatIdentRenamer<'a> {
    renames: &'a mtwt::RenameList,
}

impl<'a> Folder for PatIdentRenamer<'a> {
    fn fold_pat(&mut self, pat: P<ast::Pat>) -> P<ast::Pat> {
        match pat.node {
            PatKind::Ident(..) => {},
            _ => return noop_fold_pat(pat, self)
        }

        pat.map(|ast::Pat {id, node, span}| match node {
            PatKind::Ident(binding_mode, Spanned{span: sp, node: ident}, sub) => {
                let new_ident = mtwt::apply_renames(self.renames, ident);
                let new_node =
                    PatKind::Ident(binding_mode,
                                  Spanned{span: sp, node: new_ident},
                                  sub.map(|p| self.fold_pat(p)));
                ast::Pat {
                    id: id,
                    node: new_node,
                    span: span,
                }
            },
            _ => unreachable!()
        })
    }
    fn fold_mac(&mut self, mac: ast::Mac) -> ast::Mac {
        fold::noop_fold_mac(mac, self)
    }
}

pub fn expand_multi_modified(a: Annotatable, fld: &mut MacroExpander) -> SmallVector<Annotatable> {
    match a {
        Annotatable::Item(it) => match it.node {
            ast::ItemKind::Mac(..) => {
                it.and_then(|it| match it.clone().node {
                    ItemKind::Mac(mac) =>
                        expand_mac_invoc(mac, Some(it.ident), it.attrs.clone(), it.span, fld, SmallVector::one(P(it))),
                    _ => unreachable!(),
                })
            }
            ast::ItemKind::Mod(_) | ast::ItemKind::ForeignMod(_) => {
                let valid_ident =
                    it.ident.name != keywords::Invalid.name();

                if valid_ident {
                    fld.cx.mod_push(it.ident);
                }
                let macro_use = contains_macro_use(fld, &it.attrs);
                let result = with_exts_frame!(fld.cx.syntax_env,
                                              macro_use,
                                              noop_fold_item(it, fld));
                if valid_ident {
                    fld.cx.mod_pop();
                }
                result
            },
            _ => noop_fold_item(it, fld),
        }.into_iter().map(|i| Annotatable::Item(i)).collect(),

        Annotatable::TraitItem(it) => {
            expand_trait_item(it.unwrap(), fld).into_iter().
                map(|it| Annotatable::TraitItem(P(it))).collect()
        }

        Annotatable::ImplItem(ii) => {
            expand_impl_item(ii.unwrap(), fld).into_iter().
                map(|ii| Annotatable::ImplItem(P(ii))).collect()
        }
    }
}

<<<<<<< HEAD
=======
fn expand_annotatable(mut item: Annotatable, fld: &mut MacroExpander) -> SmallVector<Annotatable> {
    let mut multi_modifier = None;
    item = item.map_attrs(|mut attrs| {
        for i in 0..attrs.len() {
            if let Some(extension) = fld.cx.syntax_env.find(intern(&attrs[i].name())) {
                match *extension {
                    MultiModifier(..) | MultiDecorator(..) => {
                        multi_modifier = Some((attrs.remove(i), extension));
                        break;
                    }
                    _ => {}
                }
            }
        }
        attrs
    });

    match multi_modifier {
        None => expand_multi_modified(item, fld),
        Some((attr, extension)) => {
            attr::mark_used(&attr);
            fld.cx.bt_push(ExpnInfo {
                call_site: attr.span,
                callee: NameAndSpan {
                    format: MacroAttribute(intern(&attr.name())),
                    span: Some(attr.span),
                    // attributes can do whatever they like, for now
                    allow_internal_unstable: true,
                }
            });

            let modified = match *extension {
                MultiModifier(ref mac) => mac.expand(fld.cx, attr.span, &attr.node.value, item),
                MultiDecorator(ref mac) => {
                    let mut items = Vec::new();
                    mac.expand(fld.cx, attr.span, &attr.node.value, &item,
                               &mut |item| items.push(item));
                    items.push(item);
                    items
                }
                _ => unreachable!(),
            };

            fld.cx.bt_pop();
            let configured = modified.into_iter().flat_map(|it| {
                it.fold_with(&mut fld.strip_unconfigured())
            }).collect::<SmallVector<_>>();

            configured.into_iter().flat_map(|it| expand_annotatable(it, fld)).collect()
        }
    }
}

>>>>>>> 41819d4c
fn expand_impl_item(ii: ast::ImplItem, fld: &mut MacroExpander)
                 -> SmallVector<ast::ImplItem> {
    match ii.clone().node {
        ast::ImplItemKind::Method(..) => SmallVector::one(ast::ImplItem {
            id: ii.id,
            ident: ii.ident,
            attrs: ii.attrs,
            vis: ii.vis,
            defaultness: ii.defaultness,
            node: match ii.node {
                ast::ImplItemKind::Method(sig, body) => {
                    let (sig, body) = expand_and_rename_method(sig, body, fld);
                    ast::ImplItemKind::Method(sig, body)
                }
                _ => unreachable!()
            },
            span: ii.span,
        }),
        ast::ImplItemKind::Macro(mac) => {
            expand_mac_invoc(mac, None, ii.attrs.clone(), ii.span, fld, SmallVector::one(ii))
        }
        _ => fold::noop_fold_impl_item(ii, fld)
    }
}

fn expand_trait_item(ti: ast::TraitItem, fld: &mut MacroExpander)
                     -> SmallVector<ast::TraitItem> {
    match ti.clone().node {
        ast::TraitItemKind::Method(_, Some(_)) => {
            SmallVector::one(ast::TraitItem {
                id: ti.id,
                ident: ti.ident,
                attrs: ti.attrs,
                node: match ti.node  {
                    ast::TraitItemKind::Method(sig, Some(body)) => {
                        let (sig, body) = expand_and_rename_method(sig, body, fld);
                        ast::TraitItemKind::Method(sig, Some(body))
                    }
                    _ => unreachable!()
                },
                span: ti.span,
            })
        }
        ast::TraitItemKind::Macro(mac) => {
            expand_mac_invoc(mac, None, ti.attrs.clone(), ti.span, fld, SmallVector::one(ti))
        }
        _ => fold::noop_fold_trait_item(ti, fld)
    }
}

/// Given a fn_decl and a block and a MacroExpander, expand the fn_decl, then use the
/// PatIdents in its arguments to perform renaming in the FnDecl and
/// the block, returning both the new FnDecl and the new Block.
fn expand_and_rename_fn_decl_and_block(fn_decl: P<ast::FnDecl>, block: P<ast::Block>,
                                       fld: &mut MacroExpander)
                                       -> (P<ast::FnDecl>, P<ast::Block>) {
    let expanded_decl = fld.fold_fn_decl(fn_decl);
    let idents = fn_decl_arg_bindings(&expanded_decl);
    let renames =
        idents.iter().map(|id| (*id,fresh_name(*id))).collect();
    // first, a renamer for the PatIdents, for the fn_decl:
    let mut rename_pat_fld = PatIdentRenamer{renames: &renames};
    let rewritten_fn_decl = rename_pat_fld.fold_fn_decl(expanded_decl);
    // now, a renamer for *all* idents, for the body:
    let mut rename_fld = IdentRenamer{renames: &renames};
    let rewritten_body = fld.fold_block(rename_fld.fold_block(block));
    (rewritten_fn_decl,rewritten_body)
}

fn expand_and_rename_method(sig: ast::MethodSig, body: P<ast::Block>,
                            fld: &mut MacroExpander)
                            -> (ast::MethodSig, P<ast::Block>) {
    let (rewritten_fn_decl, rewritten_body)
        = expand_and_rename_fn_decl_and_block(sig.decl, body, fld);
    (ast::MethodSig {
        generics: fld.fold_generics(sig.generics),
        abi: sig.abi,
        unsafety: sig.unsafety,
        constness: sig.constness,
        decl: rewritten_fn_decl
    }, rewritten_body)
}

pub fn expand_type(t: P<ast::Ty>, fld: &mut MacroExpander) -> P<ast::Ty> {
    let t = match t.node.clone() {
        ast::TyKind::Mac(mac) => {
            if fld.cx.ecfg.features.unwrap().type_macros {
                expand_mac_invoc(mac, None, Vec::new(), t.span, fld, t)
            } else {
                feature_gate::emit_feature_err(
                    &fld.cx.parse_sess.span_diagnostic,
                    "type_macros",
                    t.span,
                    feature_gate::GateIssue::Language,
                    "type macros are experimental");

                DummyResult::raw_ty(t.span)
            }
        }
        _ => t
    };

    fold::noop_fold_ty(t, fld)
}

/// A tree-folder that performs macro expansion
pub struct MacroExpander<'a, 'b:'a> {
    pub cx: &'a mut ExtCtxt<'b>,
}

impl<'a, 'b> MacroExpander<'a, 'b> {
    pub fn new(cx: &'a mut ExtCtxt<'b>) -> MacroExpander<'a, 'b> {
        MacroExpander { cx: cx }
    }

    fn strip_unconfigured(&mut self) -> StripUnconfigured {
        StripUnconfigured {
            config: &self.cx.cfg,
            should_test: self.cx.ecfg.should_test,
            sess: self.cx.parse_sess,
            features: self.cx.ecfg.features,
        }
    }

    fn load_macros<T: MacroGenerable>(&mut self, node: &T) {
        struct MacroLoadingVisitor<'a, 'b: 'a>{
            cx: &'a mut ExtCtxt<'b>,
            at_crate_root: bool,
        }

        impl<'a, 'b> Visitor for MacroLoadingVisitor<'a, 'b> {
            fn visit_mac(&mut self, _: &ast::Mac) {}
            fn visit_item(&mut self, item: &ast::Item) {
                if let ast::ItemKind::ExternCrate(..) = item.node {
                    // We need to error on `#[macro_use] extern crate` when it isn't at the
                    // crate root, because `$crate` won't work properly.
                    for def in self.cx.loader.load_crate(item, self.at_crate_root) {
                        self.cx.insert_macro(def);
                    }
                } else {
                    let at_crate_root = ::std::mem::replace(&mut self.at_crate_root, false);
                    visit::walk_item(self, item);
                    self.at_crate_root = at_crate_root;
                }
            }
            fn visit_block(&mut self, block: &ast::Block) {
                let at_crate_root = ::std::mem::replace(&mut self.at_crate_root, false);
                visit::walk_block(self, block);
                self.at_crate_root = at_crate_root;
            }
        }

        node.visit_with(&mut MacroLoadingVisitor {
            at_crate_root: self.cx.syntax_env.is_crate_root(),
            cx: self.cx,
        });
    }
}

impl<'a, 'b> Folder for MacroExpander<'a, 'b> {
    fn fold_crate(&mut self, c: Crate) -> Crate {
        self.cx.filename = Some(self.cx.parse_sess.codemap().span_to_filename(c.span));
        noop_fold_crate(c, self)
    }

    fn fold_expr(&mut self, expr: P<ast::Expr>) -> P<ast::Expr> {
        expr.and_then(|expr| expand_expr(expr, self))
    }

    fn fold_opt_expr(&mut self, pexpr: P<ast::Expr>) -> Option<P<ast::Expr>> {
        pexpr.clone().and_then(|expr| match expr.node {
            ast::ExprKind::Mac(mac) =>
                expand_mac_invoc(mac, None, expr.attrs.into(), expr.span, self, Some(pexpr)),
            _ => Some(expand_expr(expr, self)),
        })
    }

    fn fold_pat(&mut self, pat: P<ast::Pat>) -> P<ast::Pat> {
        expand_pat(pat, self)
    }

    fn fold_item(&mut self, item: P<ast::Item>) -> SmallVector<P<ast::Item>> {
        use std::mem::replace;
        let result;
        if let ast::ItemKind::Mod(ast::Mod { inner, .. }) = item.node {
            if item.span.contains(inner) {
                self.push_mod_path(item.ident, &item.attrs);
                result = expand_item(item, self);
                self.pop_mod_path();
            } else {
                let filename = if inner != syntax_pos::DUMMY_SP {
                    Some(self.cx.parse_sess.codemap().span_to_filename(inner))
                } else { None };
                let orig_filename = replace(&mut self.cx.filename, filename);
                let orig_mod_path_stack = replace(&mut self.cx.mod_path_stack, Vec::new());
                result = expand_item(item, self);
                self.cx.filename = orig_filename;
                self.cx.mod_path_stack = orig_mod_path_stack;
            }
        } else {
            result = expand_item(item, self);
        }
        result
    }

    fn fold_item_kind(&mut self, item: ast::ItemKind) -> ast::ItemKind {
        expand_item_kind(item, self)
    }

    fn fold_stmt(&mut self, stmt: ast::Stmt) -> SmallVector<ast::Stmt> {
        expand_stmt(stmt, self)
    }

    fn fold_block(&mut self, block: P<Block>) -> P<Block> {
        let was_in_block = ::std::mem::replace(&mut self.cx.in_block, true);
        let result = expand_block(block, self);
        self.cx.in_block = was_in_block;
        result
    }

    fn fold_arm(&mut self, arm: ast::Arm) -> ast::Arm {
        expand_arm(arm, self)
    }

    fn fold_trait_item(&mut self, i: ast::TraitItem) -> SmallVector<ast::TraitItem> {
        expand_annotatable(Annotatable::TraitItem(P(i)), self)
            .into_iter().map(|i| i.expect_trait_item()).collect()
    }

    fn fold_impl_item(&mut self, i: ast::ImplItem) -> SmallVector<ast::ImplItem> {
        expand_annotatable(Annotatable::ImplItem(P(i)), self)
            .into_iter().map(|i| i.expect_impl_item()).collect()
    }

    fn fold_ty(&mut self, ty: P<ast::Ty>) -> P<ast::Ty> {
        expand_type(ty, self)
    }
}

impl<'a, 'b> MacroExpander<'a, 'b> {
    fn push_mod_path(&mut self, id: Ident, attrs: &[ast::Attribute]) {
        let default_path = id.name.as_str();
        let file_path = match ::attr::first_attr_value_str_by_name(attrs, "path") {
            Some(d) => d,
            None => default_path,
        };
        self.cx.mod_path_stack.push(file_path)
    }

    fn pop_mod_path(&mut self) {
        self.cx.mod_path_stack.pop().unwrap();
    }
}

pub struct ExpansionConfig<'feat> {
    pub crate_name: String,
    pub features: Option<&'feat Features>,
    pub recursion_limit: usize,
    pub trace_mac: bool,
    pub should_test: bool, // If false, strip `#[test]` nodes
}

macro_rules! feature_tests {
    ($( fn $getter:ident = $field:ident, )*) => {
        $(
            pub fn $getter(&self) -> bool {
                match self.features {
                    Some(&Features { $field: true, .. }) => true,
                    _ => false,
                }
            }
        )*
    }
}

impl<'feat> ExpansionConfig<'feat> {
    pub fn default(crate_name: String) -> ExpansionConfig<'static> {
        ExpansionConfig {
            crate_name: crate_name,
            features: None,
            recursion_limit: 64,
            trace_mac: false,
            should_test: false,
        }
    }

    feature_tests! {
        fn enable_quotes = quote,
        fn enable_asm = asm,
        fn enable_log_syntax = log_syntax,
        fn enable_concat_idents = concat_idents,
        fn enable_trace_macros = trace_macros,
        fn enable_allow_internal_unstable = allow_internal_unstable,
        fn enable_custom_derive = custom_derive,
        fn enable_pushpop_unsafe = pushpop_unsafe,
    }
}

pub fn expand_crate(mut cx: ExtCtxt,
                    user_exts: Vec<NamedSyntaxExtension>,
                    mut c: Crate) -> (Crate, HashSet<Name>) {
    if std_inject::no_core(&c) {
        cx.crate_root = None;
    } else if std_inject::no_std(&c) {
        cx.crate_root = Some("core");
    } else {
        cx.crate_root = Some("std");
    }
    let ret = {
        let mut expander = MacroExpander::new(&mut cx);

        for (name, extension) in user_exts {
            expander.cx.syntax_env.insert(name, extension);
        }

        let items = SmallVector::many(c.module.items);
        expander.load_macros(&items);
        c.module.items = items.into();

        let err_count = cx.parse_sess.span_diagnostic.err_count();
        let mut ret = expander.fold_crate(c);
        ret.exported_macros = expander.cx.exported_macros.clone();

        if cx.parse_sess.span_diagnostic.err_count() > err_count {
            cx.parse_sess.span_diagnostic.abort_if_errors();
        }

        ret
    };
    return (ret, cx.syntax_env.names);
}

// HYGIENIC CONTEXT EXTENSION:
// all of these functions are for walking over
// ASTs and making some change to the context of every
// element that has one. a CtxtFn is a trait-ified
// version of a closure in (SyntaxContext -> SyntaxContext).
// the ones defined here include:
// Marker - add a mark to a context

// A Marker adds the given mark to the syntax context and
// sets spans' `expn_id` to the given expn_id (unless it is `None`).
struct Marker { mark: Mrk, expn_id: Option<ExpnId> }

impl Folder for Marker {
    fn fold_ident(&mut self, id: Ident) -> Ident {
        ast::Ident::new(id.name, mtwt::apply_mark(self.mark, id.ctxt))
    }
    fn fold_mac(&mut self, Spanned {node, span}: ast::Mac) -> ast::Mac {
        Spanned {
            node: Mac_ {
                path: self.fold_path(node.path),
                tts: self.fold_tts(&node.tts),
            },
            span: self.new_span(span),
        }
    }

    fn new_span(&mut self, mut span: Span) -> Span {
        if let Some(expn_id) = self.expn_id {
            span.expn_id = expn_id;
        }
        span
    }
}

// apply a given mark to the given token trees. Used prior to expansion of a macro.
fn mark_tts(tts: &[TokenTree], m: Mrk) -> Vec<TokenTree> {
    noop_fold_tts(tts, &mut Marker{mark:m, expn_id: None})
}


#[cfg(test)]
mod tests {
    use super::{pattern_bindings, expand_crate};
    use super::{PatIdentFinder, IdentRenamer, PatIdentRenamer, ExpansionConfig};
    use ast;
    use ast::Name;
    use syntax_pos;
    use ext::base::{ExtCtxt, DummyMacroLoader};
    use ext::mtwt;
    use fold::Folder;
    use parse;
    use parse::token;
    use util::parser_testing::{string_to_parser};
    use util::parser_testing::{string_to_pat, string_to_crate, strs_to_idents};
    use visit;
    use visit::Visitor;

    // a visitor that extracts the paths
    // from a given thingy and puts them in a mutable
    // array (passed in to the traversal)
    #[derive(Clone)]
    struct PathExprFinderContext {
        path_accumulator: Vec<ast::Path> ,
    }

    impl Visitor for PathExprFinderContext {
        fn visit_expr(&mut self, expr: &ast::Expr) {
            if let ast::ExprKind::Path(None, ref p) = expr.node {
                self.path_accumulator.push(p.clone());
            }
            visit::walk_expr(self, expr);
        }
    }

    // find the variable references in a crate
    fn crate_varrefs(the_crate : &ast::Crate) -> Vec<ast::Path> {
        let mut path_finder = PathExprFinderContext{path_accumulator:Vec::new()};
        visit::walk_crate(&mut path_finder, the_crate);
        path_finder.path_accumulator
    }

    /// A Visitor that extracts the identifiers from a thingy.
    // as a side note, I'm starting to want to abstract over these....
    struct IdentFinder {
        ident_accumulator: Vec<ast::Ident>
    }

    impl Visitor for IdentFinder {
        fn visit_ident(&mut self, _: syntax_pos::Span, id: ast::Ident){
            self.ident_accumulator.push(id);
        }
    }

    /// Find the idents in a crate
    fn crate_idents(the_crate: &ast::Crate) -> Vec<ast::Ident> {
        let mut ident_finder = IdentFinder{ident_accumulator: Vec::new()};
        visit::walk_crate(&mut ident_finder, the_crate);
        ident_finder.ident_accumulator
    }

    // these following tests are quite fragile, in that they don't test what
    // *kind* of failure occurs.

    fn test_ecfg() -> ExpansionConfig<'static> {
        ExpansionConfig::default("test".to_string())
    }

    // make sure that macros can't escape fns
    #[should_panic]
    #[test] fn macros_cant_escape_fns_test () {
        let src = "fn bogus() {macro_rules! z (() => (3+4));}\
                   fn inty() -> i32 { z!() }".to_string();
        let sess = parse::ParseSess::new();
        let crate_ast = parse::parse_crate_from_source_str(
            "<test>".to_string(),
            src,
            Vec::new(), &sess).unwrap();
        // should fail:
        let mut loader = DummyMacroLoader;
        let ecx = ExtCtxt::new(&sess, vec![], test_ecfg(), &mut loader);
        expand_crate(ecx, vec![], crate_ast);
    }

    // make sure that macros can't escape modules
    #[should_panic]
    #[test] fn macros_cant_escape_mods_test () {
        let src = "mod foo {macro_rules! z (() => (3+4));}\
                   fn inty() -> i32 { z!() }".to_string();
        let sess = parse::ParseSess::new();
        let crate_ast = parse::parse_crate_from_source_str(
            "<test>".to_string(),
            src,
            Vec::new(), &sess).unwrap();
        let mut loader = DummyMacroLoader;
        let ecx = ExtCtxt::new(&sess, vec![], test_ecfg(), &mut loader);
        expand_crate(ecx, vec![], crate_ast);
    }

    // macro_use modules should allow macros to escape
    #[test] fn macros_can_escape_flattened_mods_test () {
        let src = "#[macro_use] mod foo {macro_rules! z (() => (3+4));}\
                   fn inty() -> i32 { z!() }".to_string();
        let sess = parse::ParseSess::new();
        let crate_ast = parse::parse_crate_from_source_str(
            "<test>".to_string(),
            src,
            Vec::new(), &sess).unwrap();
        let mut loader = DummyMacroLoader;
        let ecx = ExtCtxt::new(&sess, vec![], test_ecfg(), &mut loader);
        expand_crate(ecx, vec![], crate_ast);
    }

    fn expand_crate_str(crate_str: String) -> ast::Crate {
        let ps = parse::ParseSess::new();
        let crate_ast = panictry!(string_to_parser(&ps, crate_str).parse_crate_mod());
        // the cfg argument actually does matter, here...
        let mut loader = DummyMacroLoader;
        let ecx = ExtCtxt::new(&ps, vec![], test_ecfg(), &mut loader);
        expand_crate(ecx, vec![], crate_ast).0
    }

    // find the pat_ident paths in a crate
    fn crate_bindings(the_crate : &ast::Crate) -> Vec<ast::Ident> {
        let mut name_finder = PatIdentFinder{ident_accumulator:Vec::new()};
        visit::walk_crate(&mut name_finder, the_crate);
        name_finder.ident_accumulator
    }

    #[test] fn macro_tokens_should_match(){
        expand_crate_str(
            "macro_rules! m((a)=>(13)) ;fn main(){m!(a);}".to_string());
    }

    // should be able to use a bound identifier as a literal in a macro definition:
    #[test] fn self_macro_parsing(){
        expand_crate_str(
            "macro_rules! foo ((zz) => (287;));
            fn f(zz: i32) {foo!(zz);}".to_string()
            );
    }

    // create a really evil test case where a $x appears inside a binding of $x
    // but *shouldn't* bind because it was inserted by a different macro....
    // can't write this test case until we have macro-generating macros.

    #[test]
    fn fmt_in_macro_used_inside_module_macro() {
        let crate_str = "macro_rules! fmt_wrap(($b:expr)=>($b.to_string()));
macro_rules! foo_module (() => (mod generated { fn a() { let xx = 147; fmt_wrap!(xx);}}));
foo_module!();
".to_string();
        let cr = expand_crate_str(crate_str);
        // find the xx binding
        let bindings = crate_bindings(&cr);
        let cxbinds: Vec<&ast::Ident> =
            bindings.iter().filter(|b| b.name.as_str() == "xx").collect();
        let cxbinds: &[&ast::Ident] = &cxbinds[..];
        let cxbind = match (cxbinds.len(), cxbinds.get(0)) {
            (1, Some(b)) => *b,
            _ => panic!("expected just one binding for ext_cx")
        };
        let resolved_binding = mtwt::resolve(*cxbind);
        let varrefs = crate_varrefs(&cr);

        // the xx binding should bind all of the xx varrefs:
        for (idx,v) in varrefs.iter().filter(|p| {
            p.segments.len() == 1
            && p.segments[0].identifier.name.as_str() == "xx"
        }).enumerate() {
            if mtwt::resolve(v.segments[0].identifier) != resolved_binding {
                println!("uh oh, xx binding didn't match xx varref:");
                println!("this is xx varref \\# {}", idx);
                println!("binding: {}", cxbind);
                println!("resolves to: {}", resolved_binding);
                println!("varref: {}", v.segments[0].identifier);
                println!("resolves to: {}",
                         mtwt::resolve(v.segments[0].identifier));
                mtwt::with_sctable(|x| mtwt::display_sctable(x));
            }
            assert_eq!(mtwt::resolve(v.segments[0].identifier),
                       resolved_binding);
        };
    }

    #[test]
    fn pat_idents(){
        let pat = string_to_pat(
            "(a,Foo{x:c @ (b,9),y:Bar(4,d)})".to_string());
        let idents = pattern_bindings(&pat);
        assert_eq!(idents, strs_to_idents(vec!("a","c","b","d")));
    }

    // test the list of identifier patterns gathered by the visitor. Note that
    // 'None' is listed as an identifier pattern because we don't yet know that
    // it's the name of a 0-ary variant, and that 'i' appears twice in succession.
    #[test]
    fn crate_bindings_test(){
        let the_crate = string_to_crate("fn main (a: i32) -> i32 {|b| {
        match 34 {None => 3, Some(i) | i => j, Foo{k:z,l:y} => \"banana\"}} }".to_string());
        let idents = crate_bindings(&the_crate);
        assert_eq!(idents, strs_to_idents(vec!("a","b","None","i","i","z","y")));
    }

    // test the IdentRenamer directly
    #[test]
    fn ident_renamer_test () {
        let the_crate = string_to_crate("fn f(x: i32){let x = x; x}".to_string());
        let f_ident = token::str_to_ident("f");
        let x_ident = token::str_to_ident("x");
        let int_ident = token::str_to_ident("i32");
        let renames = vec!((x_ident,Name(16)));
        let mut renamer = IdentRenamer{renames: &renames};
        let renamed_crate = renamer.fold_crate(the_crate);
        let idents = crate_idents(&renamed_crate);
        let resolved : Vec<ast::Name> = idents.iter().map(|id| mtwt::resolve(*id)).collect();
        assert_eq!(resolved, [f_ident.name,Name(16),int_ident.name,Name(16),Name(16),Name(16)]);
    }

    // test the PatIdentRenamer; only PatIdents get renamed
    #[test]
    fn pat_ident_renamer_test () {
        let the_crate = string_to_crate("fn f(x: i32){let x = x; x}".to_string());
        let f_ident = token::str_to_ident("f");
        let x_ident = token::str_to_ident("x");
        let int_ident = token::str_to_ident("i32");
        let renames = vec!((x_ident,Name(16)));
        let mut renamer = PatIdentRenamer{renames: &renames};
        let renamed_crate = renamer.fold_crate(the_crate);
        let idents = crate_idents(&renamed_crate);
        let resolved : Vec<ast::Name> = idents.iter().map(|id| mtwt::resolve(*id)).collect();
        let x_name = x_ident.name;
        assert_eq!(resolved, [f_ident.name,Name(16),int_ident.name,Name(16),x_name,x_name]);
    }
}<|MERGE_RESOLUTION|>--- conflicted
+++ resolved
@@ -250,13 +250,8 @@
                     },
                 });
 
-<<<<<<< HEAD
-                let marked_tts = mark_tts(tts, mark);
+                let marked_tts = mark_tts(&tts, mark);
                 ExpandResult::Some(expandfun.expand(fld.cx, call_site, &marked_tts))
-=======
-                let marked_tts = mark_tts(&tts, mark);
-                Some(expandfun.expand(fld.cx, call_site, &marked_tts))
->>>>>>> 41819d4c
             }
 
             IdentTT(ref expander, tt_span, allow_internal_unstable) => {
@@ -275,13 +270,8 @@
                     }
                 });
 
-<<<<<<< HEAD
-                let marked_tts = mark_tts(tts, mark);
+                let marked_tts = mark_tts(&tts, mark);
                 ExpandResult::Some(expander.expand(fld.cx, call_site, ident, marked_tts))
-=======
-                let marked_tts = mark_tts(&tts, mark);
-                Some(expander.expand(fld.cx, call_site, ident, marked_tts))
->>>>>>> 41819d4c
             }
 
             MacroRulesTT => {
@@ -749,62 +739,6 @@
     }
 }
 
-<<<<<<< HEAD
-=======
-fn expand_annotatable(mut item: Annotatable, fld: &mut MacroExpander) -> SmallVector<Annotatable> {
-    let mut multi_modifier = None;
-    item = item.map_attrs(|mut attrs| {
-        for i in 0..attrs.len() {
-            if let Some(extension) = fld.cx.syntax_env.find(intern(&attrs[i].name())) {
-                match *extension {
-                    MultiModifier(..) | MultiDecorator(..) => {
-                        multi_modifier = Some((attrs.remove(i), extension));
-                        break;
-                    }
-                    _ => {}
-                }
-            }
-        }
-        attrs
-    });
-
-    match multi_modifier {
-        None => expand_multi_modified(item, fld),
-        Some((attr, extension)) => {
-            attr::mark_used(&attr);
-            fld.cx.bt_push(ExpnInfo {
-                call_site: attr.span,
-                callee: NameAndSpan {
-                    format: MacroAttribute(intern(&attr.name())),
-                    span: Some(attr.span),
-                    // attributes can do whatever they like, for now
-                    allow_internal_unstable: true,
-                }
-            });
-
-            let modified = match *extension {
-                MultiModifier(ref mac) => mac.expand(fld.cx, attr.span, &attr.node.value, item),
-                MultiDecorator(ref mac) => {
-                    let mut items = Vec::new();
-                    mac.expand(fld.cx, attr.span, &attr.node.value, &item,
-                               &mut |item| items.push(item));
-                    items.push(item);
-                    items
-                }
-                _ => unreachable!(),
-            };
-
-            fld.cx.bt_pop();
-            let configured = modified.into_iter().flat_map(|it| {
-                it.fold_with(&mut fld.strip_unconfigured())
-            }).collect::<SmallVector<_>>();
-
-            configured.into_iter().flat_map(|it| expand_annotatable(it, fld)).collect()
-        }
-    }
-}
-
->>>>>>> 41819d4c
 fn expand_impl_item(ii: ast::ImplItem, fld: &mut MacroExpander)
                  -> SmallVector<ast::ImplItem> {
     match ii.clone().node {
