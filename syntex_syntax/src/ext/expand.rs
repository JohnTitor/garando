// Copyright 2012-2014 The Rust Project Developers. See the COPYRIGHT
// file at the top-level directory of this distribution and at
// http://rust-lang.org/COPYRIGHT.
//
// Licensed under the Apache License, Version 2.0 <LICENSE-APACHE or
// http://www.apache.org/licenses/LICENSE-2.0> or the MIT license
// <LICENSE-MIT or http://opensource.org/licenses/MIT>, at your
// option. This file may not be copied, modified, or distributed
// except according to those terms.

use ast::{Block, Crate, DeclKind, PatKind};
use ast::{Local, Ident, Mac_, Name, SpannedIdent};
use ast::{MacStmtStyle, Mrk, Stmt, StmtKind, ItemKind};
use ast::TokenTree;
use ast;
use ext::mtwt;
use ext::build::AstBuilder;
use attr;
use attr::{AttrMetaMethods, WithAttrs, ThinAttributesExt};
use codemap;
use codemap::{Span, Spanned, ExpnInfo, ExpnId, NameAndSpan, MacroBang, MacroAttribute};
use config::StripUnconfigured;
use ext::base::*;
use feature_gate::{self, Features};
use fold;
use fold::*;
use util::move_map::MoveMap;
use parse::token::{fresh_mark, fresh_name, intern, keywords};
use ptr::P;
use util::small_vector::SmallVector;
use visit;
use visit::Visitor;
use std_inject;

use std::collections::HashSet;

// A trait for AST nodes and AST node lists into which macro invocations may expand.
trait MacroGenerable: Sized {
    // Expand the given MacResult using its appropriate `make_*` method.
    fn make_with<'a>(result: Box<MacResult + 'a>) -> Option<Self>;

    // Fold this node or list of nodes using the given folder.
    fn fold_with<F: Folder>(self, folder: &mut F) -> Self;

    // Return a placeholder expansion to allow compilation to continue after an erroring expansion.
    fn dummy(span: Span) -> Self;

    // The user-friendly name of the node type (e.g. "expression", "item", etc.) for diagnostics.
    fn kind_name() -> &'static str;
}

macro_rules! impl_macro_generable {
    // FIXME(syntex): The extra parenthesis are needed for Rust 1.6.
    //($($ty:ty: $kind_name:expr, .$make:ident, $(.$fold:ident)* $(lift .$fold_elt:ident)*,
    ($($ty:ty: $kind_name:expr, .$make:ident, ($(.$fold:ident)*) $(lift .$fold_elt:ident)*,
               |$span:ident| $dummy:expr;)*) => { $(
        impl MacroGenerable for $ty {
            fn kind_name() -> &'static str { $kind_name }
            fn make_with<'a>(result: Box<MacResult + 'a>) -> Option<Self> { result.$make() }
            fn fold_with<F: Folder>(self, folder: &mut F) -> Self {
                $( folder.$fold(self) )*
                $( self.into_iter().flat_map(|item| folder. $fold_elt (item)).collect() )*
            }
            fn dummy($span: Span) -> Self { $dummy }
        }
    )* }
}

impl_macro_generable! {
    P<ast::Expr>: "expression", .make_expr, (.fold_expr), |span| DummyResult::raw_expr(span);
    P<ast::Pat>:  "pattern",    .make_pat,  (.fold_pat),  |span| P(DummyResult::raw_pat(span));
    P<ast::Ty>:   "type",       .make_ty,   (.fold_ty),   |span| DummyResult::raw_ty(span);
    SmallVector<ast::ImplItem>:
        "impl item", .make_impl_items, () lift .fold_impl_item, |_span| SmallVector::zero();
    SmallVector<P<ast::Item>>:
        "item",      .make_items, ()     lift .fold_item,      |_span| SmallVector::zero();
    SmallVector<ast::Stmt>:
        "statement", .make_stmts, ()     lift .fold_stmt,      |_span| SmallVector::zero();
}

<<<<<<< HEAD
pub fn expand_expr(e: P<ast::Expr>, fld: &mut MacroExpander) -> P<ast::Expr> {
    return e.clone().and_then(|ast::Expr {id, node, span, attrs}| match node {
=======
impl MacroGenerable for Option<P<ast::Expr>> {
    fn kind_name() -> &'static str { "expression" }
    fn dummy(_span: Span) -> Self { None }
    fn make_with<'a>(result: Box<MacResult + 'a>) -> Option<Self> {
        result.make_expr().map(Some)
    }
    fn fold_with<F: Folder>(self, folder: &mut F) -> Self {
        self.and_then(|expr| folder.fold_opt_expr(expr))
    }
}
>>>>>>> 3d028cfe

pub fn expand_expr(expr: ast::Expr, fld: &mut MacroExpander) -> P<ast::Expr> {
    match expr.node {
        // expr_mac should really be expr_ext or something; it's the
        // entry-point for all syntax extensions.
        ast::ExprKind::Mac(mac) => {
<<<<<<< HEAD
            expand_mac_invoc(mac, None, attrs.into_attr_vec(), span, fld, e)
=======
            expand_mac_invoc(mac, None, expr.attrs.into_attr_vec(), expr.span, fld)
>>>>>>> 3d028cfe
        }

        ast::ExprKind::While(cond, body, opt_ident) => {
            let cond = fld.fold_expr(cond);
            let (body, opt_ident) = expand_loop_block(body, opt_ident, fld);
            fld.cx.expr(expr.span, ast::ExprKind::While(cond, body, opt_ident))
                .with_attrs(fold_thin_attrs(expr.attrs, fld))
        }

        ast::ExprKind::WhileLet(pat, cond, body, opt_ident) => {
            let pat = fld.fold_pat(pat);
            let cond = fld.fold_expr(cond);

            // Hygienic renaming of the body.
            let ((body, opt_ident), mut rewritten_pats) =
                rename_in_scope(vec![pat],
                                fld,
                                (body, opt_ident),
                                |rename_fld, fld, (body, opt_ident)| {
                expand_loop_block(rename_fld.fold_block(body), opt_ident, fld)
            });
            assert!(rewritten_pats.len() == 1);

            let wl = ast::ExprKind::WhileLet(rewritten_pats.remove(0), cond, body, opt_ident);
            fld.cx.expr(expr.span, wl).with_attrs(fold_thin_attrs(expr.attrs, fld))
        }

        ast::ExprKind::Loop(loop_block, opt_ident) => {
            let (loop_block, opt_ident) = expand_loop_block(loop_block, opt_ident, fld);
            fld.cx.expr(expr.span, ast::ExprKind::Loop(loop_block, opt_ident))
                .with_attrs(fold_thin_attrs(expr.attrs, fld))
        }

        ast::ExprKind::ForLoop(pat, head, body, opt_ident) => {
            let pat = fld.fold_pat(pat);

            // Hygienic renaming of the for loop body (for loop binds its pattern).
            let ((body, opt_ident), mut rewritten_pats) =
                rename_in_scope(vec![pat],
                                fld,
                                (body, opt_ident),
                                |rename_fld, fld, (body, opt_ident)| {
                expand_loop_block(rename_fld.fold_block(body), opt_ident, fld)
            });
            assert!(rewritten_pats.len() == 1);

            let head = fld.fold_expr(head);
            let fl = ast::ExprKind::ForLoop(rewritten_pats.remove(0), head, body, opt_ident);
            fld.cx.expr(expr.span, fl).with_attrs(fold_thin_attrs(expr.attrs, fld))
        }

        ast::ExprKind::IfLet(pat, sub_expr, body, else_opt) => {
            let pat = fld.fold_pat(pat);

            // Hygienic renaming of the body.
            let (body, mut rewritten_pats) =
                rename_in_scope(vec![pat],
                                fld,
                                body,
                                |rename_fld, fld, body| {
                fld.fold_block(rename_fld.fold_block(body))
            });
            assert!(rewritten_pats.len() == 1);

            let else_opt = else_opt.map(|else_opt| fld.fold_expr(else_opt));
            let sub_expr = fld.fold_expr(sub_expr);
            let il = ast::ExprKind::IfLet(rewritten_pats.remove(0), sub_expr, body, else_opt);
            fld.cx.expr(expr.span, il).with_attrs(fold_thin_attrs(expr.attrs, fld))
        }

        ast::ExprKind::Closure(capture_clause, fn_decl, block, fn_decl_span) => {
            let (rewritten_fn_decl, rewritten_block)
                = expand_and_rename_fn_decl_and_block(fn_decl, block, fld);
            let new_node = ast::ExprKind::Closure(capture_clause,
                                                  rewritten_fn_decl,
                                                  rewritten_block,
                                                  fn_decl_span);
            P(ast::Expr{ id: expr.id,
                         node: new_node,
                         span: expr.span,
                         attrs: fold_thin_attrs(expr.attrs, fld) })
        }

        _ => P(noop_fold_expr(expr, fld)),
    }
}

/// Expand a macro invocation. Returns the result of expansion.
fn expand_mac_invoc<T>(mac: ast::Mac, ident: Option<Ident>, attrs: Vec<ast::Attribute>, span: Span,
                       fld: &mut MacroExpander,
                       // FIXME(syntex): ignore unknown results
                       original_value: T
                       ) -> T
    where T: MacroGenerable,
{
    // FIXME(syntex): Ignore unknown results
    enum ExpandResult<T> {
        Some(T),
        None,
        UnknownMacro,
    }

    // It would almost certainly be cleaner to pass the whole macro invocation in,
    // rather than pulling it apart and marking the tts and the ctxt separately.
    let Mac_ { path, tts, .. } = mac.node;
    let mark = fresh_mark();

    fn mac_result<'a>(path: &ast::Path, ident: Option<Ident>, tts: Vec<TokenTree>, mark: Mrk,
                      attrs: Vec<ast::Attribute>, call_site: Span, fld: &'a mut MacroExpander)
                      -> ExpandResult<Box<MacResult + 'a>> {
        // Detect use of feature-gated or invalid attributes on macro invoations
        // since they will not be detected after macro expansion.
        for attr in attrs.iter() {
            feature_gate::check_attribute(&attr, &fld.cx.parse_sess.span_diagnostic,
                                          &fld.cx.parse_sess.codemap(),
                                          &fld.cx.ecfg.features.unwrap());
        }

        if path.segments.len() > 1 {
            fld.cx.span_err(path.span, "expected macro name without module separators");
            return ExpandResult::None;
        }

        let extname = path.segments[0].identifier.name;
        let extension = if let Some(extension) = fld.cx.syntax_env.find(extname) {
            extension
        } else {
            // SYNTEX: Ignore unknown macros.
            /*
            let mut err = fld.cx.struct_span_err(path.span,
                                                 &format!("macro undefined: '{}!'", &extname));
            fld.cx.suggest_macro_name(&extname.as_str(), &mut err);
            err.emit();
            */
            return ExpandResult::UnknownMacro;
        };

        let ident = ident.unwrap_or(keywords::Invalid.ident());
        match *extension {
            NormalTT(ref expandfun, exp_span, allow_internal_unstable) => {
                if ident.name != keywords::Invalid.name() {
                    let msg =
                        format!("macro {}! expects no ident argument, given '{}'", extname, ident);
                    fld.cx.span_err(path.span, &msg);
                    return ExpandResult::None;
                }

                fld.cx.bt_push(ExpnInfo {
                    call_site: call_site,
                    callee: NameAndSpan {
                        format: MacroBang(extname),
                        span: exp_span,
                        allow_internal_unstable: allow_internal_unstable,
                    },
                });

                // The span that we pass to the expanders we want to
                // be the root of the call stack. That's the most
                // relevant span and it's the actual invocation of
                // the macro.
                let mac_span = fld.cx.original_span();

                let marked_tts = mark_tts(&tts[..], mark);
                ExpandResult::Some(expandfun.expand(fld.cx, mac_span, &marked_tts))
            }

            IdentTT(ref expander, tt_span, allow_internal_unstable) => {
                if ident.name == keywords::Invalid.name() {
                    fld.cx.span_err(path.span,
                                    &format!("macro {}! expects an ident argument", extname));
                    return ExpandResult::None;
                };

                fld.cx.bt_push(ExpnInfo {
                    call_site: call_site,
                    callee: NameAndSpan {
                        format: MacroBang(extname),
                        span: tt_span,
                        allow_internal_unstable: allow_internal_unstable,
                    }
                });

                let marked_tts = mark_tts(&tts, mark);
                ExpandResult::Some(expander.expand(fld.cx, call_site, ident, marked_tts))
            }

            MacroRulesTT => {
                if ident.name == keywords::Invalid.name() {
                    fld.cx.span_err(path.span,
                                    &format!("macro {}! expects an ident argument", extname));
                    return ExpandResult::None;
                };

                fld.cx.bt_push(ExpnInfo {
                    call_site: call_site,
                    callee: NameAndSpan {
                        format: MacroBang(extname),
                        span: None,
                        // `macro_rules!` doesn't directly allow unstable
                        // (this is orthogonal to whether the macro it creates allows it)
                        allow_internal_unstable: false,
                    }
                });

                // DON'T mark before expansion.
                fld.cx.insert_macro(ast::MacroDef {
                    ident: ident,
                    id: ast::DUMMY_NODE_ID,
                    span: call_site,
                    imported_from: None,
                    use_locally: true,
                    body: tts,
                    export: attr::contains_name(&attrs, "macro_export"),
                    allow_internal_unstable: attr::contains_name(&attrs, "allow_internal_unstable"),
                    attrs: attrs,
                });

                // macro_rules! has a side effect but expands to nothing.
                fld.cx.bt_pop();
                ExpandResult::None
            }

            MultiDecorator(..) | MultiModifier(..) => {
                fld.cx.span_err(path.span,
                                &format!("`{}` can only be used in attributes", extname));
                ExpandResult::None
            }
        }
    }

    let opt_expanded = T::make_with(match mac_result(&path, ident, tts, mark, attrs, span, fld) {
        ExpandResult::Some(result) => result,
        ExpandResult::None => return T::dummy(span),
        ExpandResult::UnknownMacro => return original_value,
    });

    let expanded = if let Some(expanded) = opt_expanded {
        expanded
    } else {
        let msg = format!("non-{kind} macro in {kind} position: {name}",
                          name = path.segments[0].identifier.name, kind = T::kind_name());
        fld.cx.span_err(path.span, &msg);
        return T::dummy(span);
    };

    let marked = expanded.fold_with(&mut Marker { mark: mark, expn_id: Some(fld.cx.backtrace()) });
    let configured = marked.fold_with(&mut fld.strip_unconfigured());
    let fully_expanded = configured.fold_with(fld);
    fld.cx.bt_pop();
    fully_expanded
}

/// Rename loop label and expand its loop body
///
/// The renaming procedure for loop is different in the sense that the loop
/// body is in a block enclosed by loop head so the renaming of loop label
/// must be propagated to the enclosed context.
fn expand_loop_block(loop_block: P<Block>,
                     opt_ident: Option<SpannedIdent>,
                     fld: &mut MacroExpander) -> (P<Block>, Option<SpannedIdent>) {
    match opt_ident {
        Some(label) => {
            let new_label = fresh_name(label.node);
            let rename = (label.node, new_label);

            // The rename *must not* be added to the pending list of current
            // syntax context otherwise an unrelated `break` or `continue` in
            // the same context will pick that up in the deferred renaming pass
            // and be renamed incorrectly.
            let mut rename_list = vec!(rename);
            let mut rename_fld = IdentRenamer{renames: &mut rename_list};
            let renamed_ident = rename_fld.fold_ident(label.node);

            // The rename *must* be added to the enclosed syntax context for
            // `break` or `continue` to pick up because by definition they are
            // in a block enclosed by loop head.
            fld.cx.syntax_env.push_frame();
            fld.cx.syntax_env.info().pending_renames.push(rename);
            let expanded_block = expand_block_elts(loop_block, fld);
            fld.cx.syntax_env.pop_frame();

            (expanded_block, Some(Spanned { node: renamed_ident, span: label.span }))
        }
        None => (fld.fold_block(loop_block), opt_ident)
    }
}

// eval $e with a new exts frame.
// must be a macro so that $e isn't evaluated too early.
macro_rules! with_exts_frame {
    ($extsboxexpr:expr,$macros_escape:expr,$e:expr) =>
    ({$extsboxexpr.push_frame();
      $extsboxexpr.info().macros_escape = $macros_escape;
      let result = $e;
      $extsboxexpr.pop_frame();
      result
     })
}

// When we enter a module, record it, for the sake of `module!`
pub fn expand_item(it: P<ast::Item>, fld: &mut MacroExpander)
                   -> SmallVector<P<ast::Item>> {
    expand_annotatable(Annotatable::Item(it), fld)
        .into_iter().map(|i| i.expect_item()).collect()
}

/// Expand item_kind
fn expand_item_kind(item: ast::ItemKind, fld: &mut MacroExpander) -> ast::ItemKind {
    match item {
        ast::ItemKind::Fn(decl, unsafety, constness, abi, generics, body) => {
            let (rewritten_fn_decl, rewritten_body)
                = expand_and_rename_fn_decl_and_block(decl, body, fld);
            let expanded_generics = fold::noop_fold_generics(generics,fld);
            ast::ItemKind::Fn(rewritten_fn_decl, unsafety, constness, abi,
                        expanded_generics, rewritten_body)
        }
        _ => noop_fold_item_kind(item, fld)
    }
}

// does this attribute list contain "macro_use" ?
fn contains_macro_use(fld: &mut MacroExpander, attrs: &[ast::Attribute]) -> bool {
    for attr in attrs {
        let mut is_use = attr.check_name("macro_use");
        if attr.check_name("macro_escape") {
            let mut err =
                fld.cx.struct_span_warn(attr.span,
                                        "macro_escape is a deprecated synonym for macro_use");
            is_use = true;
            if let ast::AttrStyle::Inner = attr.node.style {
                err.help("consider an outer attribute, \
                          #[macro_use] mod ...").emit();
            } else {
                err.emit();
            }
        };

        if is_use {
            match attr.node.value.node {
                ast::MetaItemKind::Word(..) => (),
                _ => fld.cx.span_err(attr.span, "arguments to macro_use are not allowed here"),
            }
            return true;
        }
    }
    false
}

/// Expand a stmt
fn expand_stmt(stmt: Stmt, fld: &mut MacroExpander) -> SmallVector<Stmt> {
    // perform all pending renames
    let stmt = {
        let pending_renames = &mut fld.cx.syntax_env.info().pending_renames;
        let mut rename_fld = IdentRenamer{renames:pending_renames};
        rename_fld.fold_stmt(stmt).expect_one("rename_fold didn't return one value")
    };

    let (mac, style, attrs) = match stmt.clone().node {
        StmtKind::Mac(mac, style, attrs) => (mac, style, attrs),
        _ => return expand_non_macro_stmt(stmt, fld)
    };

    let mut fully_expanded: SmallVector<ast::Stmt> =
        expand_mac_invoc(mac.unwrap(), None, attrs.into_attr_vec(), stmt.span, fld, SmallVector::one(stmt));

    // If this is a macro invocation with a semicolon, then apply that
    // semicolon to the final statement produced by expansion.
    if style == MacStmtStyle::Semicolon {
        if let Some(stmt) = fully_expanded.pop() {
            let new_stmt = Spanned {
                node: match stmt.node {
                    StmtKind::Expr(e, stmt_id) => StmtKind::Semi(e, stmt_id),
                    _ => stmt.node /* might already have a semi */
                },
                span: stmt.span
            };
            fully_expanded.push(new_stmt);
        }
    }

    fully_expanded
}

// expand a non-macro stmt. this is essentially the fallthrough for
// expand_stmt, above.
fn expand_non_macro_stmt(Spanned {node, span: stmt_span}: Stmt, fld: &mut MacroExpander)
                         -> SmallVector<Stmt> {
    // is it a let?
    match node {
        StmtKind::Decl(decl, node_id) => decl.and_then(|Spanned {node: decl, span}| match decl {
            DeclKind::Local(local) => {
                // take it apart:
                let rewritten_local = local.map(|Local {id, pat, ty, init, span, attrs}| {
                    // expand the ty since TyKind::FixedLengthVec contains an Expr
                    // and thus may have a macro use
                    let expanded_ty = ty.map(|t| fld.fold_ty(t));
                    // expand the pat (it might contain macro uses):
                    let expanded_pat = fld.fold_pat(pat);
                    // find the PatIdents in the pattern:
                    // oh dear heaven... this is going to include the enum
                    // names, as well... but that should be okay, as long as
                    // the new names are gensyms for the old ones.
                    // generate fresh names, push them to a new pending list
                    let idents = pattern_bindings(&expanded_pat);
                    let mut new_pending_renames =
                        idents.iter().map(|ident| (*ident, fresh_name(*ident))).collect();
                    // rewrite the pattern using the new names (the old
                    // ones have already been applied):
                    let rewritten_pat = {
                        // nested binding to allow borrow to expire:
                        let mut rename_fld = IdentRenamer{renames: &mut new_pending_renames};
                        rename_fld.fold_pat(expanded_pat)
                    };
                    // add them to the existing pending renames:
                    fld.cx.syntax_env.info().pending_renames
                          .extend(new_pending_renames);
                    Local {
                        id: id,
                        ty: expanded_ty,
                        pat: rewritten_pat,
                        // also, don't forget to expand the init:
                        init: init.map(|e| fld.fold_expr(e)),
                        span: span,
                        attrs: fold::fold_thin_attrs(attrs, fld),
                    }
                });
                SmallVector::one(Spanned {
                    node: StmtKind::Decl(P(Spanned {
                            node: DeclKind::Local(rewritten_local),
                            span: span
                        }),
                        node_id),
                    span: stmt_span
                })
            }
            _ => {
                noop_fold_stmt(Spanned {
                    node: StmtKind::Decl(P(Spanned {
                            node: decl,
                            span: span
                        }),
                        node_id),
                    span: stmt_span
                }, fld)
            }
        }),
        _ => {
            noop_fold_stmt(Spanned {
                node: node,
                span: stmt_span
            }, fld)
        }
    }
}

// expand the arm of a 'match', renaming for macro hygiene
fn expand_arm(arm: ast::Arm, fld: &mut MacroExpander) -> ast::Arm {
    // expand pats... they might contain macro uses:
    let expanded_pats = arm.pats.move_map(|pat| fld.fold_pat(pat));
    if expanded_pats.is_empty() {
        panic!("encountered match arm with 0 patterns");
    }

    // apply renaming and then expansion to the guard and the body:
    let ((rewritten_guard, rewritten_body), rewritten_pats) =
        rename_in_scope(expanded_pats,
                        fld,
                        (arm.guard, arm.body),
                        |rename_fld, fld, (ag, ab)|{
        let rewritten_guard = ag.map(|g| fld.fold_expr(rename_fld.fold_expr(g)));
        let rewritten_body = fld.fold_expr(rename_fld.fold_expr(ab));
        (rewritten_guard, rewritten_body)
    });

    ast::Arm {
        attrs: fold::fold_attrs(arm.attrs, fld),
        pats: rewritten_pats,
        guard: rewritten_guard,
        body: rewritten_body,
    }
}

fn rename_in_scope<X, F>(pats: Vec<P<ast::Pat>>,
                         fld: &mut MacroExpander,
                         x: X,
                         f: F)
                         -> (X, Vec<P<ast::Pat>>)
    where F: Fn(&mut IdentRenamer, &mut MacroExpander, X) -> X
{
    // all of the pats must have the same set of bindings, so use the
    // first one to extract them and generate new names:
    let idents = pattern_bindings(&pats[0]);
    let new_renames = idents.into_iter().map(|id| (id, fresh_name(id))).collect();
    // apply the renaming, but only to the PatIdents:
    let mut rename_pats_fld = PatIdentRenamer{renames:&new_renames};
    let rewritten_pats = pats.move_map(|pat| rename_pats_fld.fold_pat(pat));

    let mut rename_fld = IdentRenamer{ renames:&new_renames };
    (f(&mut rename_fld, fld, x), rewritten_pats)
}

/// A visitor that extracts the PatKind::Ident (binding) paths
/// from a given thingy and puts them in a mutable
/// array
#[derive(Clone)]
struct PatIdentFinder {
    ident_accumulator: Vec<ast::Ident>
}

impl<'v> Visitor<'v> for PatIdentFinder {
    fn visit_pat(&mut self, pattern: &ast::Pat) {
        match *pattern {
            ast::Pat { id: _, node: PatKind::Ident(_, ref path1, ref inner), span: _ } => {
                self.ident_accumulator.push(path1.node);
                // visit optional subpattern of PatKind::Ident:
                if let Some(ref subpat) = *inner {
                    self.visit_pat(subpat)
                }
            }
            // use the default traversal for non-PatIdents
            _ => visit::walk_pat(self, pattern)
        }
    }
}

/// find the PatKind::Ident paths in a pattern
fn pattern_bindings(pat: &ast::Pat) -> Vec<ast::Ident> {
    let mut name_finder = PatIdentFinder{ident_accumulator:Vec::new()};
    name_finder.visit_pat(pat);
    name_finder.ident_accumulator
}

/// find the PatKind::Ident paths in a
fn fn_decl_arg_bindings(fn_decl: &ast::FnDecl) -> Vec<ast::Ident> {
    let mut pat_idents = PatIdentFinder{ident_accumulator:Vec::new()};
    for arg in &fn_decl.inputs {
        pat_idents.visit_pat(&arg.pat);
    }
    pat_idents.ident_accumulator
}

// expand a block. pushes a new exts_frame, then calls expand_block_elts
pub fn expand_block(blk: P<Block>, fld: &mut MacroExpander) -> P<Block> {
    // see note below about treatment of exts table
    with_exts_frame!(fld.cx.syntax_env,false,
                     expand_block_elts(blk, fld))
}

// expand the elements of a block.
pub fn expand_block_elts(b: P<Block>, fld: &mut MacroExpander) -> P<Block> {
    b.map(|Block {id, stmts, expr, rules, span}| {
        let new_stmts = stmts.into_iter().flat_map(|x| {
            // perform pending renames and expand macros in the statement
            fld.fold_stmt(x).into_iter()
        }).collect();
        let new_expr = expr.map(|x| {
            let expr = {
                let pending_renames = &mut fld.cx.syntax_env.info().pending_renames;
                let mut rename_fld = IdentRenamer{renames:pending_renames};
                rename_fld.fold_expr(x)
            };
            fld.fold_expr(expr)
        });
        Block {
            id: fld.new_id(id),
            stmts: new_stmts,
            expr: new_expr,
            rules: rules,
            span: span
        }
    })
}

fn expand_pat(p: P<ast::Pat>, fld: &mut MacroExpander) -> P<ast::Pat> {
    match p.node {
        PatKind::Mac(_) => {}
        _ => return noop_fold_pat(p, fld)
    }
    p.clone().and_then(|ast::Pat {node, span, ..}| {
        match node {
            PatKind::Mac(mac) => expand_mac_invoc(mac, None, Vec::new(), span, fld, p),
            _ => unreachable!()
        }
    })
}

/// A tree-folder that applies every rename in its (mutable) list
/// to every identifier, including both bindings and varrefs
/// (and lots of things that will turn out to be neither)
pub struct IdentRenamer<'a> {
    renames: &'a mtwt::RenameList,
}

impl<'a> Folder for IdentRenamer<'a> {
    fn fold_ident(&mut self, id: Ident) -> Ident {
        Ident::new(id.name, mtwt::apply_renames(self.renames, id.ctxt))
    }
    fn fold_mac(&mut self, mac: ast::Mac) -> ast::Mac {
        fold::noop_fold_mac(mac, self)
    }
}

/// A tree-folder that applies every rename in its list to
/// the idents that are in PatKind::Ident patterns. This is more narrowly
/// focused than IdentRenamer, and is needed for FnDecl,
/// where we want to rename the args but not the fn name or the generics etc.
pub struct PatIdentRenamer<'a> {
    renames: &'a mtwt::RenameList,
}

impl<'a> Folder for PatIdentRenamer<'a> {
    fn fold_pat(&mut self, pat: P<ast::Pat>) -> P<ast::Pat> {
        match pat.node {
            PatKind::Ident(..) => {},
            _ => return noop_fold_pat(pat, self)
        }

        pat.map(|ast::Pat {id, node, span}| match node {
            PatKind::Ident(binding_mode, Spanned{span: sp, node: ident}, sub) => {
                let new_ident = Ident::new(ident.name,
                                           mtwt::apply_renames(self.renames, ident.ctxt));
                let new_node =
                    PatKind::Ident(binding_mode,
                                  Spanned{span: sp, node: new_ident},
                                  sub.map(|p| self.fold_pat(p)));
                ast::Pat {
                    id: id,
                    node: new_node,
                    span: span,
                }
            },
            _ => unreachable!()
        })
    }
    fn fold_mac(&mut self, mac: ast::Mac) -> ast::Mac {
        fold::noop_fold_mac(mac, self)
    }
}

fn expand_annotatable(a: Annotatable,
                      fld: &mut MacroExpander)
                      -> SmallVector<Annotatable> {
    let a = expand_item_multi_modifier(a, fld);

    let mut decorator_items = SmallVector::zero();
    let mut new_attrs = Vec::new();
    expand_decorators(a.clone(), fld, &mut decorator_items, &mut new_attrs);

    let mut new_items: SmallVector<Annotatable> = match a {
        Annotatable::Item(it) => match it.node {
            ast::ItemKind::Mac(..) => {
                let new_items: SmallVector<P<ast::Item>> = it.and_then(|it| match it.clone().node {
                    ItemKind::Mac(mac) =>
                        expand_mac_invoc(mac, Some(it.ident), it.attrs.clone(), it.span, fld, SmallVector::one(P(it))),
                    _ => unreachable!(),
                });

                new_items.into_iter().map(|i| Annotatable::Item(i)).collect()
            }
            ast::ItemKind::Mod(_) | ast::ItemKind::ForeignMod(_) => {
                let valid_ident =
                    it.ident.name != keywords::Invalid.name();

                if valid_ident {
                    fld.cx.mod_push(it.ident);
                }
                let macro_use = contains_macro_use(fld, &new_attrs[..]);
                let result = with_exts_frame!(fld.cx.syntax_env,
                                              macro_use,
                                              noop_fold_item(it, fld));
                if valid_ident {
                    fld.cx.mod_pop();
                }
                result.into_iter().map(|i| Annotatable::Item(i)).collect()
            },
            _ => {
                let it = P(ast::Item {
                    attrs: new_attrs,
                    ..(*it).clone()
                });
                noop_fold_item(it, fld).into_iter().map(|i| Annotatable::Item(i)).collect()
            }
        },

        Annotatable::TraitItem(it) => match it.node {
            ast::TraitItemKind::Method(_, Some(_)) => {
                let ti = it.unwrap();
                SmallVector::one(ast::TraitItem {
                    id: ti.id,
                    ident: ti.ident,
                    attrs: ti.attrs,
                    node: match ti.node  {
                        ast::TraitItemKind::Method(sig, Some(body)) => {
                            let (sig, body) = expand_and_rename_method(sig, body, fld);
                            ast::TraitItemKind::Method(sig, Some(body))
                        }
                        _ => unreachable!()
                    },
                    span: ti.span,
                })
            }
            _ => fold::noop_fold_trait_item(it.unwrap(), fld)
        }.into_iter().map(|ti| Annotatable::TraitItem(P(ti))).collect(),

        Annotatable::ImplItem(ii) => {
            expand_impl_item(ii.unwrap(), fld).into_iter().
                map(|ii| Annotatable::ImplItem(P(ii))).collect()
        }
    };

    new_items.extend(decorator_items.into_iter());
    new_items
}

// Partition a set of attributes into one kind of attribute, and other kinds.
macro_rules! partition {
    ($fn_name: ident, $variant: ident) => {
        fn $fn_name(attrs: &[ast::Attribute],
                    fld: &MacroExpander)
                     -> (Vec<ast::Attribute>, Vec<ast::Attribute>) {
            attrs.iter().cloned().partition(|attr| {
                match fld.cx.syntax_env.find(intern(&attr.name())) {
                    Some(rc) => match *rc {
                        $variant(..) => true,
                        _ => false
                    },
                    _ => false
                }
            })
        }
    }
}

partition!(multi_modifiers, MultiModifier);


fn expand_decorators(a: Annotatable,
                     fld: &mut MacroExpander,
                     decorator_items: &mut SmallVector<Annotatable>,
                     new_attrs: &mut Vec<ast::Attribute>)
{
    for attr in a.attrs() {
        let mname = intern(&attr.name());
        match fld.cx.syntax_env.find(mname) {
            Some(rc) => match *rc {
                MultiDecorator(ref dec) => {
                    attr::mark_used(&attr);

                    fld.cx.bt_push(ExpnInfo {
                        call_site: attr.span,
                        callee: NameAndSpan {
                            format: MacroAttribute(mname),
                            span: Some(attr.span),
                            // attributes can do whatever they like,
                            // for now.
                            allow_internal_unstable: true,
                        }
                    });

                    // we'd ideally decorator_items.push_all(expand_annotatable(ann, fld)),
                    // but that double-mut-borrows fld
                    let mut items: SmallVector<Annotatable> = SmallVector::zero();
                    dec.expand(fld.cx,
                               attr.span,
                               &attr.node.value,
                               &a,
                               &mut |ann| items.push(ann));
                    decorator_items.extend(items.into_iter()
                        .flat_map(|ann| expand_annotatable(ann, fld).into_iter()));

                    fld.cx.bt_pop();
                }
                _ => new_attrs.push((*attr).clone()),
            },
            _ => new_attrs.push((*attr).clone()),
        }
    }
}

fn expand_item_multi_modifier(mut it: Annotatable,
                              fld: &mut MacroExpander)
                              -> Annotatable {
    let (modifiers, other_attrs) = multi_modifiers(it.attrs(), fld);

    // Update the attrs, leave everything else alone. Is this mutation really a good idea?
    it = it.fold_attrs(other_attrs);

    if modifiers.is_empty() {
        return it
    }

    for attr in &modifiers {
        let mname = intern(&attr.name());

        match fld.cx.syntax_env.find(mname) {
            Some(rc) => match *rc {
                MultiModifier(ref mac) => {
                    attr::mark_used(attr);
                    fld.cx.bt_push(ExpnInfo {
                        call_site: attr.span,
                        callee: NameAndSpan {
                            format: MacroAttribute(mname),
                            span: Some(attr.span),
                            // attributes can do whatever they like,
                            // for now
                            allow_internal_unstable: true,
                        }
                    });
                    it = mac.expand(fld.cx, attr.span, &attr.node.value, it);
                    fld.cx.bt_pop();
                }
                _ => unreachable!()
            },
            _ => unreachable!()
        }
    }

    // Expansion may have added new ItemKind::Modifiers.
    expand_item_multi_modifier(it, fld)
}

fn expand_impl_item(ii: ast::ImplItem, fld: &mut MacroExpander)
                 -> SmallVector<ast::ImplItem> {
    match ii.clone().node {
        ast::ImplItemKind::Method(..) => SmallVector::one(ast::ImplItem {
            id: ii.id,
            ident: ii.ident,
            attrs: ii.attrs,
            vis: ii.vis,
            defaultness: ii.defaultness,
            node: match ii.node {
                ast::ImplItemKind::Method(sig, body) => {
                    let (sig, body) = expand_and_rename_method(sig, body, fld);
                    ast::ImplItemKind::Method(sig, body)
                }
                _ => unreachable!()
            },
            span: ii.span,
        }),
        ast::ImplItemKind::Macro(mac) => {
            expand_mac_invoc(mac, None, ii.attrs.clone(), ii.span, fld, SmallVector::one(ii))
        }
        _ => fold::noop_fold_impl_item(ii, fld)
    }
}

/// Given a fn_decl and a block and a MacroExpander, expand the fn_decl, then use the
/// PatIdents in its arguments to perform renaming in the FnDecl and
/// the block, returning both the new FnDecl and the new Block.
fn expand_and_rename_fn_decl_and_block(fn_decl: P<ast::FnDecl>, block: P<ast::Block>,
                                       fld: &mut MacroExpander)
                                       -> (P<ast::FnDecl>, P<ast::Block>) {
    let expanded_decl = fld.fold_fn_decl(fn_decl);
    let idents = fn_decl_arg_bindings(&expanded_decl);
    let renames =
        idents.iter().map(|id| (*id,fresh_name(*id))).collect();
    // first, a renamer for the PatIdents, for the fn_decl:
    let mut rename_pat_fld = PatIdentRenamer{renames: &renames};
    let rewritten_fn_decl = rename_pat_fld.fold_fn_decl(expanded_decl);
    // now, a renamer for *all* idents, for the body:
    let mut rename_fld = IdentRenamer{renames: &renames};
    let rewritten_body = fld.fold_block(rename_fld.fold_block(block));
    (rewritten_fn_decl,rewritten_body)
}

fn expand_and_rename_method(sig: ast::MethodSig, body: P<ast::Block>,
                            fld: &mut MacroExpander)
                            -> (ast::MethodSig, P<ast::Block>) {
    let (rewritten_fn_decl, rewritten_body)
        = expand_and_rename_fn_decl_and_block(sig.decl, body, fld);
    (ast::MethodSig {
        generics: fld.fold_generics(sig.generics),
        abi: sig.abi,
        unsafety: sig.unsafety,
        constness: sig.constness,
        decl: rewritten_fn_decl
    }, rewritten_body)
}

pub fn expand_type(t: P<ast::Ty>, fld: &mut MacroExpander) -> P<ast::Ty> {
    let t = match t.node.clone() {
        ast::TyKind::Mac(mac) => {
            if fld.cx.ecfg.features.unwrap().type_macros {
                expand_mac_invoc(mac, None, Vec::new(), t.span, fld, t)
            } else {
                feature_gate::emit_feature_err(
                    &fld.cx.parse_sess.span_diagnostic,
                    "type_macros",
                    t.span,
                    feature_gate::GateIssue::Language,
                    "type macros are experimental");

                DummyResult::raw_ty(t.span)
            }
        }
        _ => t
    };

    fold::noop_fold_ty(t, fld)
}

/// A tree-folder that performs macro expansion
pub struct MacroExpander<'a, 'b:'a> {
    pub cx: &'a mut ExtCtxt<'b>,
}

impl<'a, 'b> MacroExpander<'a, 'b> {
    pub fn new(cx: &'a mut ExtCtxt<'b>) -> MacroExpander<'a, 'b> {
        MacroExpander { cx: cx }
    }

    fn strip_unconfigured(&mut self) -> StripUnconfigured {
        StripUnconfigured::new(&self.cx.cfg,
                               &self.cx.parse_sess.span_diagnostic,
                               self.cx.feature_gated_cfgs)
    }
}

impl<'a, 'b> Folder for MacroExpander<'a, 'b> {
    fn fold_crate(&mut self, c: Crate) -> Crate {
        self.cx.filename = Some(self.cx.parse_sess.codemap().span_to_filename(c.span));
        noop_fold_crate(c, self)
    }

    fn fold_expr(&mut self, expr: P<ast::Expr>) -> P<ast::Expr> {
        expr.and_then(|expr| expand_expr(expr, self))
    }

    fn fold_opt_expr(&mut self, expr: P<ast::Expr>) -> Option<P<ast::Expr>> {
        expr.and_then(|expr| match expr.node {
            ast::ExprKind::Mac(mac) =>
                expand_mac_invoc(mac, None, expr.attrs.into_attr_vec(), expr.span, self),
            _ => Some(expand_expr(expr, self)),
        })
    }

    fn fold_pat(&mut self, pat: P<ast::Pat>) -> P<ast::Pat> {
        expand_pat(pat, self)
    }

    fn fold_item(&mut self, item: P<ast::Item>) -> SmallVector<P<ast::Item>> {
        use std::mem::replace;
        let result;
        if let ast::ItemKind::Mod(ast::Mod { inner, .. }) = item.node {
            if item.span.contains(inner) {
                self.push_mod_path(item.ident, &item.attrs);
                result = expand_item(item, self);
                self.pop_mod_path();
            } else {
                let filename = if inner != codemap::DUMMY_SP {
                    Some(self.cx.parse_sess.codemap().span_to_filename(inner))
                } else { None };
                let orig_filename = replace(&mut self.cx.filename, filename);
                let orig_mod_path_stack = replace(&mut self.cx.mod_path_stack, Vec::new());
                result = expand_item(item, self);
                self.cx.filename = orig_filename;
                self.cx.mod_path_stack = orig_mod_path_stack;
            }
        } else {
            result = expand_item(item, self);
        }
        result
    }

    fn fold_item_kind(&mut self, item: ast::ItemKind) -> ast::ItemKind {
        expand_item_kind(item, self)
    }

    fn fold_stmt(&mut self, stmt: ast::Stmt) -> SmallVector<ast::Stmt> {
        expand_stmt(stmt, self)
    }

    fn fold_block(&mut self, block: P<Block>) -> P<Block> {
        let was_in_block = ::std::mem::replace(&mut self.cx.in_block, true);
        let result = expand_block(block, self);
        self.cx.in_block = was_in_block;
        result
    }

    fn fold_arm(&mut self, arm: ast::Arm) -> ast::Arm {
        expand_arm(arm, self)
    }

    fn fold_trait_item(&mut self, i: ast::TraitItem) -> SmallVector<ast::TraitItem> {
        expand_annotatable(Annotatable::TraitItem(P(i)), self)
            .into_iter().map(|i| i.expect_trait_item()).collect()
    }

    fn fold_impl_item(&mut self, i: ast::ImplItem) -> SmallVector<ast::ImplItem> {
        expand_annotatable(Annotatable::ImplItem(P(i)), self)
            .into_iter().map(|i| i.expect_impl_item()).collect()
    }

    fn fold_ty(&mut self, ty: P<ast::Ty>) -> P<ast::Ty> {
        expand_type(ty, self)
    }
}

impl<'a, 'b> MacroExpander<'a, 'b> {
    fn push_mod_path(&mut self, id: Ident, attrs: &[ast::Attribute]) {
        let default_path = id.name.as_str();
        let file_path = match ::attr::first_attr_value_str_by_name(attrs, "path") {
            Some(d) => d,
            None => default_path,
        };
        self.cx.mod_path_stack.push(file_path)
    }

    fn pop_mod_path(&mut self) {
        self.cx.mod_path_stack.pop().unwrap();
    }
}

pub struct ExpansionConfig<'feat> {
    pub crate_name: String,
    pub features: Option<&'feat Features>,
    pub recursion_limit: usize,
    pub trace_mac: bool,
}

macro_rules! feature_tests {
    ($( fn $getter:ident = $field:ident, )*) => {
        $(
            pub fn $getter(&self) -> bool {
                match self.features {
                    Some(&Features { $field: true, .. }) => true,
                    _ => false,
                }
            }
        )*
    }
}

impl<'feat> ExpansionConfig<'feat> {
    pub fn default(crate_name: String) -> ExpansionConfig<'static> {
        ExpansionConfig {
            crate_name: crate_name,
            features: None,
            recursion_limit: 64,
            trace_mac: false,
        }
    }

    feature_tests! {
        fn enable_quotes = quote,
        fn enable_asm = asm,
        fn enable_log_syntax = log_syntax,
        fn enable_concat_idents = concat_idents,
        fn enable_trace_macros = trace_macros,
        fn enable_allow_internal_unstable = allow_internal_unstable,
        fn enable_custom_derive = custom_derive,
        fn enable_pushpop_unsafe = pushpop_unsafe,
    }
}

pub fn expand_crate(mut cx: ExtCtxt,
                    // these are the macros being imported to this crate:
                    imported_macros: Vec<ast::MacroDef>,
                    user_exts: Vec<NamedSyntaxExtension>,
                    c: Crate) -> (Crate, HashSet<Name>) {
    if std_inject::no_core(&c) {
        cx.crate_root = None;
    } else if std_inject::no_std(&c) {
        cx.crate_root = Some("core");
    } else {
        cx.crate_root = Some("std");
    }
    let ret = {
        let mut expander = MacroExpander::new(&mut cx);

        for def in imported_macros {
            expander.cx.insert_macro(def);
        }

        for (name, extension) in user_exts {
            expander.cx.syntax_env.insert(name, extension);
        }

        let err_count = cx.parse_sess.span_diagnostic.err_count();
        let mut ret = expander.fold_crate(c);
        ret.exported_macros = expander.cx.exported_macros.clone();

        if cx.parse_sess.span_diagnostic.err_count() > err_count {
            cx.parse_sess.span_diagnostic.abort_if_errors();
        }

        ret
    };
    return (ret, cx.syntax_env.names);
}

// HYGIENIC CONTEXT EXTENSION:
// all of these functions are for walking over
// ASTs and making some change to the context of every
// element that has one. a CtxtFn is a trait-ified
// version of a closure in (SyntaxContext -> SyntaxContext).
// the ones defined here include:
// Marker - add a mark to a context

// A Marker adds the given mark to the syntax context and
// sets spans' `expn_id` to the given expn_id (unless it is `None`).
struct Marker { mark: Mrk, expn_id: Option<ExpnId> }

impl Folder for Marker {
    fn fold_ident(&mut self, id: Ident) -> Ident {
        ast::Ident::new(id.name, mtwt::apply_mark(self.mark, id.ctxt))
    }
    fn fold_mac(&mut self, Spanned {node, span}: ast::Mac) -> ast::Mac {
        Spanned {
            node: Mac_ {
                path: self.fold_path(node.path),
                tts: self.fold_tts(&node.tts),
                ctxt: mtwt::apply_mark(self.mark, node.ctxt),
            },
            span: self.new_span(span),
        }
    }

    fn new_span(&mut self, mut span: Span) -> Span {
        if let Some(expn_id) = self.expn_id {
            span.expn_id = expn_id;
        }
        span
    }
}

// apply a given mark to the given token trees. Used prior to expansion of a macro.
fn mark_tts(tts: &[TokenTree], m: Mrk) -> Vec<TokenTree> {
    noop_fold_tts(tts, &mut Marker{mark:m, expn_id: None})
}


#[cfg(test)]
mod tests {
    use super::{pattern_bindings, expand_crate};
    use super::{PatIdentFinder, IdentRenamer, PatIdentRenamer, ExpansionConfig};
    use ast;
    use ast::Name;
    use codemap;
    use ext::base::ExtCtxt;
    use ext::mtwt;
    use fold::Folder;
    use parse;
    use parse::token::{self, keywords};
    use util::parser_testing::{string_to_parser};
    use util::parser_testing::{string_to_pat, string_to_crate, strs_to_idents};
    use visit;
    use visit::Visitor;

    // a visitor that extracts the paths
    // from a given thingy and puts them in a mutable
    // array (passed in to the traversal)
    #[derive(Clone)]
    struct PathExprFinderContext {
        path_accumulator: Vec<ast::Path> ,
    }

    impl<'v> Visitor<'v> for PathExprFinderContext {
        fn visit_expr(&mut self, expr: &ast::Expr) {
            if let ast::ExprKind::Path(None, ref p) = expr.node {
                self.path_accumulator.push(p.clone());
            }
            visit::walk_expr(self, expr);
        }
    }

    // find the variable references in a crate
    fn crate_varrefs(the_crate : &ast::Crate) -> Vec<ast::Path> {
        let mut path_finder = PathExprFinderContext{path_accumulator:Vec::new()};
        visit::walk_crate(&mut path_finder, the_crate);
        path_finder.path_accumulator
    }

    /// A Visitor that extracts the identifiers from a thingy.
    // as a side note, I'm starting to want to abstract over these....
    struct IdentFinder {
        ident_accumulator: Vec<ast::Ident>
    }

    impl<'v> Visitor<'v> for IdentFinder {
        fn visit_ident(&mut self, _: codemap::Span, id: ast::Ident){
            self.ident_accumulator.push(id);
        }
    }

    /// Find the idents in a crate
    fn crate_idents(the_crate: &ast::Crate) -> Vec<ast::Ident> {
        let mut ident_finder = IdentFinder{ident_accumulator: Vec::new()};
        visit::walk_crate(&mut ident_finder, the_crate);
        ident_finder.ident_accumulator
    }

    // these following tests are quite fragile, in that they don't test what
    // *kind* of failure occurs.

    fn test_ecfg() -> ExpansionConfig<'static> {
        ExpansionConfig::default("test".to_string())
    }

    // make sure that macros can't escape fns
    #[should_panic]
    #[test] fn macros_cant_escape_fns_test () {
        let src = "fn bogus() {macro_rules! z (() => (3+4));}\
                   fn inty() -> i32 { z!() }".to_string();
        let sess = parse::ParseSess::new();
        let crate_ast = parse::parse_crate_from_source_str(
            "<test>".to_string(),
            src,
            Vec::new(), &sess).unwrap();
        // should fail:
        let mut gated_cfgs = vec![];
        let ecx = ExtCtxt::new(&sess, vec![], test_ecfg(), &mut gated_cfgs);
        expand_crate(ecx, vec![], vec![], crate_ast);
    }

    // make sure that macros can't escape modules
    #[should_panic]
    #[test] fn macros_cant_escape_mods_test () {
        let src = "mod foo {macro_rules! z (() => (3+4));}\
                   fn inty() -> i32 { z!() }".to_string();
        let sess = parse::ParseSess::new();
        let crate_ast = parse::parse_crate_from_source_str(
            "<test>".to_string(),
            src,
            Vec::new(), &sess).unwrap();
        let mut gated_cfgs = vec![];
        let ecx = ExtCtxt::new(&sess, vec![], test_ecfg(), &mut gated_cfgs);
        expand_crate(ecx, vec![], vec![], crate_ast);
    }

    // macro_use modules should allow macros to escape
    #[test] fn macros_can_escape_flattened_mods_test () {
        let src = "#[macro_use] mod foo {macro_rules! z (() => (3+4));}\
                   fn inty() -> i32 { z!() }".to_string();
        let sess = parse::ParseSess::new();
        let crate_ast = parse::parse_crate_from_source_str(
            "<test>".to_string(),
            src,
            Vec::new(), &sess).unwrap();
        let mut gated_cfgs = vec![];
        let ecx = ExtCtxt::new(&sess, vec![], test_ecfg(), &mut gated_cfgs);
        expand_crate(ecx, vec![], vec![], crate_ast);
    }

    fn expand_crate_str(crate_str: String) -> ast::Crate {
        let ps = parse::ParseSess::new();
        let crate_ast = panictry!(string_to_parser(&ps, crate_str).parse_crate_mod());
        // the cfg argument actually does matter, here...
        let mut gated_cfgs = vec![];
        let ecx = ExtCtxt::new(&ps, vec![], test_ecfg(), &mut gated_cfgs);
        expand_crate(ecx, vec![], vec![], crate_ast).0
    }

    // find the pat_ident paths in a crate
    fn crate_bindings(the_crate : &ast::Crate) -> Vec<ast::Ident> {
        let mut name_finder = PatIdentFinder{ident_accumulator:Vec::new()};
        visit::walk_crate(&mut name_finder, the_crate);
        name_finder.ident_accumulator
    }

    #[test] fn macro_tokens_should_match(){
        expand_crate_str(
            "macro_rules! m((a)=>(13)) ;fn main(){m!(a);}".to_string());
    }

    // should be able to use a bound identifier as a literal in a macro definition:
    #[test] fn self_macro_parsing(){
        expand_crate_str(
            "macro_rules! foo ((zz) => (287;));
            fn f(zz: i32) {foo!(zz);}".to_string()
            );
    }

    // renaming tests expand a crate and then check that the bindings match
    // the right varrefs. The specification of the test case includes the
    // text of the crate, and also an array of arrays.  Each element in the
    // outer array corresponds to a binding in the traversal of the AST
    // induced by visit.  Each of these arrays contains a list of indexes,
    // interpreted as the varrefs in the varref traversal that this binding
    // should match.  So, for instance, in a program with two bindings and
    // three varrefs, the array [[1, 2], [0]] would indicate that the first
    // binding should match the second two varrefs, and the second binding
    // should match the first varref.
    //
    // Put differently; this is a sparse representation of a boolean matrix
    // indicating which bindings capture which identifiers.
    //
    // Note also that this matrix is dependent on the implicit ordering of
    // the bindings and the varrefs discovered by the name-finder and the path-finder.
    //
    // The comparisons are done post-mtwt-resolve, so we're comparing renamed
    // names; differences in marks don't matter any more.
    //
    // oog... I also want tests that check "bound-identifier-=?". That is,
    // not just "do these have the same name", but "do they have the same
    // name *and* the same marks"? Understanding this is really pretty painful.
    // in principle, you might want to control this boolean on a per-varref basis,
    // but that would make things even harder to understand, and might not be
    // necessary for thorough testing.
    type RenamingTest = (&'static str, Vec<Vec<usize>>, bool);

    #[test]
    fn automatic_renaming () {
        let tests: Vec<RenamingTest> =
            vec!(// b & c should get new names throughout, in the expr too:
                ("fn a() -> i32 { let b = 13; let c = b; b+c }",
                 vec!(vec!(0,1),vec!(2)), false),
                // both x's should be renamed (how is this causing a bug?)
                ("fn main () {let x: i32 = 13;x;}",
                 vec!(vec!(0)), false),
                // the use of b after the + should be renamed, the other one not:
                ("macro_rules! f (($x:ident) => (b + $x)); fn a() -> i32 { let b = 13; f!(b)}",
                 vec!(vec!(1)), false),
                // the b before the plus should not be renamed (requires marks)
                ("macro_rules! f (($x:ident) => ({let b=9; ($x + b)})); fn a() -> i32 { f!(b)}",
                 vec!(vec!(1)), false),
                // the marks going in and out of letty should cancel, allowing that $x to
                // capture the one following the semicolon.
                // this was an awesome test case, and caught a *lot* of bugs.
                ("macro_rules! letty(($x:ident) => (let $x = 15;));
                  macro_rules! user(($x:ident) => ({letty!($x); $x}));
                  fn main() -> i32 {user!(z)}",
                 vec!(vec!(0)), false)
                );
        for (idx,s) in tests.iter().enumerate() {
            run_renaming_test(s,idx);
        }
    }

    // no longer a fixme #8062: this test exposes a *potential* bug; our system does
    // not behave exactly like MTWT, but a conversation with Matthew Flatt
    // suggests that this can only occur in the presence of local-expand, which
    // we have no plans to support. ... unless it's needed for item hygiene....
    #[ignore]
    #[test]
    fn issue_8062(){
        run_renaming_test(
            &("fn main() {let hrcoo = 19; macro_rules! getx(()=>(hrcoo)); getx!();}",
              vec!(vec!(0)), true), 0)
    }

    // FIXME #6994:
    // the z flows into and out of two macros (g & f) along one path, and one
    // (just g) along the other, so the result of the whole thing should
    // be "let z_123 = 3; z_123"
    #[ignore]
    #[test]
    fn issue_6994(){
        run_renaming_test(
            &("macro_rules! g (($x:ident) =>
              ({macro_rules! f(($y:ident)=>({let $y=3;$x}));f!($x)}));
              fn a(){g!(z)}",
              vec!(vec!(0)),false),
            0)
    }

    // match variable hygiene. Should expand into
    // fn z() {match 8 {x_1 => {match 9 {x_2 | x_2 if x_2 == x_1 => x_2 + x_1}}}}
    #[test]
    fn issue_9384(){
        run_renaming_test(
            &("macro_rules! bad_macro (($ex:expr) => ({match 9 {x | x if x == $ex => x + $ex}}));
              fn z() {match 8 {x => bad_macro!(x)}}",
              // NB: the third "binding" is the repeat of the second one.
              vec!(vec!(1,3),vec!(0,2),vec!(0,2)),
              true),
            0)
    }

    // interpolated nodes weren't getting labeled.
    // should expand into
    // fn main(){let g1_1 = 13; g1_1}}
    #[test]
    fn pat_expand_issue_15221(){
        run_renaming_test(
            &("macro_rules! inner ( ($e:pat ) => ($e));
              macro_rules! outer ( ($e:pat ) => (inner!($e)));
              fn main() { let outer!(g) = 13; g;}",
              vec!(vec!(0)),
              true),
            0)
    }

    // create a really evil test case where a $x appears inside a binding of $x
    // but *shouldn't* bind because it was inserted by a different macro....
    // can't write this test case until we have macro-generating macros.

    // method arg hygiene
    // method expands to fn get_x(&self_0, x_1: i32) {self_0 + self_2 + x_3 + x_1}
    #[test]
    fn method_arg_hygiene(){
        run_renaming_test(
            &("macro_rules! inject_x (()=>(x));
              macro_rules! inject_self (()=>(self));
              struct A;
              impl A{fn get_x(&self, x: i32) {self + inject_self!() + inject_x!() + x;} }",
              vec!(vec!(0),vec!(3)),
              true),
            0)
    }

    // ooh, got another bite?
    // expands to struct A; impl A {fn thingy(&self_1) {self_1;}}
    #[test]
    fn method_arg_hygiene_2(){
        run_renaming_test(
            &("struct A;
              macro_rules! add_method (($T:ty) =>
              (impl $T {  fn thingy(&self) {self;} }));
              add_method!(A);",
              vec!(vec!(0)),
              true),
            0)
    }

    // item fn hygiene
    // expands to fn q(x_1: i32){fn g(x_2: i32){x_2 + x_1};}
    #[test]
    fn issue_9383(){
        run_renaming_test(
            &("macro_rules! bad_macro (($ex:expr) => (fn g(x: i32){ x + $ex }));
              fn q(x: i32) { bad_macro!(x); }",
              vec!(vec!(1),vec!(0)),true),
            0)
    }

    // closure arg hygiene (ExprKind::Closure)
    // expands to fn f(){(|x_1 : i32| {(x_2 + x_1)})(3);}
    #[test]
    fn closure_arg_hygiene(){
        run_renaming_test(
            &("macro_rules! inject_x (()=>(x));
            fn f(){(|x : i32| {(inject_x!() + x)})(3);}",
              vec!(vec!(1)),
              true),
            0)
    }

    // macro_rules in method position. Sadly, unimplemented.
    #[test]
    fn macro_in_method_posn(){
        expand_crate_str(
            "macro_rules! my_method (() => (fn thirteen(&self) -> i32 {13}));
            struct A;
            impl A{ my_method!(); }
            fn f(){A.thirteen;}".to_string());
    }

    // another nested macro
    // expands to impl Entries {fn size_hint(&self_1) {self_1;}
    #[test]
    fn item_macro_workaround(){
        run_renaming_test(
            &("macro_rules! item { ($i:item) => {$i}}
              struct Entries;
              macro_rules! iterator_impl {
              () => { item!( impl Entries { fn size_hint(&self) { self;}});}}
              iterator_impl! { }",
              vec!(vec!(0)), true),
            0)
    }

    // run one of the renaming tests
    fn run_renaming_test(t: &RenamingTest, test_idx: usize) {
        let invalid_name = keywords::Invalid.name();
        let (teststr, bound_connections, bound_ident_check) = match *t {
            (ref str,ref conns, bic) => (str.to_string(), conns.clone(), bic)
        };
        let cr = expand_crate_str(teststr.to_string());
        let bindings = crate_bindings(&cr);
        let varrefs = crate_varrefs(&cr);

        // must be one check clause for each binding:
        assert_eq!(bindings.len(),bound_connections.len());
        for (binding_idx,shouldmatch) in bound_connections.iter().enumerate() {
            let binding_name = mtwt::resolve(bindings[binding_idx]);
            let binding_marks = mtwt::marksof(bindings[binding_idx].ctxt, invalid_name);
            // shouldmatch can't name varrefs that don't exist:
            assert!((shouldmatch.is_empty()) ||
                    (varrefs.len() > *shouldmatch.iter().max().unwrap()));
            for (idx,varref) in varrefs.iter().enumerate() {
                let print_hygiene_debug_info = || {
                    // good lord, you can't make a path with 0 segments, can you?
                    let final_varref_ident = match varref.segments.last() {
                        Some(pathsegment) => pathsegment.identifier,
                        None => panic!("varref with 0 path segments?")
                    };
                    let varref_name = mtwt::resolve(final_varref_ident);
                    let varref_idents : Vec<ast::Ident>
                        = varref.segments.iter().map(|s| s.identifier)
                        .collect();
                    println!("varref #{}: {:?}, resolves to {}",idx, varref_idents, varref_name);
                    println!("varref's first segment's string: \"{}\"", final_varref_ident);
                    println!("binding #{}: {}, resolves to {}",
                             binding_idx, bindings[binding_idx], binding_name);
                    mtwt::with_sctable(|x| mtwt::display_sctable(x));
                };
                if shouldmatch.contains(&idx) {
                    // it should be a path of length 1, and it should
                    // be free-identifier=? or bound-identifier=? to the given binding
                    assert_eq!(varref.segments.len(),1);
                    let varref_name = mtwt::resolve(varref.segments[0].identifier);
                    let varref_marks = mtwt::marksof(varref.segments[0]
                                                           .identifier
                                                           .ctxt,
                                                     invalid_name);
                    if !(varref_name==binding_name) {
                        println!("uh oh, should match but doesn't:");
                        print_hygiene_debug_info();
                    }
                    assert_eq!(varref_name,binding_name);
                    if bound_ident_check {
                        // we're checking bound-identifier=?, and the marks
                        // should be the same, too:
                        assert_eq!(varref_marks,binding_marks.clone());
                    }
                } else {
                    let varref_name = mtwt::resolve(varref.segments[0].identifier);
                    let fail = (varref.segments.len() == 1)
                        && (varref_name == binding_name);
                    // temp debugging:
                    if fail {
                        println!("failure on test {}",test_idx);
                        println!("text of test case: \"{}\"", teststr);
                        println!("");
                        println!("uh oh, matches but shouldn't:");
                        print_hygiene_debug_info();
                    }
                    assert!(!fail);
                }
            }
        }
    }

    #[test]
    fn fmt_in_macro_used_inside_module_macro() {
        let crate_str = "macro_rules! fmt_wrap(($b:expr)=>($b.to_string()));
macro_rules! foo_module (() => (mod generated { fn a() { let xx = 147; fmt_wrap!(xx);}}));
foo_module!();
".to_string();
        let cr = expand_crate_str(crate_str);
        // find the xx binding
        let bindings = crate_bindings(&cr);
        let cxbinds: Vec<&ast::Ident> =
            bindings.iter().filter(|b| b.name.as_str() == "xx").collect();
        let cxbinds: &[&ast::Ident] = &cxbinds[..];
        let cxbind = match (cxbinds.len(), cxbinds.get(0)) {
            (1, Some(b)) => *b,
            _ => panic!("expected just one binding for ext_cx")
        };
        let resolved_binding = mtwt::resolve(*cxbind);
        let varrefs = crate_varrefs(&cr);

        // the xx binding should bind all of the xx varrefs:
        for (idx,v) in varrefs.iter().filter(|p| {
            p.segments.len() == 1
            && p.segments[0].identifier.name.as_str() == "xx"
        }).enumerate() {
            if mtwt::resolve(v.segments[0].identifier) != resolved_binding {
                println!("uh oh, xx binding didn't match xx varref:");
                println!("this is xx varref \\# {}", idx);
                println!("binding: {}", cxbind);
                println!("resolves to: {}", resolved_binding);
                println!("varref: {}", v.segments[0].identifier);
                println!("resolves to: {}",
                         mtwt::resolve(v.segments[0].identifier));
                mtwt::with_sctable(|x| mtwt::display_sctable(x));
            }
            assert_eq!(mtwt::resolve(v.segments[0].identifier),
                       resolved_binding);
        };
    }

    #[test]
    fn pat_idents(){
        let pat = string_to_pat(
            "(a,Foo{x:c @ (b,9),y:Bar(4,d)})".to_string());
        let idents = pattern_bindings(&pat);
        assert_eq!(idents, strs_to_idents(vec!("a","c","b","d")));
    }

    // test the list of identifier patterns gathered by the visitor. Note that
    // 'None' is listed as an identifier pattern because we don't yet know that
    // it's the name of a 0-ary variant, and that 'i' appears twice in succession.
    #[test]
    fn crate_bindings_test(){
        let the_crate = string_to_crate("fn main (a: i32) -> i32 {|b| {
        match 34 {None => 3, Some(i) | i => j, Foo{k:z,l:y} => \"banana\"}} }".to_string());
        let idents = crate_bindings(&the_crate);
        assert_eq!(idents, strs_to_idents(vec!("a","b","None","i","i","z","y")));
    }

    // test the IdentRenamer directly
    #[test]
    fn ident_renamer_test () {
        let the_crate = string_to_crate("fn f(x: i32){let x = x; x}".to_string());
        let f_ident = token::str_to_ident("f");
        let x_ident = token::str_to_ident("x");
        let int_ident = token::str_to_ident("i32");
        let renames = vec!((x_ident,Name(16)));
        let mut renamer = IdentRenamer{renames: &renames};
        let renamed_crate = renamer.fold_crate(the_crate);
        let idents = crate_idents(&renamed_crate);
        let resolved : Vec<ast::Name> = idents.iter().map(|id| mtwt::resolve(*id)).collect();
        assert_eq!(resolved, [f_ident.name,Name(16),int_ident.name,Name(16),Name(16),Name(16)]);
    }

    // test the PatIdentRenamer; only PatIdents get renamed
    #[test]
    fn pat_ident_renamer_test () {
        let the_crate = string_to_crate("fn f(x: i32){let x = x; x}".to_string());
        let f_ident = token::str_to_ident("f");
        let x_ident = token::str_to_ident("x");
        let int_ident = token::str_to_ident("i32");
        let renames = vec!((x_ident,Name(16)));
        let mut renamer = PatIdentRenamer{renames: &renames};
        let renamed_crate = renamer.fold_crate(the_crate);
        let idents = crate_idents(&renamed_crate);
        let resolved : Vec<ast::Name> = idents.iter().map(|id| mtwt::resolve(*id)).collect();
        let x_name = x_ident.name;
        assert_eq!(resolved, [f_ident.name,Name(16),int_ident.name,Name(16),x_name,x_name]);
    }
}<|MERGE_RESOLUTION|>--- conflicted
+++ resolved
@@ -78,10 +78,6 @@
         "statement", .make_stmts, ()     lift .fold_stmt,      |_span| SmallVector::zero();
 }
 
-<<<<<<< HEAD
-pub fn expand_expr(e: P<ast::Expr>, fld: &mut MacroExpander) -> P<ast::Expr> {
-    return e.clone().and_then(|ast::Expr {id, node, span, attrs}| match node {
-=======
 impl MacroGenerable for Option<P<ast::Expr>> {
     fn kind_name() -> &'static str { "expression" }
     fn dummy(_span: Span) -> Self { None }
@@ -92,18 +88,13 @@
         self.and_then(|expr| folder.fold_opt_expr(expr))
     }
 }
->>>>>>> 3d028cfe
 
 pub fn expand_expr(expr: ast::Expr, fld: &mut MacroExpander) -> P<ast::Expr> {
-    match expr.node {
+    match expr.clone().node {
         // expr_mac should really be expr_ext or something; it's the
         // entry-point for all syntax extensions.
         ast::ExprKind::Mac(mac) => {
-<<<<<<< HEAD
-            expand_mac_invoc(mac, None, attrs.into_attr_vec(), span, fld, e)
-=======
-            expand_mac_invoc(mac, None, expr.attrs.into_attr_vec(), expr.span, fld)
->>>>>>> 3d028cfe
+            expand_mac_invoc(mac, None, expr.attrs.clone().into_attr_vec(), expr.span, fld, P(expr))
         }
 
         ast::ExprKind::While(cond, body, opt_ident) => {
@@ -1032,10 +1023,10 @@
         expr.and_then(|expr| expand_expr(expr, self))
     }
 
-    fn fold_opt_expr(&mut self, expr: P<ast::Expr>) -> Option<P<ast::Expr>> {
-        expr.and_then(|expr| match expr.node {
+    fn fold_opt_expr(&mut self, pexpr: P<ast::Expr>) -> Option<P<ast::Expr>> {
+        pexpr.clone().and_then(|expr| match expr.node {
             ast::ExprKind::Mac(mac) =>
-                expand_mac_invoc(mac, None, expr.attrs.into_attr_vec(), expr.span, self),
+                expand_mac_invoc(mac, None, expr.attrs.into_attr_vec(), expr.span, self, Some(pexpr)),
             _ => Some(expand_expr(expr, self)),
         })
     }
