--- conflicted
+++ resolved
@@ -62,18 +62,14 @@
         });
     }
 
-<<<<<<< HEAD
-    e.clone().and_then(|ast::Expr {id, node, span}| match node {
-=======
     // Sets the expn_id so that we can use unstable methods.
     fn allow_unstable(fld: &mut MacroExpander, span: Span) -> Span {
         Span { expn_id: fld.cx.backtrace(), ..span }
     }
 
     let expr_span = e.span;
-    return e.and_then(|ast::Expr {id, node, span}| match node {
-
->>>>>>> 294c7fc6
+    return e.clone().and_then(|ast::Expr {id, node, span}| match node {
+
         // expr_mac should really be expr_ext or something; it's the
         // entry-point for all syntax extensions.
         ast::ExprMac(mac, _) => {
@@ -559,12 +555,8 @@
                     fld.cx.span_err(
                         pth.span,
                         &format!("macro undefined: '{}!'",
-<<<<<<< HEAD
-                                &extnamestr));
+                                &extname));
                     */
-=======
-                                &extname));
->>>>>>> 294c7fc6
 
                     // let compilation continue
                     None
@@ -737,13 +729,8 @@
                 /*
                 fld.cx.span_err(path_span,
                                 &format!("macro undefined: '{}!'",
-<<<<<<< HEAD
-                                        extnamestr));
+                                        extname));
                 */
-
-=======
-                                        extname));
->>>>>>> 294c7fc6
                 // let compilation continue
                 return SmallVector::one(it);
             }
@@ -1126,13 +1113,8 @@
                 /*
                 fld.cx.span_err(pth.span,
                                 &format!("macro undefined: '{}!'",
-<<<<<<< HEAD
-                                        extnamestr));
+                                        extname));
                 */
-
-=======
-                                        extname));
->>>>>>> 294c7fc6
                 // let compilation continue
                 return p.and_then(|p| p);
             }
