--- conflicted
+++ resolved
@@ -11,17 +11,10 @@
 use ast::{Block, Crate, Ident, Mac_, Name, PatKind};
 use ast::{MacStmtStyle, Stmt, StmtKind, ItemKind};
 use ast;
-<<<<<<< HEAD
-use ext::mtwt;
+use ext::hygiene::Mark;
 use attr;
 use attr::AttrMetaMethods;
-use codemap::{Spanned, ExpnInfo, NameAndSpan, MacroBang};
-=======
-use ext::hygiene::Mark;
-use attr::{self, HasAttrs};
-use attr::AttrMetaMethods;
-use codemap::{dummy_spanned, ExpnInfo, NameAndSpan, MacroBang, MacroAttribute};
->>>>>>> c2028969
+use codemap::{dummy_spanned, ExpnInfo, NameAndSpan, MacroBang};
 use syntax_pos::{self, Span, ExpnId};
 use config::StripUnconfigured;
 use ext::base::*;
@@ -29,12 +22,7 @@
 use feature_gate::{self, Features};
 use fold;
 use fold::*;
-<<<<<<< HEAD
-use util::move_map::MoveMap;
-use parse::token::{fresh_mark, fresh_name, keywords};
-=======
-use parse::token::{intern, keywords};
->>>>>>> c2028969
+use parse::token::keywords;
 use ptr::P;
 use tokenstream::TokenTree;
 use util::small_vector::SmallVector;
@@ -106,13 +94,8 @@
     }
 }
 
-<<<<<<< HEAD
-pub fn expand_expr(mut expr: ast::Expr, fld: &mut MacroExpander) -> P<ast::Expr> {
+pub fn expand_expr(expr: ast::Expr, fld: &mut MacroExpander) -> P<ast::Expr> {
     match expr.clone().node {
-=======
-pub fn expand_expr(expr: ast::Expr, fld: &mut MacroExpander) -> P<ast::Expr> {
-    match expr.node {
->>>>>>> c2028969
         // expr_mac should really be expr_ext or something; it's the
         // entry-point for all syntax extensions.
         ast::ExprKind::Mac(mac) => {
@@ -209,12 +192,7 @@
                     },
                 });
 
-<<<<<<< HEAD
-                let marked_tts = mark_tts(&tts, mark);
                 ExpandResult::Some(expandfun.expand(fld.cx, call_site, &marked_tts))
-=======
-                Some(expandfun.expand(fld.cx, call_site, &marked_tts))
->>>>>>> c2028969
             }
 
             IdentTT(ref expander, tt_span, allow_internal_unstable) => {
@@ -233,12 +211,7 @@
                     }
                 });
 
-<<<<<<< HEAD
-                let marked_tts = mark_tts(&tts, mark);
                 ExpandResult::Some(expander.expand(fld.cx, call_site, ident, marked_tts))
-=======
-                Some(expander.expand(fld.cx, call_site, ident, marked_tts))
->>>>>>> c2028969
             }
 
             MacroRulesTT => {
@@ -273,12 +246,7 @@
                 });
 
                 // macro_rules! has a side effect but expands to nothing.
-<<<<<<< HEAD
-                fld.cx.bt_pop();
-                ExpandResult::None
-=======
-                Some(Box::new(MacroScopePlaceholder))
->>>>>>> c2028969
+                ExpandResult::Some(Box::new(MacroScopePlaceholder))
             }
 
             MultiDecorator(..) | MultiModifier(..) => {
@@ -361,18 +329,7 @@
 
 /// Expand a stmt
 fn expand_stmt(stmt: Stmt, fld: &mut MacroExpander) -> SmallVector<Stmt> {
-<<<<<<< HEAD
-    // perform all pending renames
-    let stmt = {
-        let pending_renames = &mut fld.cx.syntax_env.info().pending_renames;
-        let mut rename_fld = IdentRenamer{renames:pending_renames};
-        rename_fld.fold_stmt(stmt).expect_one("rename_fold didn't return one value")
-    };
-
     let (mac, style, attrs) = match stmt.clone().node {
-=======
-    let (mac, style, attrs) = match stmt.node {
->>>>>>> c2028969
         StmtKind::Mac(mac) => mac.unwrap(),
         _ => return noop_fold_stmt(stmt, fld)
     };
@@ -404,66 +361,7 @@
     })
 }
 
-<<<<<<< HEAD
-/// A tree-folder that applies every rename in its (mutable) list
-/// to every identifier, including both bindings and varrefs
-/// (and lots of things that will turn out to be neither)
-pub struct IdentRenamer<'a> {
-    renames: &'a mtwt::RenameList,
-}
-
-impl<'a> Folder for IdentRenamer<'a> {
-    fn fold_ident(&mut self, id: Ident) -> Ident {
-        mtwt::apply_renames(self.renames, id)
-    }
-    fn fold_mac(&mut self, mac: ast::Mac) -> ast::Mac {
-        fold::noop_fold_mac(mac, self)
-    }
-}
-
-/// A tree-folder that applies every rename in its list to
-/// the idents that are in PatKind::Ident patterns. This is more narrowly
-/// focused than IdentRenamer, and is needed for FnDecl,
-/// where we want to rename the args but not the fn name or the generics etc.
-pub struct PatIdentRenamer<'a> {
-    renames: &'a mtwt::RenameList,
-}
-
-impl<'a> Folder for PatIdentRenamer<'a> {
-    fn fold_pat(&mut self, pat: P<ast::Pat>) -> P<ast::Pat> {
-        match pat.node {
-            PatKind::Ident(..) => {},
-            _ => return noop_fold_pat(pat, self)
-        }
-
-        pat.map(|ast::Pat {id, node, span}| match node {
-            PatKind::Ident(binding_mode, Spanned{span: sp, node: ident}, sub) => {
-                let new_ident = mtwt::apply_renames(self.renames, ident);
-                let new_node =
-                    PatKind::Ident(binding_mode,
-                                  Spanned{span: sp, node: new_ident},
-                                  sub.map(|p| self.fold_pat(p)));
-                ast::Pat {
-                    id: id,
-                    node: new_node,
-                    span: span,
-                }
-            },
-            _ => unreachable!()
-        })
-    }
-    fn fold_mac(&mut self, mac: ast::Mac) -> ast::Mac {
-        fold::noop_fold_mac(mac, self)
-    }
-}
-
 pub fn expand_multi_modified(a: Annotatable, fld: &mut MacroExpander) -> SmallVector<Annotatable> {
-    match a {
-        Annotatable::Item(it) => match it.node {
-            ast::ItemKind::Mac(..) => {
-                it.and_then(|it| match it.clone().node {
-=======
-fn expand_multi_modified(a: Annotatable, fld: &mut MacroExpander) -> SmallVector<Annotatable> {
     match a {
         Annotatable::Item(it) => match it.node {
             ast::ItemKind::Mac(..) => {
@@ -473,8 +371,7 @@
                 } {
                     return SmallVector::one(Annotatable::Item(it));
                 }
-                it.and_then(|it| match it.node {
->>>>>>> c2028969
+                it.and_then(|it| match it.clone().node {
                     ItemKind::Mac(mac) =>
                         expand_mac_invoc(mac, Some(it.ident), it.attrs.clone(), it.span, fld, SmallVector::one(P(it))),
                     _ => unreachable!(),
@@ -513,26 +410,7 @@
 
 fn expand_impl_item(ii: ast::ImplItem, fld: &mut MacroExpander)
                  -> SmallVector<ast::ImplItem> {
-<<<<<<< HEAD
     match ii.clone().node {
-        ast::ImplItemKind::Method(..) => SmallVector::one(ast::ImplItem {
-            id: ii.id,
-            ident: ii.ident,
-            attrs: ii.attrs,
-            vis: ii.vis,
-            defaultness: ii.defaultness,
-            node: match ii.node {
-                ast::ImplItemKind::Method(sig, body) => {
-                    let (sig, body) = expand_and_rename_method(sig, body, fld);
-                    ast::ImplItemKind::Method(sig, body)
-                }
-                _ => unreachable!()
-            },
-            span: ii.span,
-        }),
-=======
-    match ii.node {
->>>>>>> c2028969
         ast::ImplItemKind::Macro(mac) => {
             expand_mac_invoc(mac, None, ii.attrs.clone(), ii.span, fld, SmallVector::one(ii))
         }
@@ -542,26 +420,7 @@
 
 fn expand_trait_item(ti: ast::TraitItem, fld: &mut MacroExpander)
                      -> SmallVector<ast::TraitItem> {
-<<<<<<< HEAD
     match ti.clone().node {
-        ast::TraitItemKind::Method(_, Some(_)) => {
-            SmallVector::one(ast::TraitItem {
-                id: ti.id,
-                ident: ti.ident,
-                attrs: ti.attrs,
-                node: match ti.node  {
-                    ast::TraitItemKind::Method(sig, Some(body)) => {
-                        let (sig, body) = expand_and_rename_method(sig, body, fld);
-                        ast::TraitItemKind::Method(sig, Some(body))
-                    }
-                    _ => unreachable!()
-                },
-                span: ti.span,
-            })
-        }
-=======
-    match ti.node {
->>>>>>> c2028969
         ast::TraitItemKind::Macro(mac) => {
             expand_mac_invoc(mac, None, ti.attrs.clone(), ti.span, fld, SmallVector::one(ti))
         }
