// Copyright 2012-2014 The Rust Project Developers. See the COPYRIGHT
// file at the top-level directory of this distribution and at
// http://rust-lang.org/COPYRIGHT.
//
// Licensed under the Apache License, Version 2.0 <LICENSE-APACHE or
// http://www.apache.org/licenses/LICENSE-2.0> or the MIT license
// <LICENSE-MIT or http://opensource.org/licenses/MIT>, at your
// option. This file may not be copied, modified, or distributed
// except according to those terms.

use ast::{Block, Ident, Mac_, PatKind};
use ast::{Name, MacStmtStyle, StmtKind, ItemKind};
use ast;
use ext::hygiene::Mark;
use ext::placeholders::{placeholder, PlaceholderExpander};
use attr::{self, HasAttrs};
use codemap::{ExpnInfo, NameAndSpan, MacroBang, MacroAttribute};
use syntax_pos::{self, Span, ExpnId};
use config::{is_test_or_bench, StripUnconfigured};
use ext::base::*;
use ext::decorator::expand_attributes;
use feature_gate::{self, Features};
use fold;
use fold::*;
use parse::{ParseSess, PResult, lexer};
use parse::parser::Parser;
use parse::token::{self, intern, keywords};
use print::pprust;
use ptr::P;
use std_inject;
use tokenstream::{TokenTree, TokenStream};
use util::small_vector::SmallVector;
use visit::Visitor;

use std::mem;
use std::path::PathBuf;
use std::rc::Rc;

macro_rules! expansions {
    ($($kind:ident: $ty:ty [$($vec:ident, $ty_elt:ty)*], $kind_name:expr, .$make:ident,
            $(.$fold:ident)*  $(lift .$fold_elt:ident)*,
            $(.$visit:ident)*  $(lift .$visit_elt:ident)*;)*) => {
        #[derive(Copy, Clone, PartialEq, Eq)]
        pub enum ExpansionKind { OptExpr, $( $kind, )*  }
        pub enum Expansion { OptExpr(Option<P<ast::Expr>>), $( $kind($ty), )* }

        impl ExpansionKind {
            pub fn name(self) -> &'static str {
                match self {
                    ExpansionKind::OptExpr => "expression",
                    $( ExpansionKind::$kind => $kind_name, )*
                }
            }

            fn make_from<'a>(self, result: Box<MacResult + 'a>) -> Option<Expansion> {
                match self {
                    ExpansionKind::OptExpr => result.make_expr().map(Some).map(Expansion::OptExpr),
                    $( ExpansionKind::$kind => result.$make().map(Expansion::$kind), )*
                }
            }
        }

        impl Expansion {
            pub fn make_opt_expr(self) -> Option<P<ast::Expr>> {
                match self {
                    Expansion::OptExpr(expr) => expr,
                    _ => panic!("Expansion::make_* called on the wrong kind of expansion"),
                }
            }
            $( pub fn $make(self) -> $ty {
                match self {
                    Expansion::$kind(ast) => ast,
                    _ => panic!("Expansion::make_* called on the wrong kind of expansion"),
                }
            } )*

            pub fn fold_with<F: Folder>(self, folder: &mut F) -> Self {
                use self::Expansion::*;
                match self {
                    OptExpr(expr) => OptExpr(expr.and_then(|expr| folder.fold_opt_expr(expr))),
                    $($( $kind(ast) => $kind(folder.$fold(ast)), )*)*
                    $($( $kind(ast) => {
                        $kind(ast.into_iter().flat_map(|ast| folder.$fold_elt(ast)).collect())
                    }, )*)*
                }
            }

            pub fn visit_with<V: Visitor>(&self, visitor: &mut V) {
                match *self {
                    Expansion::OptExpr(Some(ref expr)) => visitor.visit_expr(expr),
                    Expansion::OptExpr(None) => {}
                    $($( Expansion::$kind(ref ast) => visitor.$visit(ast), )*)*
                    $($( Expansion::$kind(ref ast) => for ast in ast.as_slice() {
                        visitor.$visit_elt(ast);
                    }, )*)*
                }
            }
        }

        impl<'a, 'b> Folder for MacroExpander<'a, 'b> {
            fn fold_opt_expr(&mut self, expr: P<ast::Expr>) -> Option<P<ast::Expr>> {
                self.expand(Expansion::OptExpr(Some(expr))).make_opt_expr()
            }
            $($(fn $fold(&mut self, node: $ty) -> $ty {
                self.expand(Expansion::$kind(node)).$make()
            })*)*
            $($(fn $fold_elt(&mut self, node: $ty_elt) -> $ty {
                self.expand(Expansion::$kind(SmallVector::one(node))).$make()
            })*)*
        }

        impl<'a> MacResult for ::ext::tt::macro_rules::ParserAnyMacro<'a> {
            $(fn $make(self: Box<::ext::tt::macro_rules::ParserAnyMacro<'a>>) -> Option<$ty> {
                Some(self.make(ExpansionKind::$kind).$make())
            })*
        }
    }
}

expansions! {
    Expr: P<ast::Expr> [], "expression", .make_expr, .fold_expr, .visit_expr;
    Pat: P<ast::Pat>   [], "pattern",    .make_pat,  .fold_pat,  .visit_pat;
    Ty: P<ast::Ty>     [], "type",       .make_ty,   .fold_ty,   .visit_ty;
    Stmts: SmallVector<ast::Stmt> [SmallVector, ast::Stmt],
        "statement",  .make_stmts,       lift .fold_stmt, lift .visit_stmt;
    Items: SmallVector<P<ast::Item>> [SmallVector, P<ast::Item>],
        "item",       .make_items,       lift .fold_item, lift .visit_item;
    TraitItems: SmallVector<ast::TraitItem> [SmallVector, ast::TraitItem],
        "trait item", .make_trait_items, lift .fold_trait_item, lift .visit_trait_item;
    ImplItems: SmallVector<ast::ImplItem> [SmallVector, ast::ImplItem],
        "impl item",  .make_impl_items,  lift .fold_impl_item,  lift .visit_impl_item;
}

impl ExpansionKind {
    fn dummy(self, span: Span) -> Expansion {
        self.make_from(DummyResult::any(span)).unwrap()
    }

    fn expect_from_annotatables<I: IntoIterator<Item = Annotatable>>(self, items: I) -> Expansion {
        let items = items.into_iter();
        match self {
            ExpansionKind::Items =>
                Expansion::Items(items.map(Annotatable::expect_item).collect()),
            ExpansionKind::ImplItems =>
                Expansion::ImplItems(items.map(Annotatable::expect_impl_item).collect()),
            ExpansionKind::TraitItems =>
                Expansion::TraitItems(items.map(Annotatable::expect_trait_item).collect()),
            _ => unreachable!(),
        }
    }
}

pub struct Invocation {
    pub kind: InvocationKind,
    expansion_kind: ExpansionKind,
    expansion_data: ExpansionData,
}

pub enum InvocationKind {
    Bang {
        attrs: Vec<ast::Attribute>,
        mac: ast::Mac,
        ident: Option<Ident>,
        span: Span,
    },
    Attr {
        attr: ast::Attribute,
        item: Annotatable,
    },
}

impl Invocation {
    fn span(&self) -> Span {
        match self.kind {
            InvocationKind::Bang { span, .. } => span,
            InvocationKind::Attr { ref attr, .. } => attr.span,
        }
    }
}

pub struct MacroExpander<'a, 'b:'a> {
    pub cx: &'a mut ExtCtxt<'b>,
    monotonic: bool, // c.f. `cx.monotonic_expander()`
}

impl<'a, 'b> MacroExpander<'a, 'b> {
    pub fn new(cx: &'a mut ExtCtxt<'b>, monotonic: bool) -> Self {
        MacroExpander { cx: cx, monotonic: monotonic }
    }

<<<<<<< HEAD
    fn expand_crate(&mut self, krate: ast::Crate) -> ast::Crate {
        let err_count = self.cx.parse_sess.span_diagnostic.err_count();
=======
    pub fn expand_crate(&mut self, mut krate: ast::Crate) -> ast::Crate {
        self.cx.crate_root = std_inject::injected_crate_name(&krate);
        let mut module = ModuleData {
            mod_path: vec![token::str_to_ident(&self.cx.ecfg.crate_name)],
            directory: PathBuf::from(self.cx.codemap().span_to_filename(krate.span)),
        };
        module.directory.pop();
        self.cx.current_expansion.module = Rc::new(module);
>>>>>>> 1df17355

        // FIXME(syntex): Expand attributes
        let mut krate = expand_attributes(self.cx, krate);

        let krate_item = Expansion::Items(SmallVector::one(P(ast::Item {
            attrs: krate.attrs,
            span: krate.span,
            node: ast::ItemKind::Mod(krate.module),
            ident: keywords::Invalid.ident(),
            id: ast::DUMMY_NODE_ID,
            vis: ast::Visibility::Public,
        })));

        match self.expand(krate_item).make_items().pop().unwrap().unwrap() {
            ast::Item { attrs, node: ast::ItemKind::Mod(module), .. } => {
                krate.attrs = attrs;
                krate.module = module;
            },
            _ => unreachable!(),
        };

        krate
    }

    // Fully expand all the invocations in `expansion`.
    fn expand(&mut self, expansion: Expansion) -> Expansion {
        let orig_expansion_data = self.cx.current_expansion.clone();
        self.cx.current_expansion.depth = 0;

        let (expansion, mut invocations) = self.collect_invocations(expansion);
        invocations.reverse();

        let mut expansions = Vec::new();
        let mut undetermined_invocations = Vec::new();
        let (mut progress, mut force) = (false, !self.monotonic);
        loop {
            let invoc = if let Some(invoc) = invocations.pop() {
                invoc
            } else if undetermined_invocations.is_empty() {
                break
            } else {
                invocations = mem::replace(&mut undetermined_invocations, Vec::new());
                force = !mem::replace(&mut progress, false);
                continue
            };

            let scope =
                if self.monotonic { invoc.expansion_data.mark } else { orig_expansion_data.mark };
            let ext = match self.cx.resolver.resolve_invoc(scope, &invoc, force) {
                Ok(ext) => Some(ext),
                Err(Determinacy::Determined) => None,
                Err(Determinacy::Undetermined) => {
                    undetermined_invocations.push(invoc);
                    continue
                }
            };

            progress = true;
            let ExpansionData { depth, mark, .. } = invoc.expansion_data;
            self.cx.current_expansion = invoc.expansion_data.clone();

            self.cx.current_expansion.mark = scope;
            let expansion = match ext {
                Some(ext) => self.expand_invoc(invoc, ext),
                None => invoc.expansion_kind.dummy(invoc.span()),
            };

            let (expansion, new_invocations) = self.collect_invocations(expansion);

            if expansions.len() < depth {
                expansions.push(Vec::new());
            }
            expansions[depth - 1].push((mark.as_u32(), expansion));
            if !self.cx.ecfg.single_step {
                invocations.extend(new_invocations.into_iter().rev());
            }
        }

        self.cx.current_expansion = orig_expansion_data;

        let mut placeholder_expander = PlaceholderExpander::new(self.cx, self.monotonic);
        while let Some(expansions) = expansions.pop() {
            for (mark, expansion) in expansions.into_iter().rev() {
                placeholder_expander.add(ast::NodeId::from_u32(mark), expansion);
            }
        }

        expansion.fold_with(&mut placeholder_expander)
    }

    fn collect_invocations(&mut self, expansion: Expansion) -> (Expansion, Vec<Invocation>) {
        let crate_config = mem::replace(&mut self.cx.cfg, Vec::new());
        let result = {
            let mut collector = InvocationCollector {
                cfg: StripUnconfigured {
                    config: &crate_config,
                    should_test: self.cx.ecfg.should_test,
                    sess: self.cx.parse_sess,
                    features: self.cx.ecfg.features,
                },
                cx: self.cx,
                invocations: Vec::new(),
                monotonic: self.monotonic,
            };
            (expansion.fold_with(&mut collector), collector.invocations)
        };
        self.cx.cfg = crate_config;

        if self.monotonic {
            let err_count = self.cx.parse_sess.span_diagnostic.err_count();
            let mark = self.cx.current_expansion.mark;
            self.cx.resolver.visit_expansion(mark, &result.0);
            self.cx.resolve_err_count += self.cx.parse_sess.span_diagnostic.err_count() - err_count;
        }

        result
    }

    fn expand_invoc(&mut self, invoc: Invocation, ext: Rc<SyntaxExtension>) -> Expansion {
        match invoc.kind {
            InvocationKind::Bang { .. } => self.expand_bang_invoc(invoc, ext),
            InvocationKind::Attr { .. } => self.expand_attr_invoc(invoc, ext),
        }
    }

    fn expand_attr_invoc(&mut self, invoc: Invocation, ext: Rc<SyntaxExtension>) -> Expansion {
        let Invocation { expansion_kind: kind, .. } = invoc;
        let (attr, item) = match invoc.kind {
            InvocationKind::Attr { attr, item } => (attr, item),
            _ => unreachable!(),
        };

        attr::mark_used(&attr);
        let name = intern(&attr.name());
        self.cx.bt_push(ExpnInfo {
            call_site: attr.span,
            callee: NameAndSpan {
                format: MacroAttribute(name),
                span: Some(attr.span),
                allow_internal_unstable: false,
            }
        });

        match *ext {
            MultiModifier(ref mac) => {
                let items = mac.expand(self.cx, attr.span, &attr.node.value, item);
                kind.expect_from_annotatables(items)
            }
            MultiDecorator(ref mac) => {
                let mut items = Vec::new();
                mac.expand(self.cx, attr.span, &attr.node.value, &item,
                           &mut |item| items.push(item));
                items.push(item);
                kind.expect_from_annotatables(items)
            }
            SyntaxExtension::AttrProcMacro(ref mac) => {
                let attr_toks = TokenStream::from_tts(tts_for_attr(&attr, &self.cx.parse_sess));
                let item_toks = TokenStream::from_tts(tts_for_item(&item, &self.cx.parse_sess));

                let tok_result = mac.expand(self.cx, attr.span, attr_toks, item_toks);
                self.parse_expansion(tok_result, kind, name, attr.span)
            }
            _ => unreachable!(),
        }
    }

    /// Expand a macro invocation. Returns the result of expansion.
    fn expand_bang_invoc(&mut self, invoc: Invocation, ext: Rc<SyntaxExtension>) -> Expansion {
        let (mark, kind) = (invoc.expansion_data.mark, invoc.expansion_kind);
        let (attrs, mac, ident, span) = match invoc.kind {
            InvocationKind::Bang { attrs, mac, ident, span } => (attrs, mac, ident, span),
            _ => unreachable!(),
        };
        let Mac_ { path, tts, .. } = mac.node;

        // Detect use of feature-gated or invalid attributes on macro invoations
        // since they will not be detected after macro expansion.
        for attr in attrs.iter() {
            feature_gate::check_attribute(&attr, &self.cx.parse_sess,
                                          &self.cx.parse_sess.codemap(),
                                          &self.cx.ecfg.features.unwrap());
        }

        if path.segments.len() > 1 || path.global || !path.segments[0].parameters.is_empty() {
            self.cx.span_err(path.span, "expected macro name without module separators");
            return kind.dummy(span);
        }

        let extname = path.segments[0].identifier.name;
        let ident = ident.unwrap_or(keywords::Invalid.ident());
        let marked_tts = mark_tts(&tts, mark);
        let opt_expanded = match *ext {
            NormalTT(ref expandfun, exp_span, allow_internal_unstable) => {
                if ident.name != keywords::Invalid.name() {
                    let msg =
                        format!("macro {}! expects no ident argument, given '{}'", extname, ident);
                    self.cx.span_err(path.span, &msg);
                    return kind.dummy(span);
                }

                self.cx.bt_push(ExpnInfo {
                    call_site: span,
                    callee: NameAndSpan {
                        format: MacroBang(extname),
                        span: exp_span,
                        allow_internal_unstable: allow_internal_unstable,
                    },
                });

                kind.make_from(expandfun.expand(self.cx, span, &marked_tts))
            }

            IdentTT(ref expander, tt_span, allow_internal_unstable) => {
                if ident.name == keywords::Invalid.name() {
                    self.cx.span_err(path.span,
                                    &format!("macro {}! expects an ident argument", extname));
                    return kind.dummy(span);
                };

                self.cx.bt_push(ExpnInfo {
                    call_site: span,
                    callee: NameAndSpan {
                        format: MacroBang(extname),
                        span: tt_span,
                        allow_internal_unstable: allow_internal_unstable,
                    }
                });

                kind.make_from(expander.expand(self.cx, span, ident, marked_tts, attrs))
            }

            MultiDecorator(..) | MultiModifier(..) | SyntaxExtension::AttrProcMacro(..) => {
                self.cx.span_err(path.span,
                                 &format!("`{}` can only be used in attributes", extname));
                return kind.dummy(span);
            }

            SyntaxExtension::ProcMacro(ref expandfun) => {
                if ident.name != keywords::Invalid.name() {
                    let msg =
                        format!("macro {}! expects no ident argument, given '{}'", extname, ident);
                    self.cx.span_err(path.span, &msg);
                    return kind.dummy(span);
                }

                self.cx.bt_push(ExpnInfo {
                    call_site: span,
                    callee: NameAndSpan {
                        format: MacroBang(extname),
                        // FIXME procedural macros do not have proper span info
                        // yet, when they do, we should use it here.
                        span: None,
                        // FIXME probably want to follow macro_rules macros here.
                        allow_internal_unstable: false,
                    },
                });

                let toks = TokenStream::from_tts(marked_tts);
                let tok_result = expandfun.expand(self.cx, span, toks);
                Some(self.parse_expansion(tok_result, kind, extname, span))
            }
        };

        let expanded = if let Some(expanded) = opt_expanded {
            expanded
        } else {
            let msg = format!("non-{kind} macro in {kind} position: {name}",
                              name = path.segments[0].identifier.name, kind = kind.name());
            self.cx.span_err(path.span, &msg);
            return kind.dummy(span);
        };

        expanded.fold_with(&mut Marker {
            mark: mark,
            expn_id: Some(self.cx.backtrace()),
        })
    }

    fn parse_expansion(&mut self, toks: TokenStream, kind: ExpansionKind, name: Name, span: Span)
                       -> Expansion {
        let mut parser = self.cx.new_parser_from_tts(&toks.to_tts());
        let expansion = match parser.parse_expansion(kind, false) {
            Ok(expansion) => expansion,
            Err(mut err) => {
                err.emit();
                return kind.dummy(span);
            }
        };
        parser.ensure_complete_parse(name, kind.name(), span);
        // FIXME better span info
        expansion.fold_with(&mut ChangeSpan { span: span })
    }
}

impl<'a> Parser<'a> {
    pub fn parse_expansion(&mut self, kind: ExpansionKind, macro_legacy_warnings: bool)
                           -> PResult<'a, Expansion> {
        Ok(match kind {
            ExpansionKind::Items => {
                let mut items = SmallVector::zero();
                while let Some(item) = try!(self.parse_item()) {
                    items.push(item);
                }
                Expansion::Items(items)
            }
            ExpansionKind::TraitItems => {
                let mut items = SmallVector::zero();
                while self.token != token::Eof {
                    items.push(try!(self.parse_trait_item()));
                }
                Expansion::TraitItems(items)
            }
            ExpansionKind::ImplItems => {
                let mut items = SmallVector::zero();
                while self.token != token::Eof {
                    items.push(try!(self.parse_impl_item()));
                }
                Expansion::ImplItems(items)
            }
            ExpansionKind::Stmts => {
                let mut stmts = SmallVector::zero();
                while self.token != token::Eof {
                    if let Some(stmt) = try!(self.parse_full_stmt(macro_legacy_warnings)) {
                        stmts.push(stmt);
                    }
                }
                Expansion::Stmts(stmts)
            }
            ExpansionKind::Expr => Expansion::Expr(try!(self.parse_expr())),
            ExpansionKind::OptExpr => Expansion::OptExpr(Some(try!(self.parse_expr()))),
            ExpansionKind::Ty => Expansion::Ty(try!(self.parse_ty())),
            ExpansionKind::Pat => Expansion::Pat(try!(self.parse_pat())),
        })
    }

    pub fn ensure_complete_parse(&mut self, macro_name: ast::Name, kind_name: &str, span: Span) {
        if self.token != token::Eof {
            let msg = format!("macro expansion ignores token `{}` and any following",
                              self.this_token_to_string());
            let mut err = self.diagnostic().struct_span_err(self.span, &msg);
            let msg = format!("caused by the macro expansion here; the usage \
                               of `{}!` is likely invalid in {} context",
                               macro_name, kind_name);
            err.span_note(span, &msg).emit();
        }
    }
}

struct InvocationCollector<'a, 'b: 'a> {
    cx: &'a mut ExtCtxt<'b>,
    cfg: StripUnconfigured<'a>,
    invocations: Vec<Invocation>,
    monotonic: bool,
}

macro_rules! fully_configure {
    ($this:ident, $node:ident, $noop_fold:ident) => {
        match $noop_fold($node, &mut $this.cfg).pop() {
            Some(node) => node,
            None => return SmallVector::zero(),
        }
    }
}

impl<'a, 'b> InvocationCollector<'a, 'b> {
    fn collect(&mut self, expansion_kind: ExpansionKind, kind: InvocationKind) -> Expansion {
        let mark = Mark::fresh();
        self.invocations.push(Invocation {
            kind: kind,
            expansion_kind: expansion_kind,
            expansion_data: ExpansionData {
                mark: mark,
                depth: self.cx.current_expansion.depth + 1,
                ..self.cx.current_expansion.clone()
            },
        });
        placeholder(expansion_kind, ast::NodeId::from_u32(mark.as_u32()))
    }

    fn collect_bang(
        &mut self, mac: ast::Mac, attrs: Vec<ast::Attribute>, span: Span, kind: ExpansionKind,
    ) -> Expansion {
        self.collect(kind, InvocationKind::Bang { attrs: attrs, mac: mac, ident: None, span: span })
    }

    fn collect_attr(&mut self, attr: ast::Attribute, item: Annotatable, kind: ExpansionKind)
                    -> Expansion {
        self.collect(kind, InvocationKind::Attr { attr: attr, item: item })
    }

    // If `item` is an attr invocation, remove and return the macro attribute.
    fn classify_item<T: HasAttrs>(&mut self, mut item: T) -> (T, Option<ast::Attribute>) {
        let mut attr = None;
        item = item.map_attrs(|mut attrs| {
            attr = self.cx.resolver.find_attr_invoc(&mut attrs);
            attrs
        });
        (item, attr)
    }

    fn configure<T: HasAttrs>(&mut self, node: T) -> Option<T> {
        self.cfg.configure(node)
    }
}

// These are pretty nasty. Ideally, we would keep the tokens around, linked from
// the AST. However, we don't so we need to create new ones. Since the item might
// have come from a macro expansion (possibly only in part), we can't use the
// existing codemap.
//
// Therefore, we must use the pretty printer (yuck) to turn the AST node into a
// string, which we then re-tokenise (double yuck), but first we have to patch
// the pretty-printed string on to the end of the existing codemap (infinity-yuck).
fn tts_for_item(item: &Annotatable, parse_sess: &ParseSess) -> Vec<TokenTree> {
    let text = match *item {
        Annotatable::Item(ref i) => pprust::item_to_string(i),
        Annotatable::TraitItem(ref ti) => pprust::trait_item_to_string(ti),
        Annotatable::ImplItem(ref ii) => pprust::impl_item_to_string(ii),
    };
    string_to_tts(text, parse_sess)
}

fn tts_for_attr(attr: &ast::Attribute, parse_sess: &ParseSess) -> Vec<TokenTree> {
    string_to_tts(pprust::attr_to_string(attr), parse_sess)
}

fn string_to_tts(text: String, parse_sess: &ParseSess) -> Vec<TokenTree> {
    let filemap = parse_sess.codemap()
                            .new_filemap(String::from("<macro expansion>"), None, text);

    let lexer = lexer::StringReader::new(&parse_sess.span_diagnostic, filemap);
    let mut parser = Parser::new(parse_sess, Vec::new(), Box::new(lexer));
    panictry!(parser.parse_all_token_trees())
}

impl<'a, 'b> Folder for InvocationCollector<'a, 'b> {
    fn fold_expr(&mut self, expr: P<ast::Expr>) -> P<ast::Expr> {
        let mut expr = self.cfg.configure_expr(expr).unwrap();
        expr.node = self.cfg.configure_expr_kind(expr.node);

        if let ast::ExprKind::Mac(mac) = expr.node {
            // FIXME(syntex): ignore unknown macros
            if self.cx.resolver.find_mac(self.cx.current_expansion.mark, &mac).is_none() {
                let expr = ast::Expr { node: ast::ExprKind::Mac(mac), .. expr };
                return P(noop_fold_expr(expr, self));
            }

            self.collect_bang(mac, expr.attrs.into(), expr.span, ExpansionKind::Expr).make_expr()
        } else {
            P(noop_fold_expr(expr, self))
        }
    }

    fn fold_opt_expr(&mut self, expr: P<ast::Expr>) -> Option<P<ast::Expr>> {
        let mut expr = configure!(self, expr).unwrap();
        expr.node = self.cfg.configure_expr_kind(expr.node);

        if let ast::ExprKind::Mac(mac) = expr.node {
            // FIXME(syntex): ignore unknown macros
            if self.cx.resolver.find_mac(self.cx.current_expansion.mark, &mac).is_none() {
                let expr = ast::Expr { node: ast::ExprKind::Mac(mac), .. expr };
                return Some(P(noop_fold_expr(expr, self)));
            }

            self.collect_bang(mac, expr.attrs.into(), expr.span, ExpansionKind::OptExpr)
                .make_opt_expr()
        } else {
            Some(P(noop_fold_expr(expr, self)))
        }
    }

    fn fold_pat(&mut self, pat: P<ast::Pat>) -> P<ast::Pat> {
        match pat.node {
            PatKind::Mac(_) => {}
            _ => return noop_fold_pat(pat, self),
        }

        pat.and_then(|pat| match pat.node {
            PatKind::Mac(mac) => {
                // FIXME(syntex): ignore unknown macros
                if self.cx.resolver.find_mac(self.cx.current_expansion.mark, &mac).is_none() {
                    let pat = ast::Pat { node: PatKind::Mac(mac), .. pat };
                    return noop_fold_pat(P(pat), self);
                }

                self.collect_bang(mac, Vec::new(), pat.span, ExpansionKind::Pat).make_pat()
            }
            _ => unreachable!(),
        })
    }

    fn fold_stmt(&mut self, stmt: ast::Stmt) -> SmallVector<ast::Stmt> {
        let stmt = match self.cfg.configure_stmt(stmt) {
            Some(stmt) => stmt,
            None => return SmallVector::zero(),
        };

        let (mac, style, attrs) = if let StmtKind::Mac(mac) = stmt.node {
            // FIXME(syntex): ignore unknown macros.
            if self.cx.resolver.find_mac(self.cx.current_expansion.mark, &mac.0).is_none() {
                let stmt = ast::Stmt { node: StmtKind::Mac(mac), .. stmt };
                return SmallVector::one(stmt);
            }

            mac.unwrap()
        } else {
            // The placeholder expander gives ids to statements, so we avoid folding the id here.
            let ast::Stmt { id, node, span } = stmt;
            return noop_fold_stmt_kind(node, self).into_iter().map(|node| {
                ast::Stmt { id: id, node: node, span: span }
            }).collect()
        };

        let mut placeholder =
            self.collect_bang(mac, attrs.into(), stmt.span, ExpansionKind::Stmts).make_stmts();

        // If this is a macro invocation with a semicolon, then apply that
        // semicolon to the final statement produced by expansion.
        if style == MacStmtStyle::Semicolon {
            if let Some(stmt) = placeholder.pop() {
                placeholder.push(stmt.add_trailing_semicolon());
            }
        }

        placeholder
    }

    fn fold_block(&mut self, block: P<Block>) -> P<Block> {
        let no_noninline_mod = mem::replace(&mut self.cx.current_expansion.no_noninline_mod, true);
        let result = noop_fold_block(block, self);
        self.cx.current_expansion.no_noninline_mod = no_noninline_mod;
        result
    }

    fn fold_item(&mut self, item: P<ast::Item>) -> SmallVector<P<ast::Item>> {
        let item = configure!(self, item);

        let (mut item, attr) = self.classify_item(item);
        if let Some(attr) = attr {
            let item = Annotatable::Item(fully_configure!(self, item, noop_fold_item));
            return self.collect_attr(attr, item, ExpansionKind::Items).make_items();
        }

        match item.node {
            ast::ItemKind::Mac(..) => {
                if match item.node {
                    ItemKind::Mac(ref mac) => mac.node.path.segments.is_empty(),
                    _ => unreachable!(),
                } {
                    return SmallVector::one(item);
                }

                item.and_then(|item| match item.node {
                    ItemKind::Mac(mac) => {
                        // FIXME(syntex): ignore unknown macros
                        if self.cx.resolver.find_mac(self.cx.current_expansion.mark, &mac).is_none() {
                            let item = ast::Item { node: ItemKind::Mac(mac), .. item };
                            return noop_fold_item(P(item), self);
                        }

                        self.collect(ExpansionKind::Items, InvocationKind::Bang {
                            mac: mac,
                            attrs: item.attrs,
                            ident: Some(item.ident),
                            span: item.span,
                        }).make_items()
                    }
                    _ => unreachable!(),
                })
            }
            ast::ItemKind::Mod(ast::Mod { inner, .. }) => {
                if item.ident == keywords::Invalid.ident() {
                    return noop_fold_item(item, self);
                }

                let orig_no_noninline_mod = self.cx.current_expansion.no_noninline_mod;
                let mut module = (*self.cx.current_expansion.module).clone();
                module.mod_path.push(item.ident);

                // Detect if this is an inline module (`mod m { ... }` as opposed to `mod m;`).
                // In the non-inline case, `inner` is never the dummy span (c.f. `parse_item_mod`).
                // Thus, if `inner` is the dummy span, we know the module is inline.
                let inline_module = item.span.contains(inner) || inner == syntax_pos::DUMMY_SP;

                if inline_module {
                    if let Some(path) = attr::first_attr_value_str_by_name(&item.attrs, "path") {
                        self.cx.current_expansion.no_noninline_mod = false;
                        module.directory.push(&*path);
                    } else {
                        module.directory.push(&*item.ident.name.as_str());
                    }
                } else {
                    self.cx.current_expansion.no_noninline_mod = false;
                    module.directory =
                        PathBuf::from(self.cx.parse_sess.codemap().span_to_filename(inner));
                    module.directory.pop();
                }

                let orig_module =
                    mem::replace(&mut self.cx.current_expansion.module, Rc::new(module));
                let result = noop_fold_item(item, self);
                self.cx.current_expansion.module = orig_module;
                self.cx.current_expansion.no_noninline_mod = orig_no_noninline_mod;
                return result;
            }
            // Ensure that test functions are accessible from the test harness.
            ast::ItemKind::Fn(..) if self.cx.ecfg.should_test => {
                if item.attrs.iter().any(|attr| is_test_or_bench(attr)) {
                    item = item.map(|mut item| { item.vis = ast::Visibility::Public; item });
                }
                noop_fold_item(item, self)
            }
            _ => noop_fold_item(item, self),
        }
    }

    fn fold_trait_item(&mut self, item: ast::TraitItem) -> SmallVector<ast::TraitItem> {
        let item = configure!(self, item);

        let (item, attr) = self.classify_item(item);
        if let Some(attr) = attr {
            let item =
                Annotatable::TraitItem(P(fully_configure!(self, item, noop_fold_trait_item)));
            return self.collect_attr(attr, item, ExpansionKind::TraitItems).make_trait_items()
        }

        match item.node {
            ast::TraitItemKind::Macro(mac) => {
                // FIXME(syntex): ignore unknown macros
                if self.cx.resolver.find_mac(self.cx.current_expansion.mark, &mac).is_none() {
                    let item = ast::TraitItem{ node: ast::TraitItemKind::Macro(mac), .. item };
                    return noop_fold_trait_item(item, self);
                }

                let ast::TraitItem { attrs, span, .. } = item;
                self.collect_bang(mac, attrs, span, ExpansionKind::TraitItems).make_trait_items()
            }
            _ => fold::noop_fold_trait_item(item, self),
        }
    }

    fn fold_impl_item(&mut self, item: ast::ImplItem) -> SmallVector<ast::ImplItem> {
        let item = configure!(self, item);

        let (item, attr) = self.classify_item(item);
        if let Some(attr) = attr {
            let item = Annotatable::ImplItem(P(fully_configure!(self, item, noop_fold_impl_item)));
            return self.collect_attr(attr, item, ExpansionKind::ImplItems).make_impl_items();
        }

        match item.node {
            ast::ImplItemKind::Macro(mac) => {
                // FIXME(syntex): ignore unknown macros
                if self.cx.resolver.find_mac(self.cx.current_expansion.mark, &mac).is_none() {
                    let item = ast::ImplItem { node: ast::ImplItemKind::Macro(mac), .. item };
                    return noop_fold_impl_item(item, self);
                }

                let ast::ImplItem { attrs, span, .. } = item;
                self.collect_bang(mac, attrs, span, ExpansionKind::ImplItems).make_impl_items()
            }
            _ => fold::noop_fold_impl_item(item, self),
        }
    }

    fn fold_ty(&mut self, ty: P<ast::Ty>) -> P<ast::Ty> {
        let ty = match ty.node {
            ast::TyKind::Mac(_) => ty.unwrap(),
            _ => return fold::noop_fold_ty(ty, self),
        };

        match ty.node {
            ast::TyKind::Mac(mac) =>
                self.collect_bang(mac, Vec::new(), ty.span, ExpansionKind::Ty).make_ty(),
            _ => unreachable!(),
        }
    }

    fn fold_foreign_mod(&mut self, foreign_mod: ast::ForeignMod) -> ast::ForeignMod {
        noop_fold_foreign_mod(self.cfg.configure_foreign_mod(foreign_mod), self)
    }

    fn fold_item_kind(&mut self, item: ast::ItemKind) -> ast::ItemKind {
        noop_fold_item_kind(self.cfg.configure_item_kind(item), self)
    }

    // FIXME(syntex): ignore unknown macros
    fn fold_mac(&mut self, mac: ast::Mac) -> ast::Mac {
        noop_fold_mac(mac, self)
    }

    fn new_id(&mut self, id: ast::NodeId) -> ast::NodeId {
        if self.monotonic {
            assert_eq!(id, ast::DUMMY_NODE_ID);
            self.cx.resolver.next_node_id()
        } else {
            id
        }
    }
}

pub struct ExpansionConfig<'feat> {
    pub crate_name: String,
    pub features: Option<&'feat Features>,
    pub recursion_limit: usize,
    pub trace_mac: bool,
    pub should_test: bool, // If false, strip `#[test]` nodes
    pub single_step: bool,
    pub keep_macs: bool,
}

macro_rules! feature_tests {
    ($( fn $getter:ident = $field:ident, )*) => {
        $(
            pub fn $getter(&self) -> bool {
                match self.features {
                    Some(&Features { $field: true, .. }) => true,
                    _ => false,
                }
            }
        )*
    }
}

impl<'feat> ExpansionConfig<'feat> {
    pub fn default(crate_name: String) -> ExpansionConfig<'static> {
        ExpansionConfig {
            crate_name: crate_name,
            features: None,
            recursion_limit: 64,
            trace_mac: false,
            should_test: false,
            single_step: false,
            keep_macs: false,
        }
    }

    feature_tests! {
        fn enable_quotes = quote,
        fn enable_asm = asm,
        fn enable_log_syntax = log_syntax,
        fn enable_concat_idents = concat_idents,
        fn enable_trace_macros = trace_macros,
        fn enable_allow_internal_unstable = allow_internal_unstable,
        fn enable_custom_derive = custom_derive,
        fn enable_pushpop_unsafe = pushpop_unsafe,
        fn enable_proc_macro = proc_macro,
    }
}

// A Marker adds the given mark to the syntax context and
// sets spans' `expn_id` to the given expn_id (unless it is `None`).
struct Marker { mark: Mark, expn_id: Option<ExpnId> }

impl Folder for Marker {
    fn fold_ident(&mut self, mut ident: Ident) -> Ident {
        ident.ctxt = ident.ctxt.apply_mark(self.mark);
        ident
    }
    fn fold_mac(&mut self, mac: ast::Mac) -> ast::Mac {
        noop_fold_mac(mac, self)
    }

    fn new_span(&mut self, mut span: Span) -> Span {
        if let Some(expn_id) = self.expn_id {
            span.expn_id = expn_id;
        }
        span
    }
}

// apply a given mark to the given token trees. Used prior to expansion of a macro.
fn mark_tts(tts: &[TokenTree], m: Mark) -> Vec<TokenTree> {
    noop_fold_tts(tts, &mut Marker{mark:m, expn_id: None})
}<|MERGE_RESOLUTION|>--- conflicted
+++ resolved
@@ -188,11 +188,7 @@
         MacroExpander { cx: cx, monotonic: monotonic }
     }
 
-<<<<<<< HEAD
-    fn expand_crate(&mut self, krate: ast::Crate) -> ast::Crate {
-        let err_count = self.cx.parse_sess.span_diagnostic.err_count();
-=======
-    pub fn expand_crate(&mut self, mut krate: ast::Crate) -> ast::Crate {
+    pub fn expand_crate(&mut self, krate: ast::Crate) -> ast::Crate {
         self.cx.crate_root = std_inject::injected_crate_name(&krate);
         let mut module = ModuleData {
             mod_path: vec![token::str_to_ident(&self.cx.ecfg.crate_name)],
@@ -200,7 +196,6 @@
         };
         module.directory.pop();
         self.cx.current_expansion.module = Rc::new(module);
->>>>>>> 1df17355
 
         // FIXME(syntex): Expand attributes
         let mut krate = expand_attributes(self.cx, krate);
