--- conflicted
+++ resolved
@@ -725,17 +725,6 @@
         StmtMac(mac, style) => (mac, style),
         _ => return expand_non_macro_stmt(stmt, fld)
     };
-<<<<<<< HEAD
-    let expanded_stmt = match expand_mac_invoc(mac.clone().and_then(|m| m), s.span,
-                                                |r| r.make_stmt(),
-                                                mark_stmt, fld) {
-        Some(stmt) => stmt,
-        None => {
-            return SmallVector::one(P(Spanned {
-                node: StmtMac(mac, style),
-                span: s.span,
-            }));
-=======
 
     let maybe_new_items =
         expand_mac_invoc(mac.and_then(|m| m), stmt.span,
@@ -751,7 +740,6 @@
             }).collect();
             fld.cx.bt_pop();
             new_items
->>>>>>> 28ea5642
         }
         None => SmallVector::zero()
     };
