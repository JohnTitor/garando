// Copyright 2012-2014 The Rust Project Developers. See the COPYRIGHT
// file at the top-level directory of this distribution and at
// http://rust-lang.org/COPYRIGHT.
//
// Licensed under the Apache License, Version 2.0 <LICENSE-APACHE or
// http://www.apache.org/licenses/LICENSE-2.0> or the MIT license
// <LICENSE-MIT or http://opensource.org/licenses/MIT>, at your
// option. This file may not be copied, modified, or distributed
// except according to those terms.

use ast::{Block, Crate, Ident, Mac_, PatKind};
use ast::{MacStmtStyle, Stmt, StmtKind, ItemKind};
use ast;
use ext::hygiene::Mark;
<<<<<<< HEAD
use attr;
use attr::AttrMetaMethods;
use codemap::{dummy_spanned, ExpnInfo, NameAndSpan, MacroBang};
=======
use attr::{self, HasAttrs};
use codemap::{dummy_spanned, ExpnInfo, NameAndSpan, MacroBang, MacroAttribute};
>>>>>>> 740efb5e
use syntax_pos::{self, Span, ExpnId};
use config::StripUnconfigured;
use ext::base::*;
use ext::decorator::expand_annotatable;
use feature_gate::{self, Features};
use fold;
use fold::*;
use parse::token::keywords;
use ptr::P;
use tokenstream::TokenTree;
use util::small_vector::SmallVector;
use visit;
use visit::Visitor;
use std_inject;

// A trait for AST nodes and AST node lists into which macro invocations may expand.
trait MacroGenerable: Sized {
    // Expand the given MacResult using its appropriate `make_*` method.
    fn make_with<'a>(result: Box<MacResult + 'a>) -> Option<Self>;

    // Fold this node or list of nodes using the given folder.
    fn fold_with<F: Folder>(self, folder: &mut F) -> Self;
    fn visit_with<V: Visitor>(&self, visitor: &mut V);

    // The user-friendly name of the node type (e.g. "expression", "item", etc.) for diagnostics.
    fn kind_name() -> &'static str;

    // Return a placeholder expansion to allow compilation to continue after an erroring expansion.
    fn dummy(span: Span) -> Self {
        Self::make_with(DummyResult::any(span)).unwrap()
    }
}

macro_rules! impl_macro_generable {
    ($($ty:ty: $kind_name:expr, .$make:ident,
               $(.$fold:ident)*  $(lift .$fold_elt:ident)*,
               $(.$visit:ident)* $(lift .$visit_elt:ident)*;)*) => { $(
        impl MacroGenerable for $ty {
            fn kind_name() -> &'static str { $kind_name }
            fn make_with<'a>(result: Box<MacResult + 'a>) -> Option<Self> { result.$make() }
            fn fold_with<F: Folder>(self, folder: &mut F) -> Self {
                $( folder.$fold(self) )*
                $( self.into_iter().flat_map(|item| folder. $fold_elt (item)).collect() )*
            }
            fn visit_with<V: Visitor>(&self, visitor: &mut V) {
                $( visitor.$visit(self) )*
                $( for item in self.as_slice() { visitor. $visit_elt (item) } )*
            }
        }
    )* }
}

impl_macro_generable! {
    P<ast::Expr>: "expression", .make_expr, .fold_expr, .visit_expr;
    P<ast::Pat>:  "pattern",    .make_pat,  .fold_pat,  .visit_pat;
    P<ast::Ty>:   "type",       .make_ty,   .fold_ty,   .visit_ty;
    SmallVector<ast::Stmt>: "statement", .make_stmts, lift .fold_stmt, lift .visit_stmt;
    SmallVector<P<ast::Item>>: "item",   .make_items, lift .fold_item, lift .visit_item;
    SmallVector<ast::TraitItem>:
        "trait item", .make_trait_items, lift .fold_trait_item, lift .visit_trait_item;
    SmallVector<ast::ImplItem>:
        "impl item",  .make_impl_items,  lift .fold_impl_item,  lift .visit_impl_item;
}

impl MacroGenerable for Option<P<ast::Expr>> {
    fn kind_name() -> &'static str { "expression" }
    fn make_with<'a>(result: Box<MacResult + 'a>) -> Option<Self> {
        result.make_expr().map(Some)
    }
    fn fold_with<F: Folder>(self, folder: &mut F) -> Self {
        self.and_then(|expr| folder.fold_opt_expr(expr))
    }
    fn visit_with<V: Visitor>(&self, visitor: &mut V) {
        self.as_ref().map(|expr| visitor.visit_expr(expr));
    }
}

pub fn expand_expr(expr: ast::Expr, fld: &mut MacroExpander) -> P<ast::Expr> {
    match expr.clone().node {
        // expr_mac should really be expr_ext or something; it's the
        // entry-point for all syntax extensions.
        ast::ExprKind::Mac(mac) => {
            return expand_mac_invoc(mac, None, expr.attrs.clone().into(), expr.span, fld, P(expr));
        }
        _ => P(noop_fold_expr(expr, fld)),
    }
}

struct MacroScopePlaceholder;
impl MacResult for MacroScopePlaceholder {
    fn make_items(self: Box<Self>) -> Option<SmallVector<P<ast::Item>>> {
        Some(SmallVector::one(P(ast::Item {
            ident: keywords::Invalid.ident(),
            attrs: Vec::new(),
            id: ast::DUMMY_NODE_ID,
            node: ast::ItemKind::Mac(dummy_spanned(ast::Mac_ {
                path: ast::Path { span: syntax_pos::DUMMY_SP, global: false, segments: Vec::new() },
                tts: Vec::new(),
            })),
            vis: ast::Visibility::Inherited,
            span: syntax_pos::DUMMY_SP,
        })))
    }
}

/// Expand a macro invocation. Returns the result of expansion.
fn expand_mac_invoc<T>(mac: ast::Mac, ident: Option<Ident>, attrs: Vec<ast::Attribute>, span: Span,
                       fld: &mut MacroExpander,
                       // FIXME(syntex): ignore unknown results
                       original_value: T
                       ) -> T
    where T: MacroGenerable,
{
    // FIXME(syntex): Ignore unknown results
    enum ExpandResult<T> {
        Some(T),
        None,
        UnknownMacro,
    }

    // It would almost certainly be cleaner to pass the whole macro invocation in,
    // rather than pulling it apart and marking the tts and the ctxt separately.
    let Mac_ { path, tts, .. } = mac.node;
    let mark = Mark::fresh();

    fn mac_result<'a>(path: &ast::Path, ident: Option<Ident>, tts: Vec<TokenTree>, mark: Mark,
                      attrs: Vec<ast::Attribute>, call_site: Span, fld: &'a mut MacroExpander)
                      -> ExpandResult<Box<MacResult + 'a>> {
        // Detect use of feature-gated or invalid attributes on macro invoations
        // since they will not be detected after macro expansion.
        for attr in attrs.iter() {
            feature_gate::check_attribute(&attr, &fld.cx.parse_sess.span_diagnostic,
                                          &fld.cx.parse_sess.codemap(),
                                          &fld.cx.ecfg.features.unwrap());
        }

        if path.segments.len() > 1 || path.global || !path.segments[0].parameters.is_empty() {
            fld.cx.span_err(path.span, "expected macro name without module separators");
            return ExpandResult::None;
        }

        let extname = path.segments[0].identifier.name;
        let extension = if let Some(extension) = fld.cx.syntax_env.find(extname) {
            extension
        } else {
            // SYNTEX: Ignore unknown macros.
            /*
            let mut err = fld.cx.struct_span_err(path.span,
                                                 &format!("macro undefined: '{}!'", &extname));
            fld.cx.suggest_macro_name(&extname.as_str(), &mut err);
            err.emit();
            */
            return ExpandResult::UnknownMacro;
        };

        let ident = ident.unwrap_or(keywords::Invalid.ident());
        let marked_tts = mark_tts(&tts, mark);
        match *extension {
            NormalTT(ref expandfun, exp_span, allow_internal_unstable) => {
                if ident.name != keywords::Invalid.name() {
                    let msg =
                        format!("macro {}! expects no ident argument, given '{}'", extname, ident);
                    fld.cx.span_err(path.span, &msg);
                    return ExpandResult::None;
                }

                fld.cx.bt_push(ExpnInfo {
                    call_site: call_site,
                    callee: NameAndSpan {
                        format: MacroBang(extname),
                        span: exp_span,
                        allow_internal_unstable: allow_internal_unstable,
                    },
                });

                ExpandResult::Some(expandfun.expand(fld.cx, call_site, &marked_tts))
            }

            IdentTT(ref expander, tt_span, allow_internal_unstable) => {
                if ident.name == keywords::Invalid.name() {
                    fld.cx.span_err(path.span,
                                    &format!("macro {}! expects an ident argument", extname));
                    return ExpandResult::None;
                };

                fld.cx.bt_push(ExpnInfo {
                    call_site: call_site,
                    callee: NameAndSpan {
                        format: MacroBang(extname),
                        span: tt_span,
                        allow_internal_unstable: allow_internal_unstable,
                    }
                });

                ExpandResult::Some(expander.expand(fld.cx, call_site, ident, marked_tts))
            }

            MacroRulesTT => {
                if ident.name == keywords::Invalid.name() {
                    fld.cx.span_err(path.span,
                                    &format!("macro {}! expects an ident argument", extname));
                    return ExpandResult::None;
                };

                fld.cx.bt_push(ExpnInfo {
                    call_site: call_site,
                    callee: NameAndSpan {
                        format: MacroBang(extname),
                        span: None,
                        // `macro_rules!` doesn't directly allow unstable
                        // (this is orthogonal to whether the macro it creates allows it)
                        allow_internal_unstable: false,
                    }
                });

                let def = ast::MacroDef {
                    ident: ident,
                    id: ast::DUMMY_NODE_ID,
                    span: call_site,
                    imported_from: None,
                    use_locally: true,
                    body: marked_tts,
                    export: attr::contains_name(&attrs, "macro_export"),
                    allow_internal_unstable: attr::contains_name(&attrs, "allow_internal_unstable"),
                    attrs: attrs,
                };

                fld.cx.insert_macro(def.clone());

                // macro_rules! has a side effect, but expands to nothing.
                // If keep_macs is true, expands to a MacEager::items instead.
                if fld.keep_macs {
                    ExpandResult::Some(MacEager::items(SmallVector::one(P(ast::Item {
                        ident: def.ident,
                        attrs: def.attrs.clone(),
                        id: ast::DUMMY_NODE_ID,
                        node: ast::ItemKind::Mac(ast::Mac {
                            span: def.span,
                            node: ast::Mac_ {
                                path: path.clone(),
                                tts: def.body.clone(),
                            }
                        }),
                        vis: ast::Visibility::Inherited,
                        span: def.span,
                    }))))
                } else {
                    ExpandResult::Some(Box::new(MacroScopePlaceholder))
                }
            }

            MultiDecorator(..) | MultiModifier(..) => {
                fld.cx.span_err(path.span,
                                &format!("`{}` can only be used in attributes", extname));
                ExpandResult::None
            }
        }
    }

    let opt_expanded = T::make_with(match mac_result(&path, ident, tts, mark, attrs, span, fld) {
        ExpandResult::Some(result) => result,
        ExpandResult::None => return T::dummy(span),
        ExpandResult::UnknownMacro => return original_value,
    });

    let expanded = if let Some(expanded) = opt_expanded {
        expanded
    } else {
        let msg = format!("non-{kind} macro in {kind} position: {name}",
                          name = path.segments[0].identifier.name, kind = T::kind_name());
        fld.cx.span_err(path.span, &msg);
        return T::dummy(span);
    };

    let marked = expanded.fold_with(&mut Marker { mark: mark, expn_id: Some(fld.cx.backtrace()) });
    let configured = marked.fold_with(&mut fld.strip_unconfigured());
    fld.load_macros(&configured);

    let fully_expanded = if fld.single_step {
        configured
    } else {
        configured.fold_with(fld)
    };

    fld.cx.bt_pop();
    fully_expanded
}

// eval $e with a new exts frame.
// must be a macro so that $e isn't evaluated too early.
macro_rules! with_exts_frame {
    ($extsboxexpr:expr,$macros_escape:expr,$e:expr) =>
    ({$extsboxexpr.push_frame();
      $extsboxexpr.info().macros_escape = $macros_escape;
      let result = $e;
      $extsboxexpr.pop_frame();
      result
     })
}

// When we enter a module, record it, for the sake of `module!`
pub fn expand_item(it: P<ast::Item>, fld: &mut MacroExpander)
                   -> SmallVector<P<ast::Item>> {
    expand_annotatable(Annotatable::Item(it), fld)
        .into_iter().map(|i| i.expect_item()).collect()
}

// does this attribute list contain "macro_use" ?
fn contains_macro_use(fld: &mut MacroExpander, attrs: &[ast::Attribute]) -> bool {
    for attr in attrs {
        let mut is_use = attr.check_name("macro_use");
        if attr.check_name("macro_escape") {
            let mut err =
                fld.cx.struct_span_warn(attr.span,
                                        "macro_escape is a deprecated synonym for macro_use");
            is_use = true;
            if let ast::AttrStyle::Inner = attr.node.style {
                err.help("consider an outer attribute, \
                          #[macro_use] mod ...").emit();
            } else {
                err.emit();
            }
        };

        if is_use {
            if !attr.is_word() {
              fld.cx.span_err(attr.span, "arguments to macro_use are not allowed here");
            }
            return true;
        }
    }
    false
}

/// Expand a stmt
fn expand_stmt(stmt: Stmt, fld: &mut MacroExpander) -> SmallVector<Stmt> {
    let (mac, style, attrs) = match stmt.clone().node {
        StmtKind::Mac(mac) => mac.unwrap(),
        _ => return noop_fold_stmt(stmt, fld)
    };

    let mut fully_expanded: SmallVector<ast::Stmt> =
        expand_mac_invoc(mac, None, attrs.into(), stmt.span, fld, SmallVector::one(stmt));

    // If this is a macro invocation with a semicolon, then apply that
    // semicolon to the final statement produced by expansion.
    if style == MacStmtStyle::Semicolon {
        if let Some(stmt) = fully_expanded.pop() {
            fully_expanded.push(stmt.add_trailing_semicolon());
        }
    }

    fully_expanded
}

fn expand_pat(p: P<ast::Pat>, fld: &mut MacroExpander) -> P<ast::Pat> {
    match p.node {
        PatKind::Mac(_) => {}
        _ => return noop_fold_pat(p, fld)
    }
    p.clone().and_then(|ast::Pat {node, span, ..}| {
        match node {
            PatKind::Mac(mac) => expand_mac_invoc(mac, None, Vec::new(), span, fld, p),
            _ => unreachable!()
        }
    })
}

pub fn expand_multi_modified(a: Annotatable, fld: &mut MacroExpander) -> SmallVector<Annotatable> {
    match a {
        Annotatable::Item(it) => match it.node {
            ast::ItemKind::Mac(..) => {
                if match it.node {
                    ItemKind::Mac(ref mac) => mac.node.path.segments.is_empty(),
                    _ => unreachable!(),
                } {
                    return SmallVector::one(Annotatable::Item(it));
                }
                it.and_then(|it| match it.clone().node {
                    ItemKind::Mac(mac) =>
                        expand_mac_invoc(mac, Some(it.ident), it.attrs.clone(), it.span, fld, SmallVector::one(P(it))),
                    _ => unreachable!(),
                })
            }
            ast::ItemKind::Mod(_) | ast::ItemKind::ForeignMod(_) => {
                let valid_ident =
                    it.ident.name != keywords::Invalid.name();

                if valid_ident {
                    fld.cx.mod_push(it.ident);
                }
                let macro_use = contains_macro_use(fld, &it.attrs);
                let result = with_exts_frame!(fld.cx.syntax_env,
                                              macro_use,
                                              noop_fold_item(it, fld));
                if valid_ident {
                    fld.cx.mod_pop();
                }
                result
            },
            _ => noop_fold_item(it, fld),
        }.into_iter().map(|i| Annotatable::Item(i)).collect(),

        Annotatable::TraitItem(it) => {
            expand_trait_item(it.unwrap(), fld).into_iter().
                map(|it| Annotatable::TraitItem(P(it))).collect()
        }

        Annotatable::ImplItem(ii) => {
            expand_impl_item(ii.unwrap(), fld).into_iter().
                map(|ii| Annotatable::ImplItem(P(ii))).collect()
        }
    }
}

fn expand_impl_item(ii: ast::ImplItem, fld: &mut MacroExpander)
                 -> SmallVector<ast::ImplItem> {
    match ii.clone().node {
        ast::ImplItemKind::Macro(mac) => {
            expand_mac_invoc(mac, None, ii.attrs.clone(), ii.span, fld, SmallVector::one(ii))
        }
        _ => fold::noop_fold_impl_item(ii, fld)
    }
}

fn expand_trait_item(ti: ast::TraitItem, fld: &mut MacroExpander)
                     -> SmallVector<ast::TraitItem> {
    match ti.clone().node {
        ast::TraitItemKind::Macro(mac) => {
            expand_mac_invoc(mac, None, ti.attrs.clone(), ti.span, fld, SmallVector::one(ti))
        }
        _ => fold::noop_fold_trait_item(ti, fld)
    }
}

pub fn expand_type(t: P<ast::Ty>, fld: &mut MacroExpander) -> P<ast::Ty> {
    let t = match t.node.clone() {
        ast::TyKind::Mac(mac) => {
<<<<<<< HEAD
            if fld.cx.ecfg.features.unwrap().type_macros {
                expand_mac_invoc(mac, None, Vec::new(), t.span, fld, t)
            } else {
                feature_gate::emit_feature_err(
                    &fld.cx.parse_sess.span_diagnostic,
                    "type_macros",
                    t.span,
                    feature_gate::GateIssue::Language,
                    "type macros are experimental");

                DummyResult::raw_ty(t.span)
            }
=======
            expand_mac_invoc(mac, None, Vec::new(), t.span, fld)
>>>>>>> 740efb5e
        }
        _ => t
    };

    fold::noop_fold_ty(t, fld)
}

/// A tree-folder that performs macro expansion
pub struct MacroExpander<'a, 'b:'a> {
    pub cx: &'a mut ExtCtxt<'b>,
    pub single_step: bool,
    pub keep_macs: bool,
}

impl<'a, 'b> MacroExpander<'a, 'b> {
    pub fn new(cx: &'a mut ExtCtxt<'b>,
               single_step: bool,
               keep_macs: bool) -> MacroExpander<'a, 'b> {
        MacroExpander {
            cx: cx,
            single_step: single_step,
            keep_macs: keep_macs
        }
    }

    fn strip_unconfigured(&mut self) -> StripUnconfigured {
        StripUnconfigured {
            config: &self.cx.cfg,
            should_test: self.cx.ecfg.should_test,
            sess: self.cx.parse_sess,
            features: self.cx.ecfg.features,
        }
    }

    fn load_macros<T: MacroGenerable>(&mut self, node: &T) {
        struct MacroLoadingVisitor<'a, 'b: 'a>{
            cx: &'a mut ExtCtxt<'b>,
            at_crate_root: bool,
        }

        impl<'a, 'b> Visitor for MacroLoadingVisitor<'a, 'b> {
            fn visit_mac(&mut self, _: &ast::Mac) {}
            fn visit_item(&mut self, item: &ast::Item) {
                if let ast::ItemKind::ExternCrate(..) = item.node {
                    // We need to error on `#[macro_use] extern crate` when it isn't at the
                    // crate root, because `$crate` won't work properly.
                    for def in self.cx.loader.load_crate(item, self.at_crate_root) {
                        self.cx.insert_macro(def);
                    }
                } else {
                    let at_crate_root = ::std::mem::replace(&mut self.at_crate_root, false);
                    visit::walk_item(self, item);
                    self.at_crate_root = at_crate_root;
                }
            }
            fn visit_block(&mut self, block: &ast::Block) {
                let at_crate_root = ::std::mem::replace(&mut self.at_crate_root, false);
                visit::walk_block(self, block);
                self.at_crate_root = at_crate_root;
            }
        }

        node.visit_with(&mut MacroLoadingVisitor {
            at_crate_root: self.cx.syntax_env.is_crate_root(),
            cx: self.cx,
        });
    }
}

impl<'a, 'b> Folder for MacroExpander<'a, 'b> {
    fn fold_crate(&mut self, c: Crate) -> Crate {
        self.cx.filename = Some(self.cx.parse_sess.codemap().span_to_filename(c.span));
        noop_fold_crate(c, self)
    }

    fn fold_expr(&mut self, expr: P<ast::Expr>) -> P<ast::Expr> {
        expr.and_then(|expr| expand_expr(expr, self))
    }

    fn fold_opt_expr(&mut self, pexpr: P<ast::Expr>) -> Option<P<ast::Expr>> {
        pexpr.clone().and_then(|expr| match expr.node {
            ast::ExprKind::Mac(mac) =>
                expand_mac_invoc(mac, None, expr.attrs.into(), expr.span, self, Some(pexpr)),
            _ => Some(expand_expr(expr, self)),
        })
    }

    fn fold_pat(&mut self, pat: P<ast::Pat>) -> P<ast::Pat> {
        expand_pat(pat, self)
    }

    fn fold_item(&mut self, item: P<ast::Item>) -> SmallVector<P<ast::Item>> {
        use std::mem::replace;
        let result;
        if let ast::ItemKind::Mod(ast::Mod { inner, .. }) = item.node {
            if item.span.contains(inner) {
                self.push_mod_path(item.ident, &item.attrs);
                result = expand_item(item, self);
                self.pop_mod_path();
            } else {
                let filename = if inner != syntax_pos::DUMMY_SP {
                    Some(self.cx.parse_sess.codemap().span_to_filename(inner))
                } else { None };
                let orig_filename = replace(&mut self.cx.filename, filename);
                let orig_mod_path_stack = replace(&mut self.cx.mod_path_stack, Vec::new());
                result = expand_item(item, self);
                self.cx.filename = orig_filename;
                self.cx.mod_path_stack = orig_mod_path_stack;
            }
        } else {
            result = expand_item(item, self);
        }
        result
    }

    fn fold_stmt(&mut self, stmt: ast::Stmt) -> SmallVector<ast::Stmt> {
        expand_stmt(stmt, self)
    }

    fn fold_block(&mut self, block: P<Block>) -> P<Block> {
        let was_in_block = ::std::mem::replace(&mut self.cx.in_block, true);
        let result = with_exts_frame!(self.cx.syntax_env, false, noop_fold_block(block, self));
        self.cx.in_block = was_in_block;
        result
    }

    fn fold_trait_item(&mut self, i: ast::TraitItem) -> SmallVector<ast::TraitItem> {
        expand_annotatable(Annotatable::TraitItem(P(i)), self)
            .into_iter().map(|i| i.expect_trait_item()).collect()
    }

    fn fold_impl_item(&mut self, i: ast::ImplItem) -> SmallVector<ast::ImplItem> {
        expand_annotatable(Annotatable::ImplItem(P(i)), self)
            .into_iter().map(|i| i.expect_impl_item()).collect()
    }

    fn fold_ty(&mut self, ty: P<ast::Ty>) -> P<ast::Ty> {
        expand_type(ty, self)
    }
}

impl<'a, 'b> MacroExpander<'a, 'b> {
    fn push_mod_path(&mut self, id: Ident, attrs: &[ast::Attribute]) {
        let default_path = id.name.as_str();
        let file_path = match ::attr::first_attr_value_str_by_name(attrs, "path") {
            Some(d) => d,
            None => default_path,
        };
        self.cx.mod_path_stack.push(file_path)
    }

    fn pop_mod_path(&mut self) {
        self.cx.mod_path_stack.pop().unwrap();
    }
}

pub struct ExpansionConfig<'feat> {
    pub crate_name: String,
    pub features: Option<&'feat Features>,
    pub recursion_limit: usize,
    pub trace_mac: bool,
    pub should_test: bool, // If false, strip `#[test]` nodes
}

macro_rules! feature_tests {
    ($( fn $getter:ident = $field:ident, )*) => {
        $(
            pub fn $getter(&self) -> bool {
                match self.features {
                    Some(&Features { $field: true, .. }) => true,
                    _ => false,
                }
            }
        )*
    }
}

impl<'feat> ExpansionConfig<'feat> {
    pub fn default(crate_name: String) -> ExpansionConfig<'static> {
        ExpansionConfig {
            crate_name: crate_name,
            features: None,
            recursion_limit: 64,
            trace_mac: false,
            should_test: false,
        }
    }

    feature_tests! {
        fn enable_quotes = quote,
        fn enable_asm = asm,
        fn enable_log_syntax = log_syntax,
        fn enable_concat_idents = concat_idents,
        fn enable_trace_macros = trace_macros,
        fn enable_allow_internal_unstable = allow_internal_unstable,
        fn enable_custom_derive = custom_derive,
        fn enable_pushpop_unsafe = pushpop_unsafe,
    }
}

pub fn expand_crate(cx: &mut ExtCtxt,
                    user_exts: Vec<NamedSyntaxExtension>,
                    c: Crate) -> Crate {
    let mut expander = MacroExpander::new(cx, false, false);
    expand_crate_with_expander(&mut expander, user_exts, c)
}

// Expands crate using supplied MacroExpander - allows for
// non-standard expansion behaviour (e.g. step-wise).
pub fn expand_crate_with_expander(expander: &mut MacroExpander,
                                  user_exts: Vec<NamedSyntaxExtension>,
                                  mut c: Crate) -> Crate {
    if std_inject::no_core(&c) {
        expander.cx.crate_root = None;
    } else if std_inject::no_std(&c) {
        expander.cx.crate_root = Some("core");
    } else {
        expander.cx.crate_root = Some("std");
    }

    // User extensions must be added before expander.load_macros is called,
    // so that macros from external crates shadow user defined extensions.
    for (name, extension) in user_exts {
        expander.cx.syntax_env.insert(name, extension);
    }

    let items = SmallVector::many(c.module.items);
    expander.load_macros(&items);
    c.module.items = items.into();

    let err_count = expander.cx.parse_sess.span_diagnostic.err_count();
    let mut ret = expander.fold_crate(c);
    ret.exported_macros = expander.cx.exported_macros.clone();

    if expander.cx.parse_sess.span_diagnostic.err_count() > err_count {
        expander.cx.parse_sess.span_diagnostic.abort_if_errors();
    }

    ret
}

// A Marker adds the given mark to the syntax context and
// sets spans' `expn_id` to the given expn_id (unless it is `None`).
struct Marker { mark: Mark, expn_id: Option<ExpnId> }

impl Folder for Marker {
    fn fold_ident(&mut self, mut ident: Ident) -> Ident {
        ident.ctxt = ident.ctxt.apply_mark(self.mark);
        ident
    }
    fn fold_mac(&mut self, mac: ast::Mac) -> ast::Mac {
        noop_fold_mac(mac, self)
    }

    fn new_span(&mut self, mut span: Span) -> Span {
        if let Some(expn_id) = self.expn_id {
            span.expn_id = expn_id;
        }
        span
    }
}

// apply a given mark to the given token trees. Used prior to expansion of a macro.
fn mark_tts(tts: &[TokenTree], m: Mark) -> Vec<TokenTree> {
    noop_fold_tts(tts, &mut Marker{mark:m, expn_id: None})
}


#[cfg(test)]
mod tests {
    use super::{expand_crate, ExpansionConfig};
    use ast;
    use ext::base::{ExtCtxt, DummyMacroLoader};
    use parse;
    use util::parser_testing::{string_to_parser};
    use visit;
    use visit::Visitor;

    // a visitor that extracts the paths
    // from a given thingy and puts them in a mutable
    // array (passed in to the traversal)
    #[derive(Clone)]
    struct PathExprFinderContext {
        path_accumulator: Vec<ast::Path> ,
    }

    impl Visitor for PathExprFinderContext {
        fn visit_expr(&mut self, expr: &ast::Expr) {
            if let ast::ExprKind::Path(None, ref p) = expr.node {
                self.path_accumulator.push(p.clone());
            }
            visit::walk_expr(self, expr);
        }
    }

    // these following tests are quite fragile, in that they don't test what
    // *kind* of failure occurs.

    fn test_ecfg() -> ExpansionConfig<'static> {
        ExpansionConfig::default("test".to_string())
    }

    // make sure that macros can't escape fns
    #[should_panic]
    #[test] fn macros_cant_escape_fns_test () {
        let src = "fn bogus() {macro_rules! z (() => (3+4));}\
                   fn inty() -> i32 { z!() }".to_string();
        let sess = parse::ParseSess::new();
        let crate_ast = parse::parse_crate_from_source_str(
            "<test>".to_string(),
            src,
            Vec::new(), &sess).unwrap();
        // should fail:
        let mut loader = DummyMacroLoader;
        let mut ecx = ExtCtxt::new(&sess, vec![], test_ecfg(), &mut loader);
        expand_crate(&mut ecx, vec![], crate_ast);
    }

    // make sure that macros can't escape modules
    #[should_panic]
    #[test] fn macros_cant_escape_mods_test () {
        let src = "mod foo {macro_rules! z (() => (3+4));}\
                   fn inty() -> i32 { z!() }".to_string();
        let sess = parse::ParseSess::new();
        let crate_ast = parse::parse_crate_from_source_str(
            "<test>".to_string(),
            src,
            Vec::new(), &sess).unwrap();
        let mut loader = DummyMacroLoader;
        let mut ecx = ExtCtxt::new(&sess, vec![], test_ecfg(), &mut loader);
        expand_crate(&mut ecx, vec![], crate_ast);
    }

    // macro_use modules should allow macros to escape
    #[test] fn macros_can_escape_flattened_mods_test () {
        let src = "#[macro_use] mod foo {macro_rules! z (() => (3+4));}\
                   fn inty() -> i32 { z!() }".to_string();
        let sess = parse::ParseSess::new();
        let crate_ast = parse::parse_crate_from_source_str(
            "<test>".to_string(),
            src,
            Vec::new(), &sess).unwrap();
        let mut loader = DummyMacroLoader;
        let mut ecx = ExtCtxt::new(&sess, vec![], test_ecfg(), &mut loader);
        expand_crate(&mut ecx, vec![], crate_ast);
    }

    fn expand_crate_str(crate_str: String) -> ast::Crate {
        let ps = parse::ParseSess::new();
        let crate_ast = panictry!(string_to_parser(&ps, crate_str).parse_crate_mod());
        // the cfg argument actually does matter, here...
        let mut loader = DummyMacroLoader;
        let mut ecx = ExtCtxt::new(&ps, vec![], test_ecfg(), &mut loader);
        expand_crate(&mut ecx, vec![], crate_ast)
    }

    #[test] fn macro_tokens_should_match(){
        expand_crate_str(
            "macro_rules! m((a)=>(13)) ;fn main(){m!(a);}".to_string());
    }

    // should be able to use a bound identifier as a literal in a macro definition:
    #[test] fn self_macro_parsing(){
        expand_crate_str(
            "macro_rules! foo ((zz) => (287;));
            fn f(zz: i32) {foo!(zz);}".to_string()
            );
    }

    // create a really evil test case where a $x appears inside a binding of $x
    // but *shouldn't* bind because it was inserted by a different macro....
    // can't write this test case until we have macro-generating macros.
}<|MERGE_RESOLUTION|>--- conflicted
+++ resolved
@@ -12,14 +12,8 @@
 use ast::{MacStmtStyle, Stmt, StmtKind, ItemKind};
 use ast;
 use ext::hygiene::Mark;
-<<<<<<< HEAD
 use attr;
-use attr::AttrMetaMethods;
 use codemap::{dummy_spanned, ExpnInfo, NameAndSpan, MacroBang};
-=======
-use attr::{self, HasAttrs};
-use codemap::{dummy_spanned, ExpnInfo, NameAndSpan, MacroBang, MacroAttribute};
->>>>>>> 740efb5e
 use syntax_pos::{self, Span, ExpnId};
 use config::StripUnconfigured;
 use ext::base::*;
@@ -458,22 +452,7 @@
 pub fn expand_type(t: P<ast::Ty>, fld: &mut MacroExpander) -> P<ast::Ty> {
     let t = match t.node.clone() {
         ast::TyKind::Mac(mac) => {
-<<<<<<< HEAD
-            if fld.cx.ecfg.features.unwrap().type_macros {
-                expand_mac_invoc(mac, None, Vec::new(), t.span, fld, t)
-            } else {
-                feature_gate::emit_feature_err(
-                    &fld.cx.parse_sess.span_diagnostic,
-                    "type_macros",
-                    t.span,
-                    feature_gate::GateIssue::Language,
-                    "type macros are experimental");
-
-                DummyResult::raw_ty(t.span)
-            }
-=======
-            expand_mac_invoc(mac, None, Vec::new(), t.span, fld)
->>>>>>> 740efb5e
+            expand_mac_invoc(mac, None, Vec::new(), t.span, fld, t)
         }
         _ => t
     };
