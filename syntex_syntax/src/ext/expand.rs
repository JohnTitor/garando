// Copyright 2012-2014 The Rust Project Developers. See the COPYRIGHT
// file at the top-level directory of this distribution and at
// http://rust-lang.org/COPYRIGHT.
//
// Licensed under the Apache License, Version 2.0 <LICENSE-APACHE or
// http://www.apache.org/licenses/LICENSE-2.0> or the MIT license
// <LICENSE-MIT or http://opensource.org/licenses/MIT>, at your
// option. This file may not be copied, modified, or distributed
// except according to those terms.

use ast::{Block, Crate, DeclKind, PatMac};
use ast::{Local, Ident, Mac_, Name};
use ast::{MacStmtStyle, Mrk, Stmt, StmtKind, ItemKind};
use ast::TokenTree;
use ast;
use ext::mtwt;
use ext::build::AstBuilder;
use attr;
use attr::{AttrMetaMethods, WithAttrs};
use codemap;
use codemap::{Span, Spanned, ExpnInfo, NameAndSpan, MacroBang, MacroAttribute};
use ext::base::*;
use feature_gate::{self, Features};
use fold;
use fold::*;
use util::move_map::MoveMap;
use parse;
use parse::token::{fresh_mark, fresh_name, intern};
use ptr::P;
use util::small_vector::SmallVector;
use visit;
use visit::Visitor;
use std_inject;

use std::collections::HashSet;


pub fn expand_expr(e: P<ast::Expr>, fld: &mut MacroExpander) -> P<ast::Expr> {
    let expr_span = e.span;
    return e.clone().and_then(|ast::Expr {id, node, span, attrs}| match node {

        // expr_mac should really be expr_ext or something; it's the
        // entry-point for all syntax extensions.
        ast::ExprKind::Mac(mac) => {

            // Assert that we drop any macro attributes on the floor here
            drop(attrs);

            let expanded_expr = match expand_mac_invoc(mac, span,
                                                       |r| r.make_expr(),
                                                       mark_expr, fld) {
                Some(expr) => expr,
                None => {
                    // Ignore unknown macros.
                    // return DummyResult::raw_expr(span);
                    return e;
                }
            };

            // Keep going, outside-in.
            let fully_expanded = fld.fold_expr(expanded_expr);
            let span = fld.new_span(span);
            fld.cx.bt_pop();

            fully_expanded.map(|e| ast::Expr {
                id: ast::DUMMY_NODE_ID,
                node: e.node,
                span: span,
                attrs: e.attrs,
            })
        }

        ast::ExprKind::InPlace(placer, value_expr) => {
            // Ensure feature-gate is enabled
            feature_gate::check_for_placement_in(
                fld.cx.ecfg.features,
                &fld.cx.parse_sess.span_diagnostic,
                expr_span);

            let placer = fld.fold_expr(placer);
            let value_expr = fld.fold_expr(value_expr);
            fld.cx.expr(span, ast::ExprKind::InPlace(placer, value_expr))
                .with_attrs(fold_thin_attrs(attrs, fld))
        }

        ast::ExprKind::While(cond, body, opt_ident) => {
            let cond = fld.fold_expr(cond);
            let (body, opt_ident) = expand_loop_block(body, opt_ident, fld);
            fld.cx.expr(span, ast::ExprKind::While(cond, body, opt_ident))
                .with_attrs(fold_thin_attrs(attrs, fld))
        }

        ast::ExprKind::WhileLet(pat, expr, body, opt_ident) => {
            let pat = fld.fold_pat(pat);
            let expr = fld.fold_expr(expr);

            // Hygienic renaming of the body.
            let ((body, opt_ident), mut rewritten_pats) =
                rename_in_scope(vec![pat],
                                fld,
                                (body, opt_ident),
                                |rename_fld, fld, (body, opt_ident)| {
                expand_loop_block(rename_fld.fold_block(body), opt_ident, fld)
            });
            assert!(rewritten_pats.len() == 1);

            let wl = ast::ExprKind::WhileLet(rewritten_pats.remove(0), expr, body, opt_ident);
            fld.cx.expr(span, wl).with_attrs(fold_thin_attrs(attrs, fld))
        }

        ast::ExprKind::Loop(loop_block, opt_ident) => {
            let (loop_block, opt_ident) = expand_loop_block(loop_block, opt_ident, fld);
            fld.cx.expr(span, ast::ExprKind::Loop(loop_block, opt_ident))
                .with_attrs(fold_thin_attrs(attrs, fld))
        }

        ast::ExprKind::ForLoop(pat, head, body, opt_ident) => {
            let pat = fld.fold_pat(pat);

            // Hygienic renaming of the for loop body (for loop binds its pattern).
            let ((body, opt_ident), mut rewritten_pats) =
                rename_in_scope(vec![pat],
                                fld,
                                (body, opt_ident),
                                |rename_fld, fld, (body, opt_ident)| {
                expand_loop_block(rename_fld.fold_block(body), opt_ident, fld)
            });
            assert!(rewritten_pats.len() == 1);

            let head = fld.fold_expr(head);
            let fl = ast::ExprKind::ForLoop(rewritten_pats.remove(0), head, body, opt_ident);
            fld.cx.expr(span, fl).with_attrs(fold_thin_attrs(attrs, fld))
        }

        ast::ExprKind::IfLet(pat, sub_expr, body, else_opt) => {
            let pat = fld.fold_pat(pat);

            // Hygienic renaming of the body.
            let (body, mut rewritten_pats) =
                rename_in_scope(vec![pat],
                                fld,
                                body,
                                |rename_fld, fld, body| {
                fld.fold_block(rename_fld.fold_block(body))
            });
            assert!(rewritten_pats.len() == 1);

            let else_opt = else_opt.map(|else_opt| fld.fold_expr(else_opt));
            let sub_expr = fld.fold_expr(sub_expr);
            let il = ast::ExprKind::IfLet(rewritten_pats.remove(0), sub_expr, body, else_opt);
            fld.cx.expr(span, il).with_attrs(fold_thin_attrs(attrs, fld))
        }

        ast::ExprKind::Closure(capture_clause, fn_decl, block) => {
            let (rewritten_fn_decl, rewritten_block)
                = expand_and_rename_fn_decl_and_block(fn_decl, block, fld);
            let new_node = ast::ExprKind::Closure(capture_clause,
                                            rewritten_fn_decl,
                                            rewritten_block);
            P(ast::Expr{id:id, node: new_node, span: fld.new_span(span),
                        attrs: fold_thin_attrs(attrs, fld)})
        }

        _ => {
            P(noop_fold_expr(ast::Expr {
                id: id,
                node: node,
                span: span,
                attrs: attrs
            }, fld))
        }
    });
}

/// Expand a (not-ident-style) macro invocation. Returns the result
/// of expansion and the mark which must be applied to the result.
/// Our current interface doesn't allow us to apply the mark to the
/// result until after calling make_expr, make_items, etc.
fn expand_mac_invoc<T, F, G>(mac: ast::Mac,
                             span: codemap::Span,
                             parse_thunk: F,
                             mark_thunk: G,
                             fld: &mut MacroExpander)
                             -> Option<T> where
    F: for<'a> FnOnce(Box<MacResult+'a>) -> Option<T>,
    G: FnOnce(T, Mrk) -> T,
{
    // it would almost certainly be cleaner to pass the whole
    // macro invocation in, rather than pulling it apart and
    // marking the tts and the ctxt separately. This also goes
    // for the other three macro invocation chunks of code
    // in this file.

    let Mac_ { path: pth, tts, .. } = mac.node;
    if pth.segments.len() > 1 {
        fld.cx.span_err(pth.span,
                        "expected macro name without module \
                        separators");
        // let compilation continue
        return None;
    }
    let extname = pth.segments[0].identifier.name;
    match fld.cx.syntax_env.find(extname) {
        None => {
            // Ignore unknown macros.
            /*
            let mut err = fld.cx.struct_span_err(
                pth.span,
                &format!("macro undefined: '{}!'",
                        &extname));
            fld.cx.suggest_macro_name(&extname.as_str(), pth.span, &mut err);
            err.emit();
            */

            // let compilation continue
            None
        }
        Some(rc) => match *rc {
            NormalTT(ref expandfun, exp_span, allow_internal_unstable) => {
                fld.cx.bt_push(ExpnInfo {
                        call_site: span,
                        callee: NameAndSpan {
                            format: MacroBang(extname),
                            span: exp_span,
                            allow_internal_unstable: allow_internal_unstable,
                        },
                    });
                let fm = fresh_mark();
                let marked_before = mark_tts(&tts[..], fm);

                // The span that we pass to the expanders we want to
                // be the root of the call stack. That's the most
                // relevant span and it's the actual invocation of
                // the macro.
                let mac_span = fld.cx.original_span();

                let opt_parsed = {
                    let expanded = expandfun.expand(fld.cx,
                                                    mac_span,
                                                    &marked_before[..]);
                    parse_thunk(expanded)
                };
                let parsed = match opt_parsed {
                    Some(e) => e,
                    None => {
                        fld.cx.span_err(
                            pth.span,
                            &format!("non-expression macro in expression position: {}",
                                    extname
                                    ));
                        return None;
                    }
                };
                Some(mark_thunk(parsed,fm))
            }
            _ => {
                fld.cx.span_err(
                    pth.span,
                    &format!("'{}' is not a tt-style macro",
                            extname));
                None
            }
        }
    }
}

/// Rename loop label and expand its loop body
///
/// The renaming procedure for loop is different in the sense that the loop
/// body is in a block enclosed by loop head so the renaming of loop label
/// must be propagated to the enclosed context.
fn expand_loop_block(loop_block: P<Block>,
                     opt_ident: Option<Ident>,
                     fld: &mut MacroExpander) -> (P<Block>, Option<Ident>) {
    match opt_ident {
        Some(label) => {
            let new_label = fresh_name(label);
            let rename = (label, new_label);

            // The rename *must not* be added to the pending list of current
            // syntax context otherwise an unrelated `break` or `continue` in
            // the same context will pick that up in the deferred renaming pass
            // and be renamed incorrectly.
            let mut rename_list = vec!(rename);
            let mut rename_fld = IdentRenamer{renames: &mut rename_list};
            let renamed_ident = rename_fld.fold_ident(label);

            // The rename *must* be added to the enclosed syntax context for
            // `break` or `continue` to pick up because by definition they are
            // in a block enclosed by loop head.
            fld.cx.syntax_env.push_frame();
            fld.cx.syntax_env.info().pending_renames.push(rename);
            let expanded_block = expand_block_elts(loop_block, fld);
            fld.cx.syntax_env.pop_frame();

            (expanded_block, Some(renamed_ident))
        }
        None => (fld.fold_block(loop_block), opt_ident)
    }
}

// eval $e with a new exts frame.
// must be a macro so that $e isn't evaluated too early.
macro_rules! with_exts_frame {
    ($extsboxexpr:expr,$macros_escape:expr,$e:expr) =>
    ({$extsboxexpr.push_frame();
      $extsboxexpr.info().macros_escape = $macros_escape;
      let result = $e;
      $extsboxexpr.pop_frame();
      result
     })
}

// When we enter a module, record it, for the sake of `module!`
pub fn expand_item(it: P<ast::Item>, fld: &mut MacroExpander)
                   -> SmallVector<P<ast::Item>> {
    let it = expand_item_multi_modifier(Annotatable::Item(it), fld);

    expand_annotatable(it, fld)
        .into_iter().map(|i| i.expect_item()).collect()
}

/// Expand item_kind
fn expand_item_kind(item: ast::ItemKind, fld: &mut MacroExpander) -> ast::ItemKind {
    match item {
        ast::ItemKind::Fn(decl, unsafety, constness, abi, generics, body) => {
            let (rewritten_fn_decl, rewritten_body)
                = expand_and_rename_fn_decl_and_block(decl, body, fld);
            let expanded_generics = fold::noop_fold_generics(generics,fld);
            ast::ItemKind::Fn(rewritten_fn_decl, unsafety, constness, abi,
                        expanded_generics, rewritten_body)
        }
        _ => noop_fold_item_kind(item, fld)
    }
}

// does this attribute list contain "macro_use" ?
fn contains_macro_use(fld: &mut MacroExpander, attrs: &[ast::Attribute]) -> bool {
    for attr in attrs {
        let mut is_use = attr.check_name("macro_use");
        if attr.check_name("macro_escape") {
            let mut err =
                fld.cx.struct_span_warn(attr.span,
                                        "macro_escape is a deprecated synonym for macro_use");
            is_use = true;
            if let ast::AttrStyle::Inner = attr.node.style {
                err.fileline_help(attr.span, "consider an outer attribute, \
                                              #[macro_use] mod ...").emit();
            } else {
                err.emit();
            }
        };

        if is_use {
            match attr.node.value.node {
                ast::MetaItemKind::Word(..) => (),
                _ => fld.cx.span_err(attr.span, "arguments to macro_use are not allowed here"),
            }
            return true;
        }
    }
    false
}

// Support for item-position macro invocations, exactly the same
// logic as for expression-position macro invocations.
pub fn expand_item_mac(it: P<ast::Item>,
                       fld: &mut MacroExpander) -> SmallVector<P<ast::Item>> {
    let (extname, path_span, tts, span, attrs, ident) = it.clone().and_then(|it| match it.node {
        ItemKind::Mac(codemap::Spanned { node: Mac_ { path, tts, .. }, .. }) =>
            (path.segments[0].identifier.name, path.span, tts, it.span, it.attrs, it.ident),
        _ => fld.cx.span_bug(it.span, "invalid item macro invocation")
    });

    let fm = fresh_mark();
    let items = {
        let expanded = match fld.cx.syntax_env.find(extname) {
            None => {
                // Ignore unknown macros.
                /*
                fld.cx.span_err(path_span,
                                &format!("macro undefined: '{}!'",
                                        extname));
                */
                // let compilation continue
                return SmallVector::one(it);
            }

            Some(rc) => match *rc {
                NormalTT(ref expander, tt_span, allow_internal_unstable) => {
                    if ident.name != parse::token::special_idents::invalid.name {
                        fld.cx
                            .span_err(path_span,
                                      &format!("macro {}! expects no ident argument, given '{}'",
                                               extname,
                                               ident));
                        return SmallVector::zero();
                    }
                    fld.cx.bt_push(ExpnInfo {
                        call_site: span,
                        callee: NameAndSpan {
                            format: MacroBang(extname),
                            span: tt_span,
                            allow_internal_unstable: allow_internal_unstable,
                        }
                    });
                    // mark before expansion:
                    let marked_before = mark_tts(&tts[..], fm);
                    expander.expand(fld.cx, span, &marked_before[..])
                }
                IdentTT(ref expander, tt_span, allow_internal_unstable) => {
                    if ident.name == parse::token::special_idents::invalid.name {
                        fld.cx.span_err(path_span,
                                        &format!("macro {}! expects an ident argument",
                                                extname));
                        return SmallVector::zero();
                    }
                    fld.cx.bt_push(ExpnInfo {
                        call_site: span,
                        callee: NameAndSpan {
                            format: MacroBang(extname),
                            span: tt_span,
                            allow_internal_unstable: allow_internal_unstable,
                        }
                    });
                    // mark before expansion:
                    let marked_tts = mark_tts(&tts[..], fm);
                    expander.expand(fld.cx, span, ident, marked_tts)
                }
                MacroRulesTT => {
                    if ident.name == parse::token::special_idents::invalid.name {
                        fld.cx.span_err(path_span, "macro_rules! expects an ident argument");
                        return SmallVector::zero();
                    }

                    fld.cx.bt_push(ExpnInfo {
                        call_site: span,
                        callee: NameAndSpan {
                            format: MacroBang(extname),
                            span: None,
                            // `macro_rules!` doesn't directly allow
                            // unstable (this is orthogonal to whether
                            // the macro it creates allows it)
                            allow_internal_unstable: false,
                        }
                    });
                    // DON'T mark before expansion.

                    let allow_internal_unstable = attr::contains_name(&attrs,
                                                                      "allow_internal_unstable");

                    // ensure any #[allow_internal_unstable]s are
                    // detected (including nested macro definitions
                    // etc.)
                    if allow_internal_unstable && !fld.cx.ecfg.enable_allow_internal_unstable() {
                        feature_gate::emit_feature_err(
                            &fld.cx.parse_sess.span_diagnostic,
                            "allow_internal_unstable",
                            span,
                            feature_gate::GateIssue::Language,
                            feature_gate::EXPLAIN_ALLOW_INTERNAL_UNSTABLE)
                    }

                    let export = attr::contains_name(&attrs, "macro_export");
                    let def = ast::MacroDef {
                        ident: ident,
                        attrs: attrs,
                        id: ast::DUMMY_NODE_ID,
                        span: span,
                        imported_from: None,
                        export: export,
                        use_locally: true,
                        allow_internal_unstable: allow_internal_unstable,
                        body: tts,
                    };
                    fld.cx.insert_macro(def);

                    // macro_rules! has a side effect but expands to nothing.
                    fld.cx.bt_pop();
                    return SmallVector::zero();
                }
                _ => {
                    fld.cx.span_err(span,
                                    &format!("{}! is not legal in item position",
                                            extname));
                    return SmallVector::zero();
                }
            }
        };

        expanded.make_items()
    };

    let items = match items {
        Some(items) => {
            items.into_iter()
                .map(|i| mark_item(i, fm))
                .flat_map(|i| fld.fold_item(i).into_iter())
                .collect()
        }
        None => {
            fld.cx.span_err(path_span,
                            &format!("non-item macro in item position: {}",
                                    extname));
            return SmallVector::zero();
        }
    };

    fld.cx.bt_pop();
    items
}

/// Expand a stmt
<<<<<<< HEAD
fn expand_stmt(stmt: P<Stmt>, fld: &mut MacroExpander) -> SmallVector<P<Stmt>> {
    let stmt = stmt.and_then(|stmt| stmt);
    let (mac, style, attrs) = match stmt.clone().node {
=======
fn expand_stmt(stmt: Stmt, fld: &mut MacroExpander) -> SmallVector<Stmt> {
    let (mac, style, attrs) = match stmt.node {
>>>>>>> 32812051
        StmtKind::Mac(mac, style, attrs) => (mac, style, attrs),
        _ => return expand_non_macro_stmt(stmt, fld)
    };

    // Assert that we drop any macro attributes on the floor here
    drop(attrs);

    let maybe_new_items =
        expand_mac_invoc(mac.unwrap(), stmt.span,
                         |r| r.make_stmts(),
                         |stmts, mark| stmts.move_map(|m| mark_stmt(m, mark)),
                         fld);

    let mut fully_expanded = match maybe_new_items {
        Some(stmts) => {
            // Keep going, outside-in.
            let new_items = stmts.into_iter().flat_map(|s| {
                fld.fold_stmt(s).into_iter()
            }).collect();
            fld.cx.bt_pop();
            new_items
        }
        None => {
            // Ignore unknown macros.
            // SmallVector::zero()
            SmallVector::one(P(stmt))
        }
    };

    // If this is a macro invocation with a semicolon, then apply that
    // semicolon to the final statement produced by expansion.
    if style == MacStmtStyle::Semicolon {
        if let Some(stmt) = fully_expanded.pop() {
            let new_stmt = Spanned {
                node: match stmt.node {
                    StmtKind::Expr(e, stmt_id) => StmtKind::Semi(e, stmt_id),
                    _ => stmt.node /* might already have a semi */
                },
                span: stmt.span
            };
            fully_expanded.push(new_stmt);
        }
    }

    fully_expanded
}

// expand a non-macro stmt. this is essentially the fallthrough for
// expand_stmt, above.
fn expand_non_macro_stmt(Spanned {node, span: stmt_span}: Stmt, fld: &mut MacroExpander)
                         -> SmallVector<Stmt> {
    // is it a let?
    match node {
        StmtKind::Decl(decl, node_id) => decl.and_then(|Spanned {node: decl, span}| match decl {
            DeclKind::Local(local) => {
                // take it apart:
                let rewritten_local = local.map(|Local {id, pat, ty, init, span, attrs}| {
                    // expand the ty since TyKind::FixedLengthVec contains an Expr
                    // and thus may have a macro use
                    let expanded_ty = ty.map(|t| fld.fold_ty(t));
                    // expand the pat (it might contain macro uses):
                    let expanded_pat = fld.fold_pat(pat);
                    // find the PatIdents in the pattern:
                    // oh dear heaven... this is going to include the enum
                    // names, as well... but that should be okay, as long as
                    // the new names are gensyms for the old ones.
                    // generate fresh names, push them to a new pending list
                    let idents = pattern_bindings(&expanded_pat);
                    let mut new_pending_renames =
                        idents.iter().map(|ident| (*ident, fresh_name(*ident))).collect();
                    // rewrite the pattern using the new names (the old
                    // ones have already been applied):
                    let rewritten_pat = {
                        // nested binding to allow borrow to expire:
                        let mut rename_fld = IdentRenamer{renames: &mut new_pending_renames};
                        rename_fld.fold_pat(expanded_pat)
                    };
                    // add them to the existing pending renames:
                    fld.cx.syntax_env.info().pending_renames
                          .extend(new_pending_renames);
                    Local {
                        id: id,
                        ty: expanded_ty,
                        pat: rewritten_pat,
                        // also, don't forget to expand the init:
                        init: init.map(|e| fld.fold_expr(e)),
                        span: span,
                        attrs: fold::fold_thin_attrs(attrs, fld),
                    }
                });
                SmallVector::one(Spanned {
                    node: StmtKind::Decl(P(Spanned {
                            node: DeclKind::Local(rewritten_local),
                            span: span
                        }),
                        node_id),
                    span: stmt_span
                })
            }
            _ => {
                noop_fold_stmt(Spanned {
                    node: StmtKind::Decl(P(Spanned {
                            node: decl,
                            span: span
                        }),
                        node_id),
                    span: stmt_span
                }, fld)
            }
        }),
        _ => {
            noop_fold_stmt(Spanned {
                node: node,
                span: stmt_span
            }, fld)
        }
    }
}

// expand the arm of a 'match', renaming for macro hygiene
fn expand_arm(arm: ast::Arm, fld: &mut MacroExpander) -> ast::Arm {
    // expand pats... they might contain macro uses:
    let expanded_pats = arm.pats.move_map(|pat| fld.fold_pat(pat));
    if expanded_pats.is_empty() {
        panic!("encountered match arm with 0 patterns");
    }

    // apply renaming and then expansion to the guard and the body:
    let ((rewritten_guard, rewritten_body), rewritten_pats) =
        rename_in_scope(expanded_pats,
                        fld,
                        (arm.guard, arm.body),
                        |rename_fld, fld, (ag, ab)|{
        let rewritten_guard = ag.map(|g| fld.fold_expr(rename_fld.fold_expr(g)));
        let rewritten_body = fld.fold_expr(rename_fld.fold_expr(ab));
        (rewritten_guard, rewritten_body)
    });

    ast::Arm {
        attrs: fold::fold_attrs(arm.attrs, fld),
        pats: rewritten_pats,
        guard: rewritten_guard,
        body: rewritten_body,
    }
}

fn rename_in_scope<X, F>(pats: Vec<P<ast::Pat>>,
                         fld: &mut MacroExpander,
                         x: X,
                         f: F)
                         -> (X, Vec<P<ast::Pat>>)
    where F: Fn(&mut IdentRenamer, &mut MacroExpander, X) -> X
{
    // all of the pats must have the same set of bindings, so use the
    // first one to extract them and generate new names:
    let idents = pattern_bindings(&pats[0]);
    let new_renames = idents.into_iter().map(|id| (id, fresh_name(id))).collect();
    // apply the renaming, but only to the PatIdents:
    let mut rename_pats_fld = PatIdentRenamer{renames:&new_renames};
    let rewritten_pats = pats.move_map(|pat| rename_pats_fld.fold_pat(pat));

    let mut rename_fld = IdentRenamer{ renames:&new_renames };
    (f(&mut rename_fld, fld, x), rewritten_pats)
}

/// A visitor that extracts the PatIdent (binding) paths
/// from a given thingy and puts them in a mutable
/// array
#[derive(Clone)]
struct PatIdentFinder {
    ident_accumulator: Vec<ast::Ident>
}

impl<'v> Visitor<'v> for PatIdentFinder {
    fn visit_pat(&mut self, pattern: &ast::Pat) {
        match *pattern {
            ast::Pat { id: _, node: ast::PatIdent(_, ref path1, ref inner), span: _ } => {
                self.ident_accumulator.push(path1.node);
                // visit optional subpattern of PatIdent:
                if let Some(ref subpat) = *inner {
                    self.visit_pat(subpat)
                }
            }
            // use the default traversal for non-PatIdents
            _ => visit::walk_pat(self, pattern)
        }
    }
}

/// find the PatIdent paths in a pattern
fn pattern_bindings(pat: &ast::Pat) -> Vec<ast::Ident> {
    let mut name_finder = PatIdentFinder{ident_accumulator:Vec::new()};
    name_finder.visit_pat(pat);
    name_finder.ident_accumulator
}

/// find the PatIdent paths in a
fn fn_decl_arg_bindings(fn_decl: &ast::FnDecl) -> Vec<ast::Ident> {
    let mut pat_idents = PatIdentFinder{ident_accumulator:Vec::new()};
    for arg in &fn_decl.inputs {
        pat_idents.visit_pat(&arg.pat);
    }
    pat_idents.ident_accumulator
}

// expand a block. pushes a new exts_frame, then calls expand_block_elts
pub fn expand_block(blk: P<Block>, fld: &mut MacroExpander) -> P<Block> {
    // see note below about treatment of exts table
    with_exts_frame!(fld.cx.syntax_env,false,
                     expand_block_elts(blk, fld))
}

// expand the elements of a block.
pub fn expand_block_elts(b: P<Block>, fld: &mut MacroExpander) -> P<Block> {
    b.map(|Block {id, stmts, expr, rules, span}| {
        let new_stmts = stmts.into_iter().flat_map(|x| {
            // perform all pending renames
            let renamed_stmt = {
                let pending_renames = &mut fld.cx.syntax_env.info().pending_renames;
                let mut rename_fld = IdentRenamer{renames:pending_renames};
                rename_fld.fold_stmt(x).expect_one("rename_fold didn't return one value")
            };
            // expand macros in the statement
            fld.fold_stmt(renamed_stmt).into_iter()
        }).collect();
        let new_expr = expr.map(|x| {
            let expr = {
                let pending_renames = &mut fld.cx.syntax_env.info().pending_renames;
                let mut rename_fld = IdentRenamer{renames:pending_renames};
                rename_fld.fold_expr(x)
            };
            fld.fold_expr(expr)
        });
        Block {
            id: fld.new_id(id),
            stmts: new_stmts,
            expr: new_expr,
            rules: rules,
            span: span
        }
    })
}

fn expand_pat(p: P<ast::Pat>, fld: &mut MacroExpander) -> P<ast::Pat> {
    match p.node {
        PatMac(_) => {}
        _ => return noop_fold_pat(p, fld)
    }
    p.clone().map(|ast::Pat {node, span, ..}| {
        let (pth, tts) = match node {
            PatMac(mac) => (mac.node.path, mac.node.tts),
            _ => unreachable!()
        };
        if pth.segments.len() > 1 {
            fld.cx.span_err(pth.span, "expected macro name without module separators");
            return DummyResult::raw_pat(span);
        }
        let extname = pth.segments[0].identifier.name;
        let marked_after = match fld.cx.syntax_env.find(extname) {
            None => {
                // Ignore unknown macros.
                /*
                fld.cx.span_err(pth.span,
                                &format!("macro undefined: '{}!'",
                                        extname));
                */
                // let compilation continue
                return p.and_then(|p| p);
            }

            Some(rc) => match *rc {
                NormalTT(ref expander, tt_span, allow_internal_unstable) => {
                    fld.cx.bt_push(ExpnInfo {
                        call_site: span,
                        callee: NameAndSpan {
                            format: MacroBang(extname),
                            span: tt_span,
                            allow_internal_unstable: allow_internal_unstable,
                        }
                    });

                    let fm = fresh_mark();
                    let marked_before = mark_tts(&tts[..], fm);
                    let mac_span = fld.cx.original_span();
                    let pat = expander.expand(fld.cx,
                                              mac_span,
                                              &marked_before[..]).make_pat();
                    let expanded = match pat {
                        Some(e) => e,
                        None => {
                            fld.cx.span_err(
                                pth.span,
                                &format!(
                                    "non-pattern macro in pattern position: {}",
                                    extname
                                    )
                            );
                            return DummyResult::raw_pat(span);
                        }
                    };

                    // mark after:
                    mark_pat(expanded,fm)
                }
                _ => {
                    fld.cx.span_err(span,
                                    &format!("{}! is not legal in pattern position",
                                            extname));
                    return DummyResult::raw_pat(span);
                }
            }
        };

        let fully_expanded =
            fld.fold_pat(marked_after).node.clone();
        fld.cx.bt_pop();

        ast::Pat {
            id: ast::DUMMY_NODE_ID,
            node: fully_expanded,
            span: span
        }
    })
}

/// A tree-folder that applies every rename in its (mutable) list
/// to every identifier, including both bindings and varrefs
/// (and lots of things that will turn out to be neither)
pub struct IdentRenamer<'a> {
    renames: &'a mtwt::RenameList,
}

impl<'a> Folder for IdentRenamer<'a> {
    fn fold_ident(&mut self, id: Ident) -> Ident {
        Ident::new(id.name, mtwt::apply_renames(self.renames, id.ctxt))
    }
    fn fold_mac(&mut self, mac: ast::Mac) -> ast::Mac {
        fold::noop_fold_mac(mac, self)
    }
}

/// A tree-folder that applies every rename in its list to
/// the idents that are in PatIdent patterns. This is more narrowly
/// focused than IdentRenamer, and is needed for FnDecl,
/// where we want to rename the args but not the fn name or the generics etc.
pub struct PatIdentRenamer<'a> {
    renames: &'a mtwt::RenameList,
}

impl<'a> Folder for PatIdentRenamer<'a> {
    fn fold_pat(&mut self, pat: P<ast::Pat>) -> P<ast::Pat> {
        match pat.node {
            ast::PatIdent(..) => {},
            _ => return noop_fold_pat(pat, self)
        }

        pat.map(|ast::Pat {id, node, span}| match node {
            ast::PatIdent(binding_mode, Spanned{span: sp, node: ident}, sub) => {
                let new_ident = Ident::new(ident.name,
                                           mtwt::apply_renames(self.renames, ident.ctxt));
                let new_node =
                    ast::PatIdent(binding_mode,
                                  Spanned{span: self.new_span(sp), node: new_ident},
                                  sub.map(|p| self.fold_pat(p)));
                ast::Pat {
                    id: id,
                    node: new_node,
                    span: self.new_span(span)
                }
            },
            _ => unreachable!()
        })
    }
    fn fold_mac(&mut self, mac: ast::Mac) -> ast::Mac {
        fold::noop_fold_mac(mac, self)
    }
}

fn expand_annotatable(a: Annotatable,
                      fld: &mut MacroExpander)
                      -> SmallVector<Annotatable> {
    let a = expand_item_multi_modifier(a, fld);

    let mut decorator_items = SmallVector::zero();
    let mut new_attrs = Vec::new();
    expand_decorators(a.clone(), fld, &mut decorator_items, &mut new_attrs);

    let mut new_items: SmallVector<Annotatable> = match a {
        Annotatable::Item(it) => match it.node {
            ast::ItemKind::Mac(..) => {
                expand_item_mac(it, fld).into_iter().map(|i| Annotatable::Item(i)).collect()
            }
            ast::ItemKind::Mod(_) | ast::ItemKind::ForeignMod(_) => {
                let valid_ident =
                    it.ident.name != parse::token::special_idents::invalid.name;

                if valid_ident {
                    fld.cx.mod_push(it.ident);
                }
                let macro_use = contains_macro_use(fld, &new_attrs[..]);
                let result = with_exts_frame!(fld.cx.syntax_env,
                                              macro_use,
                                              noop_fold_item(it, fld));
                if valid_ident {
                    fld.cx.mod_pop();
                }
                result.into_iter().map(|i| Annotatable::Item(i)).collect()
            },
            _ => {
                let it = P(ast::Item {
                    attrs: new_attrs,
                    ..(*it).clone()
                });
                noop_fold_item(it, fld).into_iter().map(|i| Annotatable::Item(i)).collect()
            }
        },

        Annotatable::TraitItem(it) => match it.node {
            ast::TraitItemKind::Method(_, Some(_)) => {
                let ti = it.unwrap();
                SmallVector::one(ast::TraitItem {
                    id: ti.id,
                    ident: ti.ident,
                    attrs: ti.attrs,
                    node: match ti.node  {
                        ast::TraitItemKind::Method(sig, Some(body)) => {
                            let (sig, body) = expand_and_rename_method(sig, body, fld);
                            ast::TraitItemKind::Method(sig, Some(body))
                        }
                        _ => unreachable!()
                    },
                    span: fld.new_span(ti.span)
                })
            }
            _ => fold::noop_fold_trait_item(it.unwrap(), fld)
        }.into_iter().map(|ti| Annotatable::TraitItem(P(ti))).collect(),

        Annotatable::ImplItem(ii) => {
            expand_impl_item(ii.unwrap(), fld).into_iter().
                map(|ii| Annotatable::ImplItem(P(ii))).collect()
        }
    };

    new_items.extend(decorator_items.into_iter());
    new_items
}

// Partition a set of attributes into one kind of attribute, and other kinds.
macro_rules! partition {
    ($fn_name: ident, $variant: ident) => {
        fn $fn_name(attrs: &[ast::Attribute],
                    fld: &MacroExpander)
                     -> (Vec<ast::Attribute>, Vec<ast::Attribute>) {
            attrs.iter().cloned().partition(|attr| {
                match fld.cx.syntax_env.find(intern(&attr.name())) {
                    Some(rc) => match *rc {
                        $variant(..) => true,
                        _ => false
                    },
                    _ => false
                }
            })
        }
    }
}

partition!(multi_modifiers, MultiModifier);


fn expand_decorators(a: Annotatable,
                     fld: &mut MacroExpander,
                     decorator_items: &mut SmallVector<Annotatable>,
                     new_attrs: &mut Vec<ast::Attribute>)
{
    for attr in a.attrs() {
        let mname = intern(&attr.name());
        match fld.cx.syntax_env.find(mname) {
            Some(rc) => match *rc {
                MultiDecorator(ref dec) => {
                    attr::mark_used(&attr);

                    fld.cx.bt_push(ExpnInfo {
                        call_site: attr.span,
                        callee: NameAndSpan {
                            format: MacroAttribute(mname),
                            span: Some(attr.span),
                            // attributes can do whatever they like,
                            // for now.
                            allow_internal_unstable: true,
                        }
                    });

                    // we'd ideally decorator_items.push_all(expand_annotatable(ann, fld)),
                    // but that double-mut-borrows fld
                    let mut items: SmallVector<Annotatable> = SmallVector::zero();
                    dec.expand(fld.cx,
                               attr.span,
                               &attr.node.value,
                               &a,
                               &mut |ann| items.push(ann));
                    decorator_items.extend(items.into_iter()
                        .flat_map(|ann| expand_annotatable(ann, fld).into_iter()));

                    fld.cx.bt_pop();
                }
                _ => new_attrs.push((*attr).clone()),
            },
            _ => new_attrs.push((*attr).clone()),
        }
    }
}

fn expand_item_multi_modifier(mut it: Annotatable,
                              fld: &mut MacroExpander)
                              -> Annotatable {
    let (modifiers, other_attrs) = multi_modifiers(it.attrs(), fld);

    // Update the attrs, leave everything else alone. Is this mutation really a good idea?
    it = it.fold_attrs(other_attrs);

    if modifiers.is_empty() {
        return it
    }

    for attr in &modifiers {
        let mname = intern(&attr.name());

        match fld.cx.syntax_env.find(mname) {
            Some(rc) => match *rc {
                MultiModifier(ref mac) => {
                    attr::mark_used(attr);
                    fld.cx.bt_push(ExpnInfo {
                        call_site: attr.span,
                        callee: NameAndSpan {
                            format: MacroAttribute(mname),
                            span: Some(attr.span),
                            // attributes can do whatever they like,
                            // for now
                            allow_internal_unstable: true,
                        }
                    });
                    it = mac.expand(fld.cx, attr.span, &attr.node.value, it);
                    fld.cx.bt_pop();
                }
                _ => unreachable!()
            },
            _ => unreachable!()
        }
    }

    // Expansion may have added new ItemKind::Modifiers.
    expand_item_multi_modifier(it, fld)
}

fn expand_impl_item(ii: ast::ImplItem, fld: &mut MacroExpander)
                 -> SmallVector<ast::ImplItem> {
    match ii.node {
        ast::ImplItemKind::Method(..) => SmallVector::one(ast::ImplItem {
            id: ii.id,
            ident: ii.ident,
            attrs: ii.attrs,
            vis: ii.vis,
            node: match ii.node  {
                ast::ImplItemKind::Method(sig, body) => {
                    let (sig, body) = expand_and_rename_method(sig, body, fld);
                    ast::ImplItemKind::Method(sig, body)
                }
                _ => unreachable!()
            },
            span: fld.new_span(ii.span)
        }),
        ast::ImplItemKind::Macro(_) => {
<<<<<<< HEAD
            let (span, mac) = ii.clone().and_then(|ii| match ii.node {
=======
            let (span, mac) = match ii.node {
>>>>>>> 32812051
                ast::ImplItemKind::Macro(mac) => (ii.span, mac),
                _ => unreachable!()
            };
            let maybe_new_items =
                expand_mac_invoc(mac, span,
                                 |r| r.make_impl_items(),
                                 |meths, mark| meths.move_map(|m| mark_impl_item(m, mark)),
                                 fld);

            match maybe_new_items {
                Some(impl_items) => {
                    // expand again if necessary
                    let new_items = impl_items.into_iter().flat_map(|ii| {
                        expand_impl_item(ii, fld).into_iter()
                    }).collect();
                    fld.cx.bt_pop();
                    new_items
                }
                None => {
                    // Ignore unknown macros.
                    // SmallVector::zero()
                    SmallVector::one(ii)
                }
            }
        }
        _ => fold::noop_fold_impl_item(ii, fld)
    }
}

/// Given a fn_decl and a block and a MacroExpander, expand the fn_decl, then use the
/// PatIdents in its arguments to perform renaming in the FnDecl and
/// the block, returning both the new FnDecl and the new Block.
fn expand_and_rename_fn_decl_and_block(fn_decl: P<ast::FnDecl>, block: P<ast::Block>,
                                       fld: &mut MacroExpander)
                                       -> (P<ast::FnDecl>, P<ast::Block>) {
    let expanded_decl = fld.fold_fn_decl(fn_decl);
    let idents = fn_decl_arg_bindings(&expanded_decl);
    let renames =
        idents.iter().map(|id| (*id,fresh_name(*id))).collect();
    // first, a renamer for the PatIdents, for the fn_decl:
    let mut rename_pat_fld = PatIdentRenamer{renames: &renames};
    let rewritten_fn_decl = rename_pat_fld.fold_fn_decl(expanded_decl);
    // now, a renamer for *all* idents, for the body:
    let mut rename_fld = IdentRenamer{renames: &renames};
    let rewritten_body = fld.fold_block(rename_fld.fold_block(block));
    (rewritten_fn_decl,rewritten_body)
}

fn expand_and_rename_method(sig: ast::MethodSig, body: P<ast::Block>,
                            fld: &mut MacroExpander)
                            -> (ast::MethodSig, P<ast::Block>) {
    let (rewritten_fn_decl, rewritten_body)
        = expand_and_rename_fn_decl_and_block(sig.decl, body, fld);
    (ast::MethodSig {
        generics: fld.fold_generics(sig.generics),
        abi: sig.abi,
        explicit_self: fld.fold_explicit_self(sig.explicit_self),
        unsafety: sig.unsafety,
        constness: sig.constness,
        decl: rewritten_fn_decl
    }, rewritten_body)
}

pub fn expand_type(t: P<ast::Ty>, fld: &mut MacroExpander) -> P<ast::Ty> {
    let t = match t.node.clone() {
        ast::TyKind::Mac(mac) => {
            if fld.cx.ecfg.features.unwrap().type_macros {
                let expanded_ty = match expand_mac_invoc(mac, t.span,
                                                         |r| r.make_ty(),
                                                         mark_ty,
                                                         fld) {
                    Some(ty) => ty,
                    None => {
                        return DummyResult::raw_ty(t.span);
                    }
                };

                // Keep going, outside-in.
                let fully_expanded = fld.fold_ty(expanded_ty);
                fld.cx.bt_pop();

                fully_expanded.map(|t| ast::Ty {
                    id: ast::DUMMY_NODE_ID,
                    node: t.node,
                    span: t.span,
                    })
            } else {
                feature_gate::emit_feature_err(
                    &fld.cx.parse_sess.span_diagnostic,
                    "type_macros",
                    t.span,
                    feature_gate::GateIssue::Language,
                    "type macros are experimental");

                DummyResult::raw_ty(t.span)
            }
        }
        _ => t
    };

    fold::noop_fold_ty(t, fld)
}

/// A tree-folder that performs macro expansion
pub struct MacroExpander<'a, 'b:'a> {
    pub cx: &'a mut ExtCtxt<'b>,
}

impl<'a, 'b> MacroExpander<'a, 'b> {
    pub fn new(cx: &'a mut ExtCtxt<'b>) -> MacroExpander<'a, 'b> {
        MacroExpander { cx: cx }
    }
}

impl<'a, 'b> Folder for MacroExpander<'a, 'b> {
    fn fold_expr(&mut self, expr: P<ast::Expr>) -> P<ast::Expr> {
        expand_expr(expr, self)
    }

    fn fold_pat(&mut self, pat: P<ast::Pat>) -> P<ast::Pat> {
        expand_pat(pat, self)
    }

    fn fold_item(&mut self, item: P<ast::Item>) -> SmallVector<P<ast::Item>> {
        expand_item(item, self)
    }

    fn fold_item_kind(&mut self, item: ast::ItemKind) -> ast::ItemKind {
        expand_item_kind(item, self)
    }

    fn fold_stmt(&mut self, stmt: ast::Stmt) -> SmallVector<ast::Stmt> {
        expand_stmt(stmt, self)
    }

    fn fold_block(&mut self, block: P<Block>) -> P<Block> {
        expand_block(block, self)
    }

    fn fold_arm(&mut self, arm: ast::Arm) -> ast::Arm {
        expand_arm(arm, self)
    }

    fn fold_trait_item(&mut self, i: ast::TraitItem) -> SmallVector<ast::TraitItem> {
        expand_annotatable(Annotatable::TraitItem(P(i)), self)
            .into_iter().map(|i| i.expect_trait_item()).collect()
    }

    fn fold_impl_item(&mut self, i: ast::ImplItem) -> SmallVector<ast::ImplItem> {
        expand_annotatable(Annotatable::ImplItem(P(i)), self)
            .into_iter().map(|i| i.expect_impl_item()).collect()
    }

    fn fold_ty(&mut self, ty: P<ast::Ty>) -> P<ast::Ty> {
        expand_type(ty, self)
    }

    fn new_span(&mut self, span: Span) -> Span {
        new_span(self.cx, span)
    }
}

fn new_span(cx: &ExtCtxt, sp: Span) -> Span {
    /* this discards information in the case of macro-defining macros */
    Span {
        lo: sp.lo,
        hi: sp.hi,
        expn_id: cx.backtrace(),
    }
}

pub struct ExpansionConfig<'feat> {
    pub crate_name: String,
    pub features: Option<&'feat Features>,
    pub recursion_limit: usize,
    pub trace_mac: bool,
}

macro_rules! feature_tests {
    ($( fn $getter:ident = $field:ident, )*) => {
        $(
            pub fn $getter(&self) -> bool {
                match self.features {
                    Some(&Features { $field: true, .. }) => true,
                    _ => false,
                }
            }
        )*
    }
}

impl<'feat> ExpansionConfig<'feat> {
    pub fn default(crate_name: String) -> ExpansionConfig<'static> {
        ExpansionConfig {
            crate_name: crate_name,
            features: None,
            recursion_limit: 64,
            trace_mac: false,
        }
    }

    feature_tests! {
        fn enable_quotes = allow_quote,
        fn enable_asm = allow_asm,
        fn enable_log_syntax = allow_log_syntax,
        fn enable_concat_idents = allow_concat_idents,
        fn enable_trace_macros = allow_trace_macros,
        fn enable_allow_internal_unstable = allow_internal_unstable,
        fn enable_custom_derive = allow_custom_derive,
        fn enable_pushpop_unsafe = allow_pushpop_unsafe,
    }
}

pub fn expand_crate(mut cx: ExtCtxt,
                    // these are the macros being imported to this crate:
                    imported_macros: Vec<ast::MacroDef>,
                    user_exts: Vec<NamedSyntaxExtension>,
                    c: Crate) -> (Crate, HashSet<Name>) {
    if std_inject::no_core(&c) {
        cx.crate_root = None;
    } else if std_inject::no_std(&c) {
        cx.crate_root = Some("core");
    } else {
        cx.crate_root = Some("std");
    }
    let ret = {
        let mut expander = MacroExpander::new(&mut cx);

        for def in imported_macros {
            expander.cx.insert_macro(def);
        }

        for (name, extension) in user_exts {
            expander.cx.syntax_env.insert(name, extension);
        }

        let err_count = cx.parse_sess.span_diagnostic.err_count();
        let mut ret = expander.fold_crate(c);
        ret.exported_macros = expander.cx.exported_macros.clone();

        if cx.parse_sess.span_diagnostic.err_count() > err_count {
            cx.parse_sess.span_diagnostic.abort_if_errors();
        }

        ret
    };
    return (ret, cx.syntax_env.names);
}

// HYGIENIC CONTEXT EXTENSION:
// all of these functions are for walking over
// ASTs and making some change to the context of every
// element that has one. a CtxtFn is a trait-ified
// version of a closure in (SyntaxContext -> SyntaxContext).
// the ones defined here include:
// Marker - add a mark to a context

// A Marker adds the given mark to the syntax context
struct Marker { mark: Mrk }

impl Folder for Marker {
    fn fold_ident(&mut self, id: Ident) -> Ident {
        ast::Ident::new(id.name, mtwt::apply_mark(self.mark, id.ctxt))
    }
    fn fold_mac(&mut self, Spanned {node, span}: ast::Mac) -> ast::Mac {
        Spanned {
            node: Mac_ {
                path: self.fold_path(node.path),
                tts: self.fold_tts(&node.tts),
                ctxt: mtwt::apply_mark(self.mark, node.ctxt),
            },
            span: span,
        }
    }
}

// apply a given mark to the given token trees. Used prior to expansion of a macro.
fn mark_tts(tts: &[TokenTree], m: Mrk) -> Vec<TokenTree> {
    noop_fold_tts(tts, &mut Marker{mark:m})
}

// apply a given mark to the given expr. Used following the expansion of a macro.
fn mark_expr(expr: P<ast::Expr>, m: Mrk) -> P<ast::Expr> {
    Marker{mark:m}.fold_expr(expr)
}

// apply a given mark to the given pattern. Used following the expansion of a macro.
fn mark_pat(pat: P<ast::Pat>, m: Mrk) -> P<ast::Pat> {
    Marker{mark:m}.fold_pat(pat)
}

// apply a given mark to the given stmt. Used following the expansion of a macro.
fn mark_stmt(stmt: ast::Stmt, m: Mrk) -> ast::Stmt {
    Marker{mark:m}.fold_stmt(stmt)
        .expect_one("marking a stmt didn't return exactly one stmt")
}

// apply a given mark to the given item. Used following the expansion of a macro.
fn mark_item(expr: P<ast::Item>, m: Mrk) -> P<ast::Item> {
    Marker{mark:m}.fold_item(expr)
        .expect_one("marking an item didn't return exactly one item")
}

// apply a given mark to the given item. Used following the expansion of a macro.
fn mark_impl_item(ii: ast::ImplItem, m: Mrk) -> ast::ImplItem {
    Marker{mark:m}.fold_impl_item(ii)
        .expect_one("marking an impl item didn't return exactly one impl item")
}

fn mark_ty(ty: P<ast::Ty>, m: Mrk) -> P<ast::Ty> {
    Marker { mark: m }.fold_ty(ty)
}

/// Check that there are no macro invocations left in the AST:
pub fn check_for_macros(sess: &parse::ParseSess, krate: &ast::Crate) {
    visit::walk_crate(&mut MacroExterminator{sess:sess}, krate);
}

/// A visitor that ensures that no macro invocations remain in an AST.
struct MacroExterminator<'a>{
    sess: &'a parse::ParseSess
}

impl<'a, 'v> Visitor<'v> for MacroExterminator<'a> {
    fn visit_mac(&mut self, mac: &ast::Mac) {
        self.sess.span_diagnostic.span_bug(mac.span,
                                           "macro exterminator: expected AST \
                                           with no macro invocations");
    }
}


#[cfg(test)]
mod tests {
    use super::{pattern_bindings, expand_crate};
    use super::{PatIdentFinder, IdentRenamer, PatIdentRenamer, ExpansionConfig};
    use ast;
    use ast::Name;
    use codemap;
    use ext::base::ExtCtxt;
    use ext::mtwt;
    use fold::Folder;
    use parse;
    use parse::token;
    use util::parser_testing::{string_to_parser};
    use util::parser_testing::{string_to_pat, string_to_crate, strs_to_idents};
    use visit;
    use visit::Visitor;

    // a visitor that extracts the paths
    // from a given thingy and puts them in a mutable
    // array (passed in to the traversal)
    #[derive(Clone)]
    struct PathExprFinderContext {
        path_accumulator: Vec<ast::Path> ,
    }

    impl<'v> Visitor<'v> for PathExprFinderContext {
        fn visit_expr(&mut self, expr: &ast::Expr) {
            if let ast::ExprKind::Path(None, ref p) = expr.node {
                self.path_accumulator.push(p.clone());
            }
            visit::walk_expr(self, expr);
        }
    }

    // find the variable references in a crate
    fn crate_varrefs(the_crate : &ast::Crate) -> Vec<ast::Path> {
        let mut path_finder = PathExprFinderContext{path_accumulator:Vec::new()};
        visit::walk_crate(&mut path_finder, the_crate);
        path_finder.path_accumulator
    }

    /// A Visitor that extracts the identifiers from a thingy.
    // as a side note, I'm starting to want to abstract over these....
    struct IdentFinder {
        ident_accumulator: Vec<ast::Ident>
    }

    impl<'v> Visitor<'v> for IdentFinder {
        fn visit_ident(&mut self, _: codemap::Span, id: ast::Ident){
            self.ident_accumulator.push(id);
        }
    }

    /// Find the idents in a crate
    fn crate_idents(the_crate: &ast::Crate) -> Vec<ast::Ident> {
        let mut ident_finder = IdentFinder{ident_accumulator: Vec::new()};
        visit::walk_crate(&mut ident_finder, the_crate);
        ident_finder.ident_accumulator
    }

    // these following tests are quite fragile, in that they don't test what
    // *kind* of failure occurs.

    fn test_ecfg() -> ExpansionConfig<'static> {
        ExpansionConfig::default("test".to_string())
    }

    // make sure that macros can't escape fns
    #[should_panic]
    #[test] fn macros_cant_escape_fns_test () {
        let src = "fn bogus() {macro_rules! z (() => (3+4));}\
                   fn inty() -> i32 { z!() }".to_string();
        let sess = parse::ParseSess::new();
        let crate_ast = parse::parse_crate_from_source_str(
            "<test>".to_string(),
            src,
            Vec::new(), &sess);
        // should fail:
        let mut gated_cfgs = vec![];
        let ecx = ExtCtxt::new(&sess, vec![], test_ecfg(), &mut gated_cfgs);
        expand_crate(ecx, vec![], vec![], crate_ast);
    }

    // make sure that macros can't escape modules
    #[should_panic]
    #[test] fn macros_cant_escape_mods_test () {
        let src = "mod foo {macro_rules! z (() => (3+4));}\
                   fn inty() -> i32 { z!() }".to_string();
        let sess = parse::ParseSess::new();
        let crate_ast = parse::parse_crate_from_source_str(
            "<test>".to_string(),
            src,
            Vec::new(), &sess);
        let mut gated_cfgs = vec![];
        let ecx = ExtCtxt::new(&sess, vec![], test_ecfg(), &mut gated_cfgs);
        expand_crate(ecx, vec![], vec![], crate_ast);
    }

    // macro_use modules should allow macros to escape
    #[test] fn macros_can_escape_flattened_mods_test () {
        let src = "#[macro_use] mod foo {macro_rules! z (() => (3+4));}\
                   fn inty() -> i32 { z!() }".to_string();
        let sess = parse::ParseSess::new();
        let crate_ast = parse::parse_crate_from_source_str(
            "<test>".to_string(),
            src,
            Vec::new(), &sess);
        let mut gated_cfgs = vec![];
        let ecx = ExtCtxt::new(&sess, vec![], test_ecfg(), &mut gated_cfgs);
        expand_crate(ecx, vec![], vec![], crate_ast);
    }

    fn expand_crate_str(crate_str: String) -> ast::Crate {
        let ps = parse::ParseSess::new();
        let crate_ast = panictry!(string_to_parser(&ps, crate_str).parse_crate_mod());
        // the cfg argument actually does matter, here...
        let mut gated_cfgs = vec![];
        let ecx = ExtCtxt::new(&ps, vec![], test_ecfg(), &mut gated_cfgs);
        expand_crate(ecx, vec![], vec![], crate_ast).0
    }

    // find the pat_ident paths in a crate
    fn crate_bindings(the_crate : &ast::Crate) -> Vec<ast::Ident> {
        let mut name_finder = PatIdentFinder{ident_accumulator:Vec::new()};
        visit::walk_crate(&mut name_finder, the_crate);
        name_finder.ident_accumulator
    }

    #[test] fn macro_tokens_should_match(){
        expand_crate_str(
            "macro_rules! m((a)=>(13)) ;fn main(){m!(a);}".to_string());
    }

    // should be able to use a bound identifier as a literal in a macro definition:
    #[test] fn self_macro_parsing(){
        expand_crate_str(
            "macro_rules! foo ((zz) => (287;));
            fn f(zz: i32) {foo!(zz);}".to_string()
            );
    }

    // renaming tests expand a crate and then check that the bindings match
    // the right varrefs. The specification of the test case includes the
    // text of the crate, and also an array of arrays.  Each element in the
    // outer array corresponds to a binding in the traversal of the AST
    // induced by visit.  Each of these arrays contains a list of indexes,
    // interpreted as the varrefs in the varref traversal that this binding
    // should match.  So, for instance, in a program with two bindings and
    // three varrefs, the array [[1, 2], [0]] would indicate that the first
    // binding should match the second two varrefs, and the second binding
    // should match the first varref.
    //
    // Put differently; this is a sparse representation of a boolean matrix
    // indicating which bindings capture which identifiers.
    //
    // Note also that this matrix is dependent on the implicit ordering of
    // the bindings and the varrefs discovered by the name-finder and the path-finder.
    //
    // The comparisons are done post-mtwt-resolve, so we're comparing renamed
    // names; differences in marks don't matter any more.
    //
    // oog... I also want tests that check "bound-identifier-=?". That is,
    // not just "do these have the same name", but "do they have the same
    // name *and* the same marks"? Understanding this is really pretty painful.
    // in principle, you might want to control this boolean on a per-varref basis,
    // but that would make things even harder to understand, and might not be
    // necessary for thorough testing.
    type RenamingTest = (&'static str, Vec<Vec<usize>>, bool);

    #[test]
    fn automatic_renaming () {
        let tests: Vec<RenamingTest> =
            vec!(// b & c should get new names throughout, in the expr too:
                ("fn a() -> i32 { let b = 13; let c = b; b+c }",
                 vec!(vec!(0,1),vec!(2)), false),
                // both x's should be renamed (how is this causing a bug?)
                ("fn main () {let x: i32 = 13;x;}",
                 vec!(vec!(0)), false),
                // the use of b after the + should be renamed, the other one not:
                ("macro_rules! f (($x:ident) => (b + $x)); fn a() -> i32 { let b = 13; f!(b)}",
                 vec!(vec!(1)), false),
                // the b before the plus should not be renamed (requires marks)
                ("macro_rules! f (($x:ident) => ({let b=9; ($x + b)})); fn a() -> i32 { f!(b)}",
                 vec!(vec!(1)), false),
                // the marks going in and out of letty should cancel, allowing that $x to
                // capture the one following the semicolon.
                // this was an awesome test case, and caught a *lot* of bugs.
                ("macro_rules! letty(($x:ident) => (let $x = 15;));
                  macro_rules! user(($x:ident) => ({letty!($x); $x}));
                  fn main() -> i32 {user!(z)}",
                 vec!(vec!(0)), false)
                );
        for (idx,s) in tests.iter().enumerate() {
            run_renaming_test(s,idx);
        }
    }

    // no longer a fixme #8062: this test exposes a *potential* bug; our system does
    // not behave exactly like MTWT, but a conversation with Matthew Flatt
    // suggests that this can only occur in the presence of local-expand, which
    // we have no plans to support. ... unless it's needed for item hygiene....
    #[ignore]
    #[test]
    fn issue_8062(){
        run_renaming_test(
            &("fn main() {let hrcoo = 19; macro_rules! getx(()=>(hrcoo)); getx!();}",
              vec!(vec!(0)), true), 0)
    }

    // FIXME #6994:
    // the z flows into and out of two macros (g & f) along one path, and one
    // (just g) along the other, so the result of the whole thing should
    // be "let z_123 = 3; z_123"
    #[ignore]
    #[test]
    fn issue_6994(){
        run_renaming_test(
            &("macro_rules! g (($x:ident) =>
              ({macro_rules! f(($y:ident)=>({let $y=3;$x}));f!($x)}));
              fn a(){g!(z)}",
              vec!(vec!(0)),false),
            0)
    }

    // match variable hygiene. Should expand into
    // fn z() {match 8 {x_1 => {match 9 {x_2 | x_2 if x_2 == x_1 => x_2 + x_1}}}}
    #[test]
    fn issue_9384(){
        run_renaming_test(
            &("macro_rules! bad_macro (($ex:expr) => ({match 9 {x | x if x == $ex => x + $ex}}));
              fn z() {match 8 {x => bad_macro!(x)}}",
              // NB: the third "binding" is the repeat of the second one.
              vec!(vec!(1,3),vec!(0,2),vec!(0,2)),
              true),
            0)
    }

    // interpolated nodes weren't getting labeled.
    // should expand into
    // fn main(){let g1_1 = 13; g1_1}}
    #[test]
    fn pat_expand_issue_15221(){
        run_renaming_test(
            &("macro_rules! inner ( ($e:pat ) => ($e));
              macro_rules! outer ( ($e:pat ) => (inner!($e)));
              fn main() { let outer!(g) = 13; g;}",
              vec!(vec!(0)),
              true),
            0)
    }

    // create a really evil test case where a $x appears inside a binding of $x
    // but *shouldn't* bind because it was inserted by a different macro....
    // can't write this test case until we have macro-generating macros.

    // method arg hygiene
    // method expands to fn get_x(&self_0, x_1: i32) {self_0 + self_2 + x_3 + x_1}
    #[test]
    fn method_arg_hygiene(){
        run_renaming_test(
            &("macro_rules! inject_x (()=>(x));
              macro_rules! inject_self (()=>(self));
              struct A;
              impl A{fn get_x(&self, x: i32) {self + inject_self!() + inject_x!() + x;} }",
              vec!(vec!(0),vec!(3)),
              true),
            0)
    }

    // ooh, got another bite?
    // expands to struct A; impl A {fn thingy(&self_1) {self_1;}}
    #[test]
    fn method_arg_hygiene_2(){
        run_renaming_test(
            &("struct A;
              macro_rules! add_method (($T:ty) =>
              (impl $T {  fn thingy(&self) {self;} }));
              add_method!(A);",
              vec!(vec!(0)),
              true),
            0)
    }

    // item fn hygiene
    // expands to fn q(x_1: i32){fn g(x_2: i32){x_2 + x_1};}
    #[test]
    fn issue_9383(){
        run_renaming_test(
            &("macro_rules! bad_macro (($ex:expr) => (fn g(x: i32){ x + $ex }));
              fn q(x: i32) { bad_macro!(x); }",
              vec!(vec!(1),vec!(0)),true),
            0)
    }

    // closure arg hygiene (ExprKind::Closure)
    // expands to fn f(){(|x_1 : i32| {(x_2 + x_1)})(3);}
    #[test]
    fn closure_arg_hygiene(){
        run_renaming_test(
            &("macro_rules! inject_x (()=>(x));
            fn f(){(|x : i32| {(inject_x!() + x)})(3);}",
              vec!(vec!(1)),
              true),
            0)
    }

    // macro_rules in method position. Sadly, unimplemented.
    #[test]
    fn macro_in_method_posn(){
        expand_crate_str(
            "macro_rules! my_method (() => (fn thirteen(&self) -> i32 {13}));
            struct A;
            impl A{ my_method!(); }
            fn f(){A.thirteen;}".to_string());
    }

    // another nested macro
    // expands to impl Entries {fn size_hint(&self_1) {self_1;}
    #[test]
    fn item_macro_workaround(){
        run_renaming_test(
            &("macro_rules! item { ($i:item) => {$i}}
              struct Entries;
              macro_rules! iterator_impl {
              () => { item!( impl Entries { fn size_hint(&self) { self;}});}}
              iterator_impl! { }",
              vec!(vec!(0)), true),
            0)
    }

    // run one of the renaming tests
    fn run_renaming_test(t: &RenamingTest, test_idx: usize) {
        let invalid_name = token::special_idents::invalid.name;
        let (teststr, bound_connections, bound_ident_check) = match *t {
            (ref str,ref conns, bic) => (str.to_string(), conns.clone(), bic)
        };
        let cr = expand_crate_str(teststr.to_string());
        let bindings = crate_bindings(&cr);
        let varrefs = crate_varrefs(&cr);

        // must be one check clause for each binding:
        assert_eq!(bindings.len(),bound_connections.len());
        for (binding_idx,shouldmatch) in bound_connections.iter().enumerate() {
            let binding_name = mtwt::resolve(bindings[binding_idx]);
            let binding_marks = mtwt::marksof(bindings[binding_idx].ctxt, invalid_name);
            // shouldmatch can't name varrefs that don't exist:
            assert!((shouldmatch.is_empty()) ||
                    (varrefs.len() > *shouldmatch.iter().max().unwrap()));
            for (idx,varref) in varrefs.iter().enumerate() {
                let print_hygiene_debug_info = || {
                    // good lord, you can't make a path with 0 segments, can you?
                    let final_varref_ident = match varref.segments.last() {
                        Some(pathsegment) => pathsegment.identifier,
                        None => panic!("varref with 0 path segments?")
                    };
                    let varref_name = mtwt::resolve(final_varref_ident);
                    let varref_idents : Vec<ast::Ident>
                        = varref.segments.iter().map(|s| s.identifier)
                        .collect();
                    println!("varref #{}: {:?}, resolves to {}",idx, varref_idents, varref_name);
                    println!("varref's first segment's string: \"{}\"", final_varref_ident);
                    println!("binding #{}: {}, resolves to {}",
                             binding_idx, bindings[binding_idx], binding_name);
                    mtwt::with_sctable(|x| mtwt::display_sctable(x));
                };
                if shouldmatch.contains(&idx) {
                    // it should be a path of length 1, and it should
                    // be free-identifier=? or bound-identifier=? to the given binding
                    assert_eq!(varref.segments.len(),1);
                    let varref_name = mtwt::resolve(varref.segments[0].identifier);
                    let varref_marks = mtwt::marksof(varref.segments[0]
                                                           .identifier
                                                           .ctxt,
                                                     invalid_name);
                    if !(varref_name==binding_name) {
                        println!("uh oh, should match but doesn't:");
                        print_hygiene_debug_info();
                    }
                    assert_eq!(varref_name,binding_name);
                    if bound_ident_check {
                        // we're checking bound-identifier=?, and the marks
                        // should be the same, too:
                        assert_eq!(varref_marks,binding_marks.clone());
                    }
                } else {
                    let varref_name = mtwt::resolve(varref.segments[0].identifier);
                    let fail = (varref.segments.len() == 1)
                        && (varref_name == binding_name);
                    // temp debugging:
                    if fail {
                        println!("failure on test {}",test_idx);
                        println!("text of test case: \"{}\"", teststr);
                        println!("");
                        println!("uh oh, matches but shouldn't:");
                        print_hygiene_debug_info();
                    }
                    assert!(!fail);
                }
            }
        }
    }

    #[test]
    fn fmt_in_macro_used_inside_module_macro() {
        let crate_str = "macro_rules! fmt_wrap(($b:expr)=>($b.to_string()));
macro_rules! foo_module (() => (mod generated { fn a() { let xx = 147; fmt_wrap!(xx);}}));
foo_module!();
".to_string();
        let cr = expand_crate_str(crate_str);
        // find the xx binding
        let bindings = crate_bindings(&cr);
        let cxbinds: Vec<&ast::Ident> =
            bindings.iter().filter(|b| b.name.as_str() == "xx").collect();
        let cxbinds: &[&ast::Ident] = &cxbinds[..];
        let cxbind = match (cxbinds.len(), cxbinds.get(0)) {
            (1, Some(b)) => *b,
            _ => panic!("expected just one binding for ext_cx")
        };
        let resolved_binding = mtwt::resolve(*cxbind);
        let varrefs = crate_varrefs(&cr);

        // the xx binding should bind all of the xx varrefs:
        for (idx,v) in varrefs.iter().filter(|p| {
            p.segments.len() == 1
            && p.segments[0].identifier.name.as_str() == "xx"
        }).enumerate() {
            if mtwt::resolve(v.segments[0].identifier) != resolved_binding {
                println!("uh oh, xx binding didn't match xx varref:");
                println!("this is xx varref \\# {}", idx);
                println!("binding: {}", cxbind);
                println!("resolves to: {}", resolved_binding);
                println!("varref: {}", v.segments[0].identifier);
                println!("resolves to: {}",
                         mtwt::resolve(v.segments[0].identifier));
                mtwt::with_sctable(|x| mtwt::display_sctable(x));
            }
            assert_eq!(mtwt::resolve(v.segments[0].identifier),
                       resolved_binding);
        };
    }

    #[test]
    fn pat_idents(){
        let pat = string_to_pat(
            "(a,Foo{x:c @ (b,9),y:Bar(4,d)})".to_string());
        let idents = pattern_bindings(&pat);
        assert_eq!(idents, strs_to_idents(vec!("a","c","b","d")));
    }

    // test the list of identifier patterns gathered by the visitor. Note that
    // 'None' is listed as an identifier pattern because we don't yet know that
    // it's the name of a 0-ary variant, and that 'i' appears twice in succession.
    #[test]
    fn crate_bindings_test(){
        let the_crate = string_to_crate("fn main (a: i32) -> i32 {|b| {
        match 34 {None => 3, Some(i) | i => j, Foo{k:z,l:y} => \"banana\"}} }".to_string());
        let idents = crate_bindings(&the_crate);
        assert_eq!(idents, strs_to_idents(vec!("a","b","None","i","i","z","y")));
    }

    // test the IdentRenamer directly
    #[test]
    fn ident_renamer_test () {
        let the_crate = string_to_crate("fn f(x: i32){let x = x; x}".to_string());
        let f_ident = token::str_to_ident("f");
        let x_ident = token::str_to_ident("x");
        let int_ident = token::str_to_ident("i32");
        let renames = vec!((x_ident,Name(16)));
        let mut renamer = IdentRenamer{renames: &renames};
        let renamed_crate = renamer.fold_crate(the_crate);
        let idents = crate_idents(&renamed_crate);
        let resolved : Vec<ast::Name> = idents.iter().map(|id| mtwt::resolve(*id)).collect();
        assert_eq!(resolved, [f_ident.name,Name(16),int_ident.name,Name(16),Name(16),Name(16)]);
    }

    // test the PatIdentRenamer; only PatIdents get renamed
    #[test]
    fn pat_ident_renamer_test () {
        let the_crate = string_to_crate("fn f(x: i32){let x = x; x}".to_string());
        let f_ident = token::str_to_ident("f");
        let x_ident = token::str_to_ident("x");
        let int_ident = token::str_to_ident("i32");
        let renames = vec!((x_ident,Name(16)));
        let mut renamer = PatIdentRenamer{renames: &renames};
        let renamed_crate = renamer.fold_crate(the_crate);
        let idents = crate_idents(&renamed_crate);
        let resolved : Vec<ast::Name> = idents.iter().map(|id| mtwt::resolve(*id)).collect();
        let x_name = x_ident.name;
        assert_eq!(resolved, [f_ident.name,Name(16),int_ident.name,Name(16),x_name,x_name]);
    }
}<|MERGE_RESOLUTION|>--- conflicted
+++ resolved
@@ -511,14 +511,8 @@
 }
 
 /// Expand a stmt
-<<<<<<< HEAD
-fn expand_stmt(stmt: P<Stmt>, fld: &mut MacroExpander) -> SmallVector<P<Stmt>> {
-    let stmt = stmt.and_then(|stmt| stmt);
+fn expand_stmt(stmt: Stmt, fld: &mut MacroExpander) -> SmallVector<Stmt> {
     let (mac, style, attrs) = match stmt.clone().node {
-=======
-fn expand_stmt(stmt: Stmt, fld: &mut MacroExpander) -> SmallVector<Stmt> {
-    let (mac, style, attrs) = match stmt.node {
->>>>>>> 32812051
         StmtKind::Mac(mac, style, attrs) => (mac, style, attrs),
         _ => return expand_non_macro_stmt(stmt, fld)
     };
@@ -544,7 +538,7 @@
         None => {
             // Ignore unknown macros.
             // SmallVector::zero()
-            SmallVector::one(P(stmt))
+            SmallVector::one(stmt)
         }
     };
 
@@ -1091,11 +1085,7 @@
             span: fld.new_span(ii.span)
         }),
         ast::ImplItemKind::Macro(_) => {
-<<<<<<< HEAD
-            let (span, mac) = ii.clone().and_then(|ii| match ii.node {
-=======
-            let (span, mac) = match ii.node {
->>>>>>> 32812051
+            let (span, mac) = match ii.clone().node {
                 ast::ImplItemKind::Macro(mac) => (ii.span, mac),
                 _ => unreachable!()
             };
