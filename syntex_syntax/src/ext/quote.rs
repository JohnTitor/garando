// Copyright 2015 The Rust Project Developers. See the COPYRIGHT
// file at the top-level directory of this distribution and at
// http://rust-lang.org/COPYRIGHT.
//
// Licensed under the Apache License, Version 2.0 <LICENSE-APACHE or
// http://www.apache.org/licenses/LICENSE-2.0> or the MIT license
// <LICENSE-MIT or http://opensource.org/licenses/MIT>, at your
// option. This file may not be copied, modified, or distributed
// except according to those terms.

use ast::{self, Arg, Arm, Block, Expr, Item, Pat, Path, Stmt, TokenTree, Ty};
use codemap::Span;
use ext::base::ExtCtxt;
use ext::base;
use ext::build::AstBuilder;
use parse::parser::{Parser, PathParsingMode};
use parse::token::*;
use parse::token;
use ptr::P;

///  Quasiquoting works via token trees.
///
///  This is registered as a set of expression syntax extension called quote!
///  that lifts its argument token-tree to an AST representing the
///  construction of the same token tree, with token::SubstNt interpreted
///  as antiquotes (splices).

pub mod rt {
    use ast;
    use codemap::Spanned;
    use ext::base::ExtCtxt;
    use parse::{self, token, classify};
    use ptr::P;
    use std::rc::Rc;

    use ast::{TokenTree, Expr};

    pub use parse::new_parser_from_tts;
    pub use codemap::{BytePos, Span, dummy_spanned, DUMMY_SP};

    pub trait ToTokens {
        fn to_tokens(&self, _cx: &ExtCtxt) -> Vec<TokenTree>;
    }

    impl ToTokens for TokenTree {
        fn to_tokens(&self, _cx: &ExtCtxt) -> Vec<TokenTree> {
            vec!(self.clone())
        }
    }

    impl<T: ToTokens> ToTokens for Vec<T> {
        fn to_tokens(&self, cx: &ExtCtxt) -> Vec<TokenTree> {
            self.iter().flat_map(|t| t.to_tokens(cx)).collect()
        }
    }

    impl<T: ToTokens> ToTokens for Spanned<T> {
        fn to_tokens(&self, cx: &ExtCtxt) -> Vec<TokenTree> {
            // FIXME: use the span?
            self.node.to_tokens(cx)
        }
    }

    impl<T: ToTokens> ToTokens for Option<T> {
        fn to_tokens(&self, cx: &ExtCtxt) -> Vec<TokenTree> {
            match *self {
                Some(ref t) => t.to_tokens(cx),
                None => Vec::new(),
            }
        }
    }

    impl ToTokens for ast::Ident {
        fn to_tokens(&self, _cx: &ExtCtxt) -> Vec<TokenTree> {
            vec![TokenTree::Token(DUMMY_SP, token::Ident(*self, token::Plain))]
        }
    }

    impl ToTokens for ast::Path {
        fn to_tokens(&self, _cx: &ExtCtxt) -> Vec<TokenTree> {
            vec![TokenTree::Token(DUMMY_SP,
                                  token::Interpolated(token::NtPath(Box::new(self.clone()))))]
        }
    }

    impl ToTokens for ast::Ty {
        fn to_tokens(&self, _cx: &ExtCtxt) -> Vec<TokenTree> {
            vec![TokenTree::Token(self.span, token::Interpolated(token::NtTy(P(self.clone()))))]
        }
    }

    impl ToTokens for ast::Block {
        fn to_tokens(&self, _cx: &ExtCtxt) -> Vec<TokenTree> {
            vec![TokenTree::Token(self.span, token::Interpolated(token::NtBlock(P(self.clone()))))]
        }
    }

    impl ToTokens for ast::Generics {
        fn to_tokens(&self, _cx: &ExtCtxt) -> Vec<TokenTree> {
            vec![TokenTree::Token(DUMMY_SP, token::Interpolated(token::NtGenerics(self.clone())))]
        }
    }

    impl ToTokens for ast::WhereClause {
        fn to_tokens(&self, _cx: &ExtCtxt) -> Vec<TokenTree> {
            vec![TokenTree::Token(DUMMY_SP,
                                  token::Interpolated(token::NtWhereClause(self.clone())))]
        }
    }

    impl ToTokens for P<ast::Item> {
        fn to_tokens(&self, _cx: &ExtCtxt) -> Vec<TokenTree> {
            vec![TokenTree::Token(self.span, token::Interpolated(token::NtItem(self.clone())))]
        }
    }

    impl ToTokens for P<ast::ImplItem> {
        fn to_tokens(&self, _cx: &ExtCtxt) -> Vec<TokenTree> {
            vec![TokenTree::Token(self.span, token::Interpolated(token::NtImplItem(self.clone())))]
        }
    }

    impl ToTokens for P<ast::TraitItem> {
        fn to_tokens(&self, _cx: &ExtCtxt) -> Vec<TokenTree> {
            vec![TokenTree::Token(self.span, token::Interpolated(token::NtTraitItem(self.clone())))]
        }
    }

    impl ToTokens for P<ast::Stmt> {
        fn to_tokens(&self, _cx: &ExtCtxt) -> Vec<TokenTree> {
            let mut tts = vec![
                TokenTree::Token(self.span, token::Interpolated(token::NtStmt(self.clone())))
            ];

            // Some statements require a trailing semicolon.
            if classify::stmt_ends_with_semi(&self.node) {
                tts.push(TokenTree::Token(self.span, token::Semi));
            }

            tts
        }
    }

    impl ToTokens for P<ast::Expr> {
        fn to_tokens(&self, _cx: &ExtCtxt) -> Vec<TokenTree> {
            vec![TokenTree::Token(self.span, token::Interpolated(token::NtExpr(self.clone())))]
        }
    }

    impl ToTokens for P<ast::Pat> {
        fn to_tokens(&self, _cx: &ExtCtxt) -> Vec<TokenTree> {
            vec![TokenTree::Token(self.span, token::Interpolated(token::NtPat(self.clone())))]
        }
    }

    impl ToTokens for ast::Arm {
        fn to_tokens(&self, _cx: &ExtCtxt) -> Vec<TokenTree> {
            vec![TokenTree::Token(DUMMY_SP, token::Interpolated(token::NtArm(self.clone())))]
        }
    }

    impl ToTokens for ast::Arg {
        fn to_tokens(&self, _cx: &ExtCtxt) -> Vec<TokenTree> {
            vec![TokenTree::Token(DUMMY_SP, token::Interpolated(token::NtArg(self.clone())))]
        }
    }

    impl ToTokens for P<ast::Block> {
        fn to_tokens(&self, _cx: &ExtCtxt) -> Vec<TokenTree> {
            vec![TokenTree::Token(DUMMY_SP, token::Interpolated(token::NtBlock(self.clone())))]
        }
    }

    macro_rules! impl_to_tokens_slice {
        ($t: ty, $sep: expr) => {
            impl ToTokens for [$t] {
                fn to_tokens(&self, cx: &ExtCtxt) -> Vec<TokenTree> {
                    let mut v = vec![];
                    for (i, x) in self.iter().enumerate() {
                        if i > 0 {
<<<<<<< HEAD
                            v.extend($sep.iter().cloned());
=======
                            v.extend_from_slice(&$sep);
>>>>>>> 4e90ed61
                        }
                        v.extend(x.to_tokens(cx));
                    }
                    v
                }
            }
        };
    }

    impl_to_tokens_slice! { ast::Ty, [TokenTree::Token(DUMMY_SP, token::Comma)] }
    impl_to_tokens_slice! { P<ast::Item>, [] }
    impl_to_tokens_slice! { ast::Arg, [TokenTree::Token(DUMMY_SP, token::Comma)] }

    impl ToTokens for P<ast::MetaItem> {
        fn to_tokens(&self, _cx: &ExtCtxt) -> Vec<TokenTree> {
            vec![TokenTree::Token(DUMMY_SP, token::Interpolated(token::NtMeta(self.clone())))]
        }
    }

    impl ToTokens for ast::Attribute {
        fn to_tokens(&self, cx: &ExtCtxt) -> Vec<TokenTree> {
            let mut r = vec![];
            // FIXME: The spans could be better
            r.push(TokenTree::Token(self.span, token::Pound));
            if self.node.style == ast::AttrStyle::Inner {
                r.push(TokenTree::Token(self.span, token::Not));
            }
            r.push(TokenTree::Delimited(self.span, Rc::new(ast::Delimited {
                delim: token::Bracket,
                open_span: self.span,
                tts: self.node.value.to_tokens(cx),
                close_span: self.span,
            })));
            r
        }
    }

    impl ToTokens for str {
        fn to_tokens(&self, cx: &ExtCtxt) -> Vec<TokenTree> {
            let lit = ast::LitStr(
                token::intern_and_get_ident(self), ast::CookedStr);
            dummy_spanned(lit).to_tokens(cx)
        }
    }

    impl ToTokens for () {
        fn to_tokens(&self, _cx: &ExtCtxt) -> Vec<TokenTree> {
            vec![TokenTree::Delimited(DUMMY_SP, Rc::new(ast::Delimited {
                delim: token::Paren,
                open_span: DUMMY_SP,
                tts: vec![],
                close_span: DUMMY_SP,
            }))]
        }
    }

    impl ToTokens for ast::Lit {
        fn to_tokens(&self, cx: &ExtCtxt) -> Vec<TokenTree> {
            // FIXME: This is wrong
            P(ast::Expr {
                id: ast::DUMMY_NODE_ID,
                node: ast::ExprLit(P(self.clone())),
                span: DUMMY_SP,
                attrs: None,
            }).to_tokens(cx)
        }
    }

    impl ToTokens for bool {
        fn to_tokens(&self, cx: &ExtCtxt) -> Vec<TokenTree> {
            dummy_spanned(ast::LitBool(*self)).to_tokens(cx)
        }
    }

    impl ToTokens for char {
        fn to_tokens(&self, cx: &ExtCtxt) -> Vec<TokenTree> {
            dummy_spanned(ast::LitChar(*self)).to_tokens(cx)
        }
    }

    macro_rules! impl_to_tokens_int {
        (signed, $t:ty, $tag:expr) => (
            impl ToTokens for $t {
                fn to_tokens(&self, cx: &ExtCtxt) -> Vec<TokenTree> {
                    let lit = ast::LitInt(*self as u64, ast::SignedIntLit($tag,
                                                                          ast::Sign::new(*self)));
                    dummy_spanned(lit).to_tokens(cx)
                }
            }
        );
        (unsigned, $t:ty, $tag:expr) => (
            impl ToTokens for $t {
                fn to_tokens(&self, cx: &ExtCtxt) -> Vec<TokenTree> {
                    let lit = ast::LitInt(*self as u64, ast::UnsignedIntLit($tag));
                    dummy_spanned(lit).to_tokens(cx)
                }
            }
        );
    }

    impl_to_tokens_int! { signed, isize, ast::TyIs }
    impl_to_tokens_int! { signed, i8,  ast::TyI8 }
    impl_to_tokens_int! { signed, i16, ast::TyI16 }
    impl_to_tokens_int! { signed, i32, ast::TyI32 }
    impl_to_tokens_int! { signed, i64, ast::TyI64 }

    impl_to_tokens_int! { unsigned, usize, ast::TyUs }
    impl_to_tokens_int! { unsigned, u8,   ast::TyU8 }
    impl_to_tokens_int! { unsigned, u16,  ast::TyU16 }
    impl_to_tokens_int! { unsigned, u32,  ast::TyU32 }
    impl_to_tokens_int! { unsigned, u64,  ast::TyU64 }

    pub trait ExtParseUtils {
        fn parse_item(&self, s: String) -> P<ast::Item>;
        fn parse_expr(&self, s: String) -> P<ast::Expr>;
        fn parse_stmt(&self, s: String) -> P<ast::Stmt>;
        fn parse_tts(&self, s: String) -> Vec<TokenTree>;
    }

    impl<'a> ExtParseUtils for ExtCtxt<'a> {

        fn parse_item(&self, s: String) -> P<ast::Item> {
            parse::parse_item_from_source_str(
                "<quote expansion>".to_string(),
                s,
                self.cfg(),
                self.parse_sess()).expect("parse error")
        }

        fn parse_stmt(&self, s: String) -> P<ast::Stmt> {
            parse::parse_stmt_from_source_str("<quote expansion>".to_string(),
                                              s,
                                              self.cfg(),
                                              self.parse_sess()).expect("parse error")
        }

        fn parse_expr(&self, s: String) -> P<ast::Expr> {
            parse::parse_expr_from_source_str("<quote expansion>".to_string(),
                                              s,
                                              self.cfg(),
                                              self.parse_sess())
        }

        fn parse_tts(&self, s: String) -> Vec<TokenTree> {
            parse::parse_tts_from_source_str("<quote expansion>".to_string(),
                                             s,
                                             self.cfg(),
                                             self.parse_sess())
        }
    }
}

// These panicking parsing functions are used by the quote_*!() syntax extensions,
// but shouldn't be used otherwise.
pub fn parse_expr_panic(parser: &mut Parser) -> P<Expr> {
    panictry!(parser.parse_expr())
}

pub fn parse_item_panic(parser: &mut Parser) -> Option<P<Item>> {
    panictry!(parser.parse_item())
}

pub fn parse_pat_panic(parser: &mut Parser) -> P<Pat> {
    panictry!(parser.parse_pat())
}

pub fn parse_arm_panic(parser: &mut Parser) -> Arm {
    panictry!(parser.parse_arm())
}

pub fn parse_ty_panic(parser: &mut Parser) -> P<Ty> {
    panictry!(parser.parse_ty())
}

pub fn parse_stmt_panic(parser: &mut Parser) -> Option<P<Stmt>> {
    panictry!(parser.parse_stmt())
}

pub fn parse_attribute_panic(parser: &mut Parser, permit_inner: bool) -> ast::Attribute {
    panictry!(parser.parse_attribute(permit_inner))
}

pub fn parse_arg_panic(parser: &mut Parser) -> Arg {
    panictry!(parser.parse_arg())
}

pub fn parse_block_panic(parser: &mut Parser) -> P<Block> {
    panictry!(parser.parse_block())
}

pub fn parse_meta_item_panic(parser: &mut Parser) -> P<ast::MetaItem> {
    panictry!(parser.parse_meta_item())
}

pub fn parse_path_panic(parser: &mut Parser, mode: PathParsingMode) -> ast::Path {
    panictry!(parser.parse_path(mode))
}

pub fn expand_quote_tokens<'cx>(cx: &'cx mut ExtCtxt,
                                sp: Span,
                                tts: &[TokenTree])
                                -> Box<base::MacResult+'cx> {
    let (cx_expr, expr) = expand_tts(cx, sp, tts);
    let expanded = expand_wrapper(cx, sp, cx_expr, expr, &[&["syntax", "ext", "quote", "rt"]]);
    base::MacEager::expr(expanded)
}

pub fn expand_quote_expr<'cx>(cx: &'cx mut ExtCtxt,
                              sp: Span,
                              tts: &[TokenTree])
                              -> Box<base::MacResult+'cx> {
    let expanded = expand_parse_call(cx, sp, "parse_expr_panic", vec!(), tts);
    base::MacEager::expr(expanded)
}

pub fn expand_quote_item<'cx>(cx: &mut ExtCtxt,
                              sp: Span,
                              tts: &[TokenTree])
                              -> Box<base::MacResult+'cx> {
    let expanded = expand_parse_call(cx, sp, "parse_item_panic", vec!(), tts);
    base::MacEager::expr(expanded)
}

pub fn expand_quote_pat<'cx>(cx: &'cx mut ExtCtxt,
                             sp: Span,
                             tts: &[TokenTree])
                             -> Box<base::MacResult+'cx> {
    let expanded = expand_parse_call(cx, sp, "parse_pat_panic", vec!(), tts);
    base::MacEager::expr(expanded)
}

pub fn expand_quote_arm(cx: &mut ExtCtxt,
                        sp: Span,
                        tts: &[TokenTree])
                        -> Box<base::MacResult+'static> {
    let expanded = expand_parse_call(cx, sp, "parse_arm_panic", vec!(), tts);
    base::MacEager::expr(expanded)
}

pub fn expand_quote_ty(cx: &mut ExtCtxt,
                       sp: Span,
                       tts: &[TokenTree])
                       -> Box<base::MacResult+'static> {
    let expanded = expand_parse_call(cx, sp, "parse_ty_panic", vec!(), tts);
    base::MacEager::expr(expanded)
}

pub fn expand_quote_stmt(cx: &mut ExtCtxt,
                         sp: Span,
                         tts: &[TokenTree])
                         -> Box<base::MacResult+'static> {
    let expanded = expand_parse_call(cx, sp, "parse_stmt_panic", vec!(), tts);
    base::MacEager::expr(expanded)
}

pub fn expand_quote_attr(cx: &mut ExtCtxt,
                         sp: Span,
                         tts: &[TokenTree])
                         -> Box<base::MacResult+'static> {
    let expanded = expand_parse_call(cx, sp, "parse_attribute_panic",
                                    vec!(cx.expr_bool(sp, true)), tts);

    base::MacEager::expr(expanded)
}

pub fn expand_quote_arg(cx: &mut ExtCtxt,
                        sp: Span,
                        tts: &[TokenTree])
                        -> Box<base::MacResult+'static> {
    let expanded = expand_parse_call(cx, sp, "parse_arg_panic", vec!(), tts);
    base::MacEager::expr(expanded)
}

pub fn expand_quote_block(cx: &mut ExtCtxt,
                        sp: Span,
                        tts: &[TokenTree])
                        -> Box<base::MacResult+'static> {
    let expanded = expand_parse_call(cx, sp, "parse_block_panic", vec!(), tts);
    base::MacEager::expr(expanded)
}

pub fn expand_quote_meta_item(cx: &mut ExtCtxt,
                        sp: Span,
                        tts: &[TokenTree])
                        -> Box<base::MacResult+'static> {
    let expanded = expand_parse_call(cx, sp, "parse_meta_item_panic", vec!(), tts);
    base::MacEager::expr(expanded)
}

pub fn expand_quote_path(cx: &mut ExtCtxt,
                        sp: Span,
                        tts: &[TokenTree])
                        -> Box<base::MacResult+'static> {
    let mode = mk_parser_path(cx, sp, "LifetimeAndTypesWithoutColons");
    let expanded = expand_parse_call(cx, sp, "parse_path_panic", vec!(mode), tts);
    base::MacEager::expr(expanded)
}

pub fn expand_quote_matcher(cx: &mut ExtCtxt,
                            sp: Span,
                            tts: &[TokenTree])
                            -> Box<base::MacResult+'static> {
    let (cx_expr, tts) = parse_arguments_to_quote(cx, tts);
    let mut vector = mk_stmts_let(cx, sp);
    vector.extend(statements_mk_tts(cx, &tts[..], true));
    let block = cx.expr_block(
        cx.block_all(sp,
                     vector,
                     Some(cx.expr_ident(sp, id_ext("tt")))));

    let expanded = expand_wrapper(cx, sp, cx_expr, block, &[&["syntax", "ext", "quote", "rt"]]);
    base::MacEager::expr(expanded)
}

fn ids_ext(strs: Vec<String> ) -> Vec<ast::Ident> {
    strs.iter().map(|str| str_to_ident(&(*str))).collect()
}

fn id_ext(str: &str) -> ast::Ident {
    str_to_ident(str)
}

// Lift an ident to the expr that evaluates to that ident.
fn mk_ident(cx: &ExtCtxt, sp: Span, ident: ast::Ident) -> P<ast::Expr> {
    let e_str = cx.expr_str(sp, ident.name.as_str());
    cx.expr_method_call(sp,
                        cx.expr_ident(sp, id_ext("ext_cx")),
                        id_ext("ident_of"),
                        vec!(e_str))
}

// Lift a name to the expr that evaluates to that name
fn mk_name(cx: &ExtCtxt, sp: Span, ident: ast::Ident) -> P<ast::Expr> {
    let e_str = cx.expr_str(sp, ident.name.as_str());
    cx.expr_method_call(sp,
                        cx.expr_ident(sp, id_ext("ext_cx")),
                        id_ext("name_of"),
                        vec!(e_str))
}

fn mk_tt_path(cx: &ExtCtxt, sp: Span, name: &str) -> P<ast::Expr> {
    let idents = vec!(id_ext("syntax"), id_ext("ast"), id_ext("TokenTree"), id_ext(name));
    cx.expr_path(cx.path_global(sp, idents))
}

fn mk_ast_path(cx: &ExtCtxt, sp: Span, name: &str) -> P<ast::Expr> {
    let idents = vec!(id_ext("syntax"), id_ext("ast"), id_ext(name));
    cx.expr_path(cx.path_global(sp, idents))
}

fn mk_token_path(cx: &ExtCtxt, sp: Span, name: &str) -> P<ast::Expr> {
    let idents = vec!(id_ext("syntax"), id_ext("parse"), id_ext("token"), id_ext(name));
    cx.expr_path(cx.path_global(sp, idents))
}

fn mk_parser_path(cx: &ExtCtxt, sp: Span, name: &str) -> P<ast::Expr> {
    let idents = vec!(id_ext("syntax"), id_ext("parse"), id_ext("parser"), id_ext(name));
    cx.expr_path(cx.path_global(sp, idents))
}

fn mk_binop(cx: &ExtCtxt, sp: Span, bop: token::BinOpToken) -> P<ast::Expr> {
    let name = match bop {
        token::Plus     => "Plus",
        token::Minus    => "Minus",
        token::Star     => "Star",
        token::Slash    => "Slash",
        token::Percent  => "Percent",
        token::Caret    => "Caret",
        token::And      => "And",
        token::Or       => "Or",
        token::Shl      => "Shl",
        token::Shr      => "Shr"
    };
    mk_token_path(cx, sp, name)
}

fn mk_delim(cx: &ExtCtxt, sp: Span, delim: token::DelimToken) -> P<ast::Expr> {
    let name = match delim {
        token::Paren     => "Paren",
        token::Bracket   => "Bracket",
        token::Brace     => "Brace",
    };
    mk_token_path(cx, sp, name)
}

#[allow(non_upper_case_globals)]
fn expr_mk_token(cx: &ExtCtxt, sp: Span, tok: &token::Token) -> P<ast::Expr> {
    macro_rules! mk_lit {
        ($name: expr, $suffix: expr, $($args: expr),*) => {{
            let inner = cx.expr_call(sp, mk_token_path(cx, sp, $name), vec![$($args),*]);
            let suffix = match $suffix {
                Some(name) => cx.expr_some(sp, mk_name(cx, sp, ast::Ident::with_empty_ctxt(name))),
                None => cx.expr_none(sp)
            };
            cx.expr_call(sp, mk_token_path(cx, sp, "Literal"), vec![inner, suffix])
        }}
    }
    match *tok {
        token::BinOp(binop) => {
            return cx.expr_call(sp, mk_token_path(cx, sp, "BinOp"), vec!(mk_binop(cx, sp, binop)));
        }
        token::BinOpEq(binop) => {
            return cx.expr_call(sp, mk_token_path(cx, sp, "BinOpEq"),
                                vec!(mk_binop(cx, sp, binop)));
        }

        token::OpenDelim(delim) => {
            return cx.expr_call(sp, mk_token_path(cx, sp, "OpenDelim"),
                                vec![mk_delim(cx, sp, delim)]);
        }
        token::CloseDelim(delim) => {
            return cx.expr_call(sp, mk_token_path(cx, sp, "CloseDelim"),
                                vec![mk_delim(cx, sp, delim)]);
        }

        token::Literal(token::Byte(i), suf) => {
            let e_byte = mk_name(cx, sp, ast::Ident::with_empty_ctxt(i));
            return mk_lit!("Byte", suf, e_byte);
        }

        token::Literal(token::Char(i), suf) => {
            let e_char = mk_name(cx, sp, ast::Ident::with_empty_ctxt(i));
            return mk_lit!("Char", suf, e_char);
        }

        token::Literal(token::Integer(i), suf) => {
            let e_int = mk_name(cx, sp, ast::Ident::with_empty_ctxt(i));
            return mk_lit!("Integer", suf, e_int);
        }

        token::Literal(token::Float(fident), suf) => {
            let e_fident = mk_name(cx, sp, ast::Ident::with_empty_ctxt(fident));
            return mk_lit!("Float", suf, e_fident);
        }

        token::Literal(token::Str_(ident), suf) => {
            return mk_lit!("Str_", suf, mk_name(cx, sp, ast::Ident::with_empty_ctxt(ident)))
        }

        token::Literal(token::StrRaw(ident, n), suf) => {
            return mk_lit!("StrRaw", suf, mk_name(cx, sp, ast::Ident::with_empty_ctxt(ident)),
                           cx.expr_usize(sp, n))
        }

        token::Ident(ident, style) => {
            return cx.expr_call(sp,
                                mk_token_path(cx, sp, "Ident"),
                                vec![mk_ident(cx, sp, ident),
                                     match style {
                                        ModName => mk_token_path(cx, sp, "ModName"),
                                        Plain   => mk_token_path(cx, sp, "Plain"),
                                     }]);
        }

        token::Lifetime(ident) => {
            return cx.expr_call(sp,
                                mk_token_path(cx, sp, "Lifetime"),
                                vec!(mk_ident(cx, sp, ident)));
        }

        token::DocComment(ident) => {
            return cx.expr_call(sp,
                                mk_token_path(cx, sp, "DocComment"),
                                vec!(mk_name(cx, sp, ast::Ident::with_empty_ctxt(ident))));
        }

        token::MatchNt(name, kind, namep, kindp) => {
            return cx.expr_call(sp,
                                mk_token_path(cx, sp, "MatchNt"),
                                vec!(mk_ident(cx, sp, name),
                                     mk_ident(cx, sp, kind),
                                     match namep {
                                        ModName => mk_token_path(cx, sp, "ModName"),
                                        Plain   => mk_token_path(cx, sp, "Plain"),
                                     },
                                     match kindp {
                                        ModName => mk_token_path(cx, sp, "ModName"),
                                        Plain   => mk_token_path(cx, sp, "Plain"),
                                     }));
        }

        token::Interpolated(_) => panic!("quote! with interpolated token"),

        _ => ()
    }

    let name = match *tok {
        token::Eq           => "Eq",
        token::Lt           => "Lt",
        token::Le           => "Le",
        token::EqEq         => "EqEq",
        token::Ne           => "Ne",
        token::Ge           => "Ge",
        token::Gt           => "Gt",
        token::AndAnd       => "AndAnd",
        token::OrOr         => "OrOr",
        token::Not          => "Not",
        token::Tilde        => "Tilde",
        token::At           => "At",
        token::Dot          => "Dot",
        token::DotDot       => "DotDot",
        token::Comma        => "Comma",
        token::Semi         => "Semi",
        token::Colon        => "Colon",
        token::ModSep       => "ModSep",
        token::RArrow       => "RArrow",
        token::LArrow       => "LArrow",
        token::FatArrow     => "FatArrow",
        token::Pound        => "Pound",
        token::Dollar       => "Dollar",
        token::Question     => "Question",
        token::Underscore   => "Underscore",
        token::Eof          => "Eof",
        _                   => panic!("unhandled token in quote!"),
    };
    mk_token_path(cx, sp, name)
}

fn statements_mk_tt(cx: &ExtCtxt, tt: &TokenTree, matcher: bool) -> Vec<P<ast::Stmt>> {
    match *tt {
        TokenTree::Token(sp, SubstNt(ident, _)) => {
            // tt.extend($ident.to_tokens(ext_cx))

            let e_to_toks =
                cx.expr_method_call(sp,
                                    cx.expr_ident(sp, ident),
                                    id_ext("to_tokens"),
                                    vec!(cx.expr_ident(sp, id_ext("ext_cx"))));
            let e_to_toks =
                cx.expr_method_call(sp, e_to_toks, id_ext("into_iter"), vec![]);

            let e_push =
                cx.expr_method_call(sp,
                                    cx.expr_ident(sp, id_ext("tt")),
                                    id_ext("extend"),
                                    vec!(e_to_toks));

            vec!(cx.stmt_expr(e_push))
        }
        ref tt @ TokenTree::Token(_, MatchNt(..)) if !matcher => {
            let mut seq = vec![];
            for i in 0..tt.len() {
                seq.push(tt.get_tt(i));
            }
            statements_mk_tts(cx, &seq[..], matcher)
        }
        TokenTree::Token(sp, ref tok) => {
            let e_sp = cx.expr_ident(sp, id_ext("_sp"));
            let e_tok = cx.expr_call(sp,
                                     mk_tt_path(cx, sp, "Token"),
                                     vec!(e_sp, expr_mk_token(cx, sp, tok)));
            let e_push =
                cx.expr_method_call(sp,
                                    cx.expr_ident(sp, id_ext("tt")),
                                    id_ext("push"),
                                    vec!(e_tok));
            vec!(cx.stmt_expr(e_push))
        },
        TokenTree::Delimited(_, ref delimed) => {
            statements_mk_tt(cx, &delimed.open_tt(), matcher).into_iter()
                .chain(delimed.tts.iter()
                                  .flat_map(|tt| statements_mk_tt(cx, tt, matcher)))
                .chain(statements_mk_tt(cx, &delimed.close_tt(), matcher))
                .collect()
        },
        TokenTree::Sequence(sp, ref seq) => {
            if !matcher {
                panic!("TokenTree::Sequence in quote!");
            }

            let e_sp = cx.expr_ident(sp, id_ext("_sp"));

            let stmt_let_tt = cx.stmt_let(sp, true, id_ext("tt"), cx.expr_vec_ng(sp));
            let mut tts_stmts = vec![stmt_let_tt];
            tts_stmts.extend(statements_mk_tts(cx, &seq.tts[..], matcher));
            let e_tts = cx.expr_block(cx.block(sp, tts_stmts,
                                                   Some(cx.expr_ident(sp, id_ext("tt")))));
            let e_separator = match seq.separator {
                Some(ref sep) => cx.expr_some(sp, expr_mk_token(cx, sp, sep)),
                None => cx.expr_none(sp),
            };
            let e_op = match seq.op {
                ast::ZeroOrMore => mk_ast_path(cx, sp, "ZeroOrMore"),
                ast::OneOrMore => mk_ast_path(cx, sp, "OneOrMore"),
            };
            let fields = vec![cx.field_imm(sp, id_ext("tts"), e_tts),
                              cx.field_imm(sp, id_ext("separator"), e_separator),
                              cx.field_imm(sp, id_ext("op"), e_op),
                              cx.field_imm(sp, id_ext("num_captures"),
                                               cx.expr_usize(sp, seq.num_captures))];
            let seq_path = vec![id_ext("syntax"), id_ext("ast"), id_ext("SequenceRepetition")];
            let e_seq_struct = cx.expr_struct(sp, cx.path_global(sp, seq_path), fields);
            let e_rc_new = cx.expr_call_global(sp, vec![id_ext("std"),
                                                        id_ext("rc"),
                                                        id_ext("Rc"),
                                                        id_ext("new")],
                                                   vec![e_seq_struct]);
            let e_tok = cx.expr_call(sp,
                                     mk_tt_path(cx, sp, "Sequence"),
                                     vec!(e_sp, e_rc_new));
            let e_push =
                cx.expr_method_call(sp,
                                    cx.expr_ident(sp, id_ext("tt")),
                                    id_ext("push"),
                                    vec!(e_tok));
            vec!(cx.stmt_expr(e_push))
        }
    }
}

fn parse_arguments_to_quote(cx: &ExtCtxt, tts: &[TokenTree])
                            -> (P<ast::Expr>, Vec<TokenTree>) {
    // NB: It appears that the main parser loses its mind if we consider
    // $foo as a SubstNt during the main parse, so we have to re-parse
    // under quote_depth > 0. This is silly and should go away; the _guess_ is
    // it has to do with transition away from supporting old-style macros, so
    // try removing it when enough of them are gone.

    let mut p = cx.new_parser_from_tts(tts);
    p.quote_depth += 1;

    let cx_expr = panictry!(p.parse_expr());
    if !panictry!(p.eat(&token::Comma)) {
        panic!(p.fatal("expected token `,`"));
    }

    let tts = panictry!(p.parse_all_token_trees());
    p.abort_if_errors();

    (cx_expr, tts)
}

fn mk_stmts_let(cx: &ExtCtxt, sp: Span) -> Vec<P<ast::Stmt>> {
    // We also bind a single value, sp, to ext_cx.call_site()
    //
    // This causes every span in a token-tree quote to be attributed to the
    // call site of the extension using the quote. We can't really do much
    // better since the source of the quote may well be in a library that
    // was not even parsed by this compilation run, that the user has no
    // source code for (eg. in libsyntax, which they're just _using_).
    //
    // The old quasiquoter had an elaborate mechanism for denoting input
    // file locations from which quotes originated; unfortunately this
    // relied on feeding the source string of the quote back into the
    // compiler (which we don't really want to do) and, in any case, only
    // pushed the problem a very small step further back: an error
    // resulting from a parse of the resulting quote is still attributed to
    // the site the string literal occurred, which was in a source file
    // _other_ than the one the user has control over. For example, an
    // error in a quote from the protocol compiler, invoked in user code
    // using macro_rules! for example, will be attributed to the macro_rules.rs
    // file in libsyntax, which the user might not even have source to (unless
    // they happen to have a compiler on hand). Over all, the phase distinction
    // just makes quotes "hard to attribute". Possibly this could be fixed
    // by recreating some of the original qq machinery in the tt regime
    // (pushing fake FileMaps onto the parser to account for original sites
    // of quotes, for example) but at this point it seems not likely to be
    // worth the hassle.

    let e_sp = cx.expr_method_call(sp,
                                   cx.expr_ident(sp, id_ext("ext_cx")),
                                   id_ext("call_site"),
                                   Vec::new());

    let stmt_let_sp = cx.stmt_let(sp, false,
                                  id_ext("_sp"),
                                  e_sp);

    let stmt_let_tt = cx.stmt_let(sp, true, id_ext("tt"), cx.expr_vec_ng(sp));

    vec!(stmt_let_sp, stmt_let_tt)
}

fn statements_mk_tts(cx: &ExtCtxt, tts: &[TokenTree], matcher: bool) -> Vec<P<ast::Stmt>> {
    let mut ss = Vec::new();
    for tt in tts {
        ss.extend(statements_mk_tt(cx, tt, matcher));
    }
    ss
}

fn expand_tts(cx: &ExtCtxt, sp: Span, tts: &[TokenTree])
              -> (P<ast::Expr>, P<ast::Expr>) {
    let (cx_expr, tts) = parse_arguments_to_quote(cx, tts);

    let mut vector = mk_stmts_let(cx, sp);
    vector.extend(statements_mk_tts(cx, &tts[..], false));
    let block = cx.expr_block(
        cx.block_all(sp,
                     vector,
                     Some(cx.expr_ident(sp, id_ext("tt")))));

    (cx_expr, block)
}

fn expand_wrapper(cx: &ExtCtxt,
                  sp: Span,
                  cx_expr: P<ast::Expr>,
                  expr: P<ast::Expr>,
                  imports: &[&[&str]]) -> P<ast::Expr> {
    // Explicitly borrow to avoid moving from the invoker (#16992)
    let cx_expr_borrow = cx.expr_addr_of(sp, cx.expr_deref(sp, cx_expr));
    let stmt_let_ext_cx = cx.stmt_let(sp, false, id_ext("ext_cx"), cx_expr_borrow);

    let stmts = imports.iter().map(|path| {
        // make item: `use ...;`
        let path = path.iter().map(|s| s.to_string()).collect();
        cx.stmt_item(sp, cx.item_use_glob(sp, ast::Inherited, ids_ext(path)))
    }).chain(Some(stmt_let_ext_cx)).collect();

    cx.expr_block(cx.block_all(sp, stmts, Some(expr)))
}

fn expand_parse_call(cx: &ExtCtxt,
                     sp: Span,
                     parse_method: &str,
                     arg_exprs: Vec<P<ast::Expr>> ,
                     tts: &[TokenTree]) -> P<ast::Expr> {
    let (cx_expr, tts_expr) = expand_tts(cx, sp, tts);

    let cfg_call = || cx.expr_method_call(
        sp, cx.expr_ident(sp, id_ext("ext_cx")),
        id_ext("cfg"), Vec::new());

    let parse_sess_call = || cx.expr_method_call(
        sp, cx.expr_ident(sp, id_ext("ext_cx")),
        id_ext("parse_sess"), Vec::new());

    let new_parser_call =
        cx.expr_call(sp,
                     cx.expr_ident(sp, id_ext("new_parser_from_tts")),
                     vec!(parse_sess_call(), cfg_call(), tts_expr));

    let path = vec![id_ext("syntax"), id_ext("ext"), id_ext("quote"), id_ext(parse_method)];
    let mut args = vec![cx.expr_mut_addr_of(sp, new_parser_call)];
    args.extend(arg_exprs);
    let expr = cx.expr_call_global(sp, path, args);

    if parse_method == "parse_attribute" {
        expand_wrapper(cx, sp, cx_expr, expr, &[&["syntax", "ext", "quote", "rt"],
                                                &["syntax", "parse", "attr"]])
    } else {
        expand_wrapper(cx, sp, cx_expr, expr, &[&["syntax", "ext", "quote", "rt"]])
    }
}<|MERGE_RESOLUTION|>--- conflicted
+++ resolved
@@ -178,11 +178,7 @@
                     let mut v = vec![];
                     for (i, x) in self.iter().enumerate() {
                         if i > 0 {
-<<<<<<< HEAD
                             v.extend($sep.iter().cloned());
-=======
-                            v.extend_from_slice(&$sep);
->>>>>>> 4e90ed61
                         }
                         v.extend(x.to_tokens(cx));
                     }
