// Copyright 2016 The Rust Project Developers. See the COPYRIGHT
// file at the top-level directory of this distribution and at
// http://rust-lang.org/COPYRIGHT.
//
// Licensed under the Apache License, Version 2.0 <LICENSE-APACHE or
// http://www.apache.org/licenses/LICENSE-2.0> or the MIT license
// <LICENSE-MIT or http://opensource.org/licenses/MIT>, at your
// option. This file may not be copied, modified, or distributed
// except according to those terms.

use ast::{self, NodeId};
use codemap::{DUMMY_SP, dummy_spanned};
use ext::base::ExtCtxt;
use ext::expand::{Expansion, ExpansionKind};
use ext::hygiene::Mark;
use tokenstream::TokenStream;
use fold::*;
use ptr::P;
use symbol::keywords;
use util::move_map::MoveMap;
use util::small_vector::SmallVector;

use std::collections::HashMap;

pub fn placeholder(kind: ExpansionKind, id: ast::NodeId) -> Expansion {
    fn mac_placeholder() -> ast::Mac {
        dummy_spanned(ast::Mac_ {
            path: ast::Path { span: DUMMY_SP, segments: Vec::new() },
            tts: TokenStream::empty().into(),
        })
    }

    let ident = keywords::Invalid.ident();
    let attrs = Vec::new();
    let vis = ast::Visibility::Inherited;
    let span = DUMMY_SP;
    let expr_placeholder = || P(ast::Expr {
        id: id, span: span,
        attrs: ast::ThinVec::new(),
        node: ast::ExprKind::Mac(mac_placeholder()),
    });

    match kind {
        ExpansionKind::Expr => Expansion::Expr(expr_placeholder()),
        ExpansionKind::OptExpr => Expansion::OptExpr(Some(expr_placeholder())),
        ExpansionKind::Items => Expansion::Items(SmallVector::one(P(ast::Item {
            id: id, span: span, ident: ident, vis: vis, attrs: attrs,
            node: ast::ItemKind::Mac(mac_placeholder()),
        }))),
        ExpansionKind::TraitItems => Expansion::TraitItems(SmallVector::one(ast::TraitItem {
            id: id, span: span, ident: ident, attrs: attrs,
            node: ast::TraitItemKind::Macro(mac_placeholder()),
        })),
        ExpansionKind::ImplItems => Expansion::ImplItems(SmallVector::one(ast::ImplItem {
            id: id, span: span, ident: ident, vis: vis, attrs: attrs,
            node: ast::ImplItemKind::Macro(mac_placeholder()),
            defaultness: ast::Defaultness::Final,
        })),
        ExpansionKind::Pat => Expansion::Pat(P(ast::Pat {
            id: id, span: span, node: ast::PatKind::Mac(mac_placeholder()),
        })),
        ExpansionKind::Ty => Expansion::Ty(P(ast::Ty {
            id: id, span: span, node: ast::TyKind::Mac(mac_placeholder()),
        })),
        ExpansionKind::Stmts => Expansion::Stmts(SmallVector::one({
            let mac = P((mac_placeholder(), ast::MacStmtStyle::Braces, ast::ThinVec::new()));
            ast::Stmt { id: id, span: span, node: ast::StmtKind::Mac(mac) }
        })),
    }
}

pub struct PlaceholderExpander<'a, 'b: 'a> {
    expansions: HashMap<ast::NodeId, Expansion>,
    cx: &'a mut ExtCtxt<'b>,
    monotonic: bool,
}

impl<'a, 'b> PlaceholderExpander<'a, 'b> {
    pub fn new(cx: &'a mut ExtCtxt<'b>, monotonic: bool) -> Self {
        PlaceholderExpander {
            cx: cx,
            expansions: HashMap::new(),
            monotonic: monotonic,
        }
    }

    pub fn add(&mut self, id: ast::NodeId, expansion: Expansion, derives: Vec<Mark>) {
        let mut expansion = expansion.fold_with(self);
        if let Expansion::Items(mut items) = expansion {
            for derive in derives {
                match self.remove(NodeId::placeholder_from_mark(derive)) {
                    Expansion::Items(derived_items) => items.extend(derived_items),
                    _ => unreachable!(),
                }
            }
            expansion = Expansion::Items(items);
        }
        self.expansions.insert(id, expansion);
    }

    fn remove(&mut self, id: ast::NodeId) -> Expansion {
        self.expansions.remove(&id).unwrap()
    }
}

impl<'a, 'b> Folder for PlaceholderExpander<'a, 'b> {
    fn fold_item(&mut self, item: P<ast::Item>) -> SmallVector<P<ast::Item>> {
        match item.node {
<<<<<<< HEAD
            ast::ItemKind::Mac(ref mac) if !mac.node.path.segments.is_empty() => {}
            // FIXME(syntex): ignore unknown macros
            ast::ItemKind::Mac(_) if self.expansions.contains_key(&item.id) => return self.remove(item.id).make_items(),
=======
            ast::ItemKind::Mac(_) => return self.remove(item.id).make_items(),
            ast::ItemKind::MacroDef(_) => return SmallVector::one(item),
>>>>>>> 965fba49
            _ => {}
        }

        noop_fold_item(item, self)
    }

    fn fold_trait_item(&mut self, item: ast::TraitItem) -> SmallVector<ast::TraitItem> {
        match item.node {
            // FIXME(syntex): ignore unknown macros
            ast::TraitItemKind::Macro(_) if self.expansions.contains_key(&item.id) => self.remove(item.id).make_trait_items(),
            _ => noop_fold_trait_item(item, self),
        }
    }

    fn fold_impl_item(&mut self, item: ast::ImplItem) -> SmallVector<ast::ImplItem> {
        match item.node {
            // FIXME(syntex): ignore unknown macros
            ast::ImplItemKind::Macro(_) if self.expansions.contains_key(&item.id) => self.remove(item.id).make_impl_items(),
            _ => noop_fold_impl_item(item, self),
        }
    }

    fn fold_expr(&mut self, expr: P<ast::Expr>) -> P<ast::Expr> {
        match expr.node {
            // FIXME(syntex): ignore unknown macros
            ast::ExprKind::Mac(_) if self.expansions.contains_key(&expr.id) => self.remove(expr.id).make_expr(),
            _ => expr.map(|expr| noop_fold_expr(expr, self)),
        }
    }

    fn fold_opt_expr(&mut self, expr: P<ast::Expr>) -> Option<P<ast::Expr>> {
        match expr.node {
            // FIXME(syntex): ignore unknown macros
            ast::ExprKind::Mac(_) if self.expansions.contains_key(&expr.id) => self.remove(expr.id).make_opt_expr(),
            _ => noop_fold_opt_expr(expr, self),
        }
    }

    fn fold_stmt(&mut self, mut stmt: ast::Stmt) -> SmallVector<ast::Stmt> {
        let (style, mut expansion) = match stmt.node {
            // FIXME(syntex): ignore unknown macros
            ast::StmtKind::Mac(mac) => {
                if self.expansions.contains_key(&stmt.id) {
                    (mac.1, self.remove(stmt.id).make_stmts())
                } else {
                    stmt.node = ast::StmtKind::Mac(mac);
                    return noop_fold_stmt(stmt, self);
                }
            }
            _ => return noop_fold_stmt(stmt, self),
        };

        if style == ast::MacStmtStyle::Semicolon {
            if let Some(stmt) = expansion.pop() {
                expansion.push(stmt.add_trailing_semicolon());
            }
        }

        expansion
    }

    fn fold_pat(&mut self, pat: P<ast::Pat>) -> P<ast::Pat> {
        match pat.node {
            // FIXME(syntex): ignore unknown macros
            ast::PatKind::Mac(_) if self.expansions.contains_key(&pat.id) => self.remove(pat.id).make_pat(),
            _ => noop_fold_pat(pat, self),
        }
    }

    fn fold_ty(&mut self, ty: P<ast::Ty>) -> P<ast::Ty> {
        match ty.node {
            // FIXME(syntex): ignore unknown macros
            ast::TyKind::Mac(_) if self.expansions.contains_key(&ty.id) => self.remove(ty.id).make_ty(),
            _ => noop_fold_ty(ty, self),
        }
    }

    fn fold_block(&mut self, block: P<ast::Block>) -> P<ast::Block> {
        noop_fold_block(block, self).map(|mut block| {
            let mut remaining_stmts = block.stmts.len();

            block.stmts = block.stmts.move_flat_map(|mut stmt| {
                remaining_stmts -= 1;

                if self.monotonic {
                    assert_eq!(stmt.id, ast::DUMMY_NODE_ID);
                    stmt.id = self.cx.resolver.next_node_id();
                }

                Some(stmt)
            });

            block
        })
    }

    fn fold_mod(&mut self, module: ast::Mod) -> ast::Mod {
        let mut module = noop_fold_mod(module, self);
        module.items = module.items.move_flat_map(|item| match item.node {
            ast::ItemKind::Mac(_) if !self.cx.ecfg.keep_macs => None, // remove macro definitions
            // FIXME(syntex): ignore unknown macros
            ast::ItemKind::Mac(_) if self.expansions.contains_key(&item.id) => None,
            _ => Some(item),
        });
        module
    }

    fn fold_mac(&mut self, mac: ast::Mac) -> ast::Mac {
        // FIXME(syntex): ignore unknown macros
        noop_fold_mac(mac, self)
    }
}<|MERGE_RESOLUTION|>--- conflicted
+++ resolved
@@ -106,14 +106,8 @@
 impl<'a, 'b> Folder for PlaceholderExpander<'a, 'b> {
     fn fold_item(&mut self, item: P<ast::Item>) -> SmallVector<P<ast::Item>> {
         match item.node {
-<<<<<<< HEAD
-            ast::ItemKind::Mac(ref mac) if !mac.node.path.segments.is_empty() => {}
-            // FIXME(syntex): ignore unknown macros
-            ast::ItemKind::Mac(_) if self.expansions.contains_key(&item.id) => return self.remove(item.id).make_items(),
-=======
             ast::ItemKind::Mac(_) => return self.remove(item.id).make_items(),
             ast::ItemKind::MacroDef(_) => return SmallVector::one(item),
->>>>>>> 965fba49
             _ => {}
         }
 
@@ -122,47 +116,35 @@
 
     fn fold_trait_item(&mut self, item: ast::TraitItem) -> SmallVector<ast::TraitItem> {
         match item.node {
-            // FIXME(syntex): ignore unknown macros
-            ast::TraitItemKind::Macro(_) if self.expansions.contains_key(&item.id) => self.remove(item.id).make_trait_items(),
+            ast::TraitItemKind::Macro(_) => self.remove(item.id).make_trait_items(),
             _ => noop_fold_trait_item(item, self),
         }
     }
 
     fn fold_impl_item(&mut self, item: ast::ImplItem) -> SmallVector<ast::ImplItem> {
         match item.node {
-            // FIXME(syntex): ignore unknown macros
-            ast::ImplItemKind::Macro(_) if self.expansions.contains_key(&item.id) => self.remove(item.id).make_impl_items(),
+            ast::ImplItemKind::Macro(_) => self.remove(item.id).make_impl_items(),
             _ => noop_fold_impl_item(item, self),
         }
     }
 
     fn fold_expr(&mut self, expr: P<ast::Expr>) -> P<ast::Expr> {
         match expr.node {
-            // FIXME(syntex): ignore unknown macros
-            ast::ExprKind::Mac(_) if self.expansions.contains_key(&expr.id) => self.remove(expr.id).make_expr(),
+            ast::ExprKind::Mac(_) => self.remove(expr.id).make_expr(),
             _ => expr.map(|expr| noop_fold_expr(expr, self)),
         }
     }
 
     fn fold_opt_expr(&mut self, expr: P<ast::Expr>) -> Option<P<ast::Expr>> {
         match expr.node {
-            // FIXME(syntex): ignore unknown macros
-            ast::ExprKind::Mac(_) if self.expansions.contains_key(&expr.id) => self.remove(expr.id).make_opt_expr(),
+            ast::ExprKind::Mac(_) => self.remove(expr.id).make_opt_expr(),
             _ => noop_fold_opt_expr(expr, self),
         }
     }
 
-    fn fold_stmt(&mut self, mut stmt: ast::Stmt) -> SmallVector<ast::Stmt> {
+    fn fold_stmt(&mut self, stmt: ast::Stmt) -> SmallVector<ast::Stmt> {
         let (style, mut expansion) = match stmt.node {
-            // FIXME(syntex): ignore unknown macros
-            ast::StmtKind::Mac(mac) => {
-                if self.expansions.contains_key(&stmt.id) {
-                    (mac.1, self.remove(stmt.id).make_stmts())
-                } else {
-                    stmt.node = ast::StmtKind::Mac(mac);
-                    return noop_fold_stmt(stmt, self);
-                }
-            }
+            ast::StmtKind::Mac(mac) => (mac.1, self.remove(stmt.id).make_stmts()),
             _ => return noop_fold_stmt(stmt, self),
         };
 
@@ -177,16 +159,14 @@
 
     fn fold_pat(&mut self, pat: P<ast::Pat>) -> P<ast::Pat> {
         match pat.node {
-            // FIXME(syntex): ignore unknown macros
-            ast::PatKind::Mac(_) if self.expansions.contains_key(&pat.id) => self.remove(pat.id).make_pat(),
+            ast::PatKind::Mac(_) => self.remove(pat.id).make_pat(),
             _ => noop_fold_pat(pat, self),
         }
     }
 
     fn fold_ty(&mut self, ty: P<ast::Ty>) -> P<ast::Ty> {
         match ty.node {
-            // FIXME(syntex): ignore unknown macros
-            ast::TyKind::Mac(_) if self.expansions.contains_key(&ty.id) => self.remove(ty.id).make_ty(),
+            ast::TyKind::Mac(_) => self.remove(ty.id).make_ty(),
             _ => noop_fold_ty(ty, self),
         }
     }
@@ -214,15 +194,12 @@
         let mut module = noop_fold_mod(module, self);
         module.items = module.items.move_flat_map(|item| match item.node {
             ast::ItemKind::Mac(_) if !self.cx.ecfg.keep_macs => None, // remove macro definitions
-            // FIXME(syntex): ignore unknown macros
-            ast::ItemKind::Mac(_) if self.expansions.contains_key(&item.id) => None,
             _ => Some(item),
         });
         module
     }
 
     fn fold_mac(&mut self, mac: ast::Mac) -> ast::Mac {
-        // FIXME(syntex): ignore unknown macros
-        noop_fold_mac(mac, self)
+        mac
     }
 }