--- conflicted
+++ resolved
@@ -545,115 +545,6 @@
     }
 }
 
-<<<<<<< HEAD
-/// The base map of methods for expanding syntax extension
-/// AST nodes into full ASTs
-fn initial_syntax_expander_table<'feat>(ecfg: &expand::ExpansionConfig<'feat>)
-                                        -> SyntaxEnv {
-    // utility function to simplify creating NormalTT syntax extensions
-    fn builtin_normal_expander(f: MacroExpanderFn) -> SyntaxExtension {
-        NormalTT(Box::new(f), None, false)
-    }
-
-    let mut syntax_expanders = SyntaxEnv::new();
-
-    /*
-    syntax_expanders.insert(intern("macro_rules"), MacroRulesTT);
-    */
-
-    if ecfg.enable_quotes() {
-        // Quasi-quoting expanders
-        syntax_expanders.insert(intern("quote_tokens"),
-                           builtin_normal_expander(
-                                ext::quote::expand_quote_tokens));
-        syntax_expanders.insert(intern("quote_expr"),
-                           builtin_normal_expander(
-                                ext::quote::expand_quote_expr));
-        syntax_expanders.insert(intern("quote_ty"),
-                           builtin_normal_expander(
-                                ext::quote::expand_quote_ty));
-        syntax_expanders.insert(intern("quote_item"),
-                           builtin_normal_expander(
-                                ext::quote::expand_quote_item));
-        syntax_expanders.insert(intern("quote_pat"),
-                           builtin_normal_expander(
-                                ext::quote::expand_quote_pat));
-        syntax_expanders.insert(intern("quote_arm"),
-                           builtin_normal_expander(
-                                ext::quote::expand_quote_arm));
-        syntax_expanders.insert(intern("quote_stmt"),
-                           builtin_normal_expander(
-                                ext::quote::expand_quote_stmt));
-        syntax_expanders.insert(intern("quote_matcher"),
-                           builtin_normal_expander(
-                                ext::quote::expand_quote_matcher));
-        syntax_expanders.insert(intern("quote_attr"),
-                           builtin_normal_expander(
-                                ext::quote::expand_quote_attr));
-        syntax_expanders.insert(intern("quote_arg"),
-                           builtin_normal_expander(
-                                ext::quote::expand_quote_arg));
-        syntax_expanders.insert(intern("quote_block"),
-                           builtin_normal_expander(
-                                ext::quote::expand_quote_block));
-        syntax_expanders.insert(intern("quote_meta_item"),
-                           builtin_normal_expander(
-                                ext::quote::expand_quote_meta_item));
-        syntax_expanders.insert(intern("quote_path"),
-                           builtin_normal_expander(
-                                ext::quote::expand_quote_path));
-    }
-
-    /*
-    syntax_expanders.insert(intern("line"),
-                            builtin_normal_expander(
-                                    ext::source_util::expand_line));
-    syntax_expanders.insert(intern("column"),
-                            builtin_normal_expander(
-                                    ext::source_util::expand_column));
-    syntax_expanders.insert(intern("file"),
-                            builtin_normal_expander(
-                                    ext::source_util::expand_file));
-    syntax_expanders.insert(intern("stringify"),
-                            builtin_normal_expander(
-                                    ext::source_util::expand_stringify));
-                                    */
-
-    syntax_expanders.insert(intern("option_env"),
-                            builtin_normal_expander(
-                                    ext::env::expand_option_env));
-    syntax_expanders.insert(intern("env"),
-                            builtin_normal_expander(
-                                    ext::env::expand_env));
-
-    syntax_expanders.insert(intern("include"),
-                            builtin_normal_expander(
-                                    ext::source_util::expand_include));
-    syntax_expanders.insert(intern("include_str"),
-                            builtin_normal_expander(
-                                    ext::source_util::expand_include_str));
-    syntax_expanders.insert(intern("include_bytes"),
-                            builtin_normal_expander(
-                                    ext::source_util::expand_include_bytes));
-    /*
-    syntax_expanders.insert(intern("module_path"),
-                            builtin_normal_expander(
-                                    ext::source_util::expand_mod));
-    */
-
-    syntax_expanders
-}
-
-pub trait Resolver {
-    fn load_crate(&mut self, extern_crate: &ast::Item, allows_macros: bool) -> Vec<ast::MacroDef>;
-}
-
-pub struct DummyResolver;
-impl Resolver for DummyResolver {
-    fn load_crate(&mut self, _: &ast::Item, _: bool) -> Vec<ast::MacroDef> {
-        Vec::new()
-    }
-=======
 #[derive(Clone)]
 pub struct ModuleData {
     pub mod_path: Vec<ast::Ident>,
@@ -669,7 +560,6 @@
 
     // True if non-inline modules without a `#[path]` are forbidden at the root of this expansion.
     pub no_noninline_mod: bool,
->>>>>>> 6c79ae61
 }
 
 /// One of these is made during expansion and incrementally updated as we go;
@@ -680,33 +570,15 @@
     pub cfg: ast::CrateConfig,
     pub ecfg: expand::ExpansionConfig<'a>,
     pub crate_root: Option<&'static str>,
-<<<<<<< HEAD
-    pub loader: &'a mut Resolver,
-
-    pub mod_path: Vec<ast::Ident> ,
-    pub exported_macros: Vec<ast::MacroDef>,
-
-    pub syntax_env: SyntaxEnv,
-    pub recursion_count: usize,
-
-    pub filename: Option<String>,
-    pub mod_path_stack: Vec<InternedString>,
-    pub in_block: bool,
-=======
     pub resolver: &'a mut Resolver,
     pub resolve_err_count: usize,
     pub current_expansion: ExpansionData,
->>>>>>> 6c79ae61
 }
 
 impl<'a> ExtCtxt<'a> {
     pub fn new(parse_sess: &'a parse::ParseSess, cfg: ast::CrateConfig,
                ecfg: expand::ExpansionConfig<'a>,
-<<<<<<< HEAD
-               loader: &'a mut Resolver)
-=======
                resolver: &'a mut Resolver)
->>>>>>> 6c79ae61
                -> ExtCtxt<'a> {
         ExtCtxt {
             parse_sess: parse_sess,
