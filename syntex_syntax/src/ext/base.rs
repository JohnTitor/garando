// Copyright 2015 The Rust Project Developers. See the COPYRIGHT
// file at the top-level directory of this distribution and at
// http://rust-lang.org/COPYRIGHT.
//
// Licensed under the Apache License, Version 2.0 <LICENSE-APACHE or
// http://www.apache.org/licenses/LICENSE-2.0> or the MIT license
// <LICENSE-MIT or http://opensource.org/licenses/MIT>, at your
// option. This file may not be copied, modified, or distributed
// except according to those terms.

pub use self::SyntaxExtension::*;

use ast;
use ast::Name;
use codemap;
use codemap::{CodeMap, Span, ExpnId, ExpnInfo, NO_EXPANSION, CompilerExpansion};
use ext;
use ext::expand;
use ext::tt::macro_rules;
use feature_gate::GatedCfg;
use parse;
use parse::parser;
use parse::token;
use parse::token::{InternedString, intern, str_to_ident};
use ptr::P;
use util::small_vector::SmallVector;
use ext::mtwt;
use fold::Folder;

use std::collections::HashMap;
use std::rc::Rc;
use std::default::Default;

<<<<<<< HEAD
=======

>>>>>>> cdc9fbd4
#[derive(Debug,Clone)]
pub enum Annotatable {
    Item(P<ast::Item>),
    TraitItem(P<ast::TraitItem>),
    ImplItem(P<ast::ImplItem>),
}

impl Annotatable {
    pub fn attrs(&self) -> &[ast::Attribute] {
        match *self {
            Annotatable::Item(ref i) => &i.attrs,
            Annotatable::TraitItem(ref ti) => &ti.attrs,
            Annotatable::ImplItem(ref ii) => &ii.attrs,
        }
    }

    pub fn fold_attrs(self, attrs: Vec<ast::Attribute>) -> Annotatable {
        match self {
            Annotatable::Item(i) => Annotatable::Item(i.map(|i| ast::Item {
                attrs: attrs,
                ..i
            })),
            Annotatable::TraitItem(i) => Annotatable::TraitItem(i.map(|ti| {
                ast::TraitItem { attrs: attrs, ..ti }
            })),
            Annotatable::ImplItem(i) => Annotatable::ImplItem(i.map(|ii| {
                ast::ImplItem { attrs: attrs, ..ii }
            })),
        }
    }

    pub fn expect_item(self) -> P<ast::Item> {
        match self {
            Annotatable::Item(i) => i,
            _ => panic!("expected Item")
        }
    }

    pub fn map_item_or<F, G>(self, mut f: F, mut or: G) -> Annotatable
        where F: FnMut(P<ast::Item>) -> P<ast::Item>,
              G: FnMut(Annotatable) -> Annotatable
    {
        match self {
            Annotatable::Item(i) => Annotatable::Item(f(i)),
            _ => or(self)
        }
    }

    pub fn expect_trait_item(self) -> P<ast::TraitItem> {
        match self {
            Annotatable::TraitItem(i) => i,
            _ => panic!("expected Item")
        }
    }

    pub fn expect_impl_item(self) -> P<ast::ImplItem> {
        match self {
            Annotatable::ImplItem(i) => i,
            _ => panic!("expected Item")
        }
    }
}

// A more flexible ItemDecorator.
pub trait MultiItemDecorator {
    fn expand(&self,
              ecx: &mut ExtCtxt,
              sp: Span,
              meta_item: &ast::MetaItem,
              item: &Annotatable,
              push: &mut FnMut(Annotatable));
}

impl<F> MultiItemDecorator for F
    where F : Fn(&mut ExtCtxt, Span, &ast::MetaItem, &Annotatable, &mut FnMut(Annotatable))
{
    fn expand(&self,
              ecx: &mut ExtCtxt,
              sp: Span,
              meta_item: &ast::MetaItem,
              item: &Annotatable,
              push: &mut FnMut(Annotatable)) {
        (*self)(ecx, sp, meta_item, item, push)
    }
}

// A more flexible ItemModifier (ItemModifier should go away, eventually, FIXME).
// meta_item is the annotation, item is the item being modified, parent_item
// is the impl or trait item is declared in if item is part of such a thing.
// FIXME Decorators should follow the same pattern too.
pub trait MultiItemModifier {
    fn expand(&self,
              ecx: &mut ExtCtxt,
              span: Span,
              meta_item: &ast::MetaItem,
              item: Annotatable)
              -> Annotatable;
}

impl<F> MultiItemModifier for F
    where F: Fn(&mut ExtCtxt,
                Span,
                &ast::MetaItem,
                Annotatable) -> Annotatable
{
    fn expand(&self,
              ecx: &mut ExtCtxt,
              span: Span,
              meta_item: &ast::MetaItem,
              item: Annotatable)
              -> Annotatable {
        (*self)(ecx, span, meta_item, item)
    }
}

/// Represents a thing that maps token trees to Macro Results
pub trait TTMacroExpander {
    fn expand<'cx>(&self,
                   ecx: &'cx mut ExtCtxt,
                   span: Span,
                   token_tree: &[ast::TokenTree])
                   -> Box<MacResult+'cx>;
}

pub type MacroExpanderFn =
    for<'cx> fn(&'cx mut ExtCtxt, Span, &[ast::TokenTree]) -> Box<MacResult+'cx>;

impl<F> TTMacroExpander for F
    where F : for<'cx> Fn(&'cx mut ExtCtxt, Span, &[ast::TokenTree]) -> Box<MacResult+'cx>
{
    fn expand<'cx>(&self,
                   ecx: &'cx mut ExtCtxt,
                   span: Span,
                   token_tree: &[ast::TokenTree])
                   -> Box<MacResult+'cx> {
        (*self)(ecx, span, token_tree)
    }
}

pub trait IdentMacroExpander {
    fn expand<'cx>(&self,
                   cx: &'cx mut ExtCtxt,
                   sp: Span,
                   ident: ast::Ident,
                   token_tree: Vec<ast::TokenTree> )
                   -> Box<MacResult+'cx>;
}

pub type IdentMacroExpanderFn =
    for<'cx> fn(&'cx mut ExtCtxt, Span, ast::Ident, Vec<ast::TokenTree>) -> Box<MacResult+'cx>;

impl<F> IdentMacroExpander for F
    where F : for<'cx> Fn(&'cx mut ExtCtxt, Span, ast::Ident,
                          Vec<ast::TokenTree>) -> Box<MacResult+'cx>
{
    fn expand<'cx>(&self,
                   cx: &'cx mut ExtCtxt,
                   sp: Span,
                   ident: ast::Ident,
                   token_tree: Vec<ast::TokenTree> )
                   -> Box<MacResult+'cx>
    {
        (*self)(cx, sp, ident, token_tree)
    }
}

// Use a macro because forwarding to a simple function has type system issues
macro_rules! make_stmts_default {
    ($me:expr) => {
        $me.make_expr().map(|e| {
            SmallVector::one(P(codemap::respan(
                e.span, ast::StmtExpr(e, ast::DUMMY_NODE_ID))))
        })
    }
}

/// The result of a macro expansion. The return values of the various
/// methods are spliced into the AST at the callsite of the macro.
pub trait MacResult {
    /// Create an expression.
    fn make_expr(self: Box<Self>) -> Option<P<ast::Expr>> {
        None
    }
    /// Create zero or more items.
    fn make_items(self: Box<Self>) -> Option<SmallVector<P<ast::Item>>> {
        None
    }

    /// Create zero or more impl items.
    fn make_impl_items(self: Box<Self>) -> Option<SmallVector<P<ast::ImplItem>>> {
        None
    }

    /// Create a pattern.
    fn make_pat(self: Box<Self>) -> Option<P<ast::Pat>> {
        None
    }

    /// Create zero or more statements.
    ///
    /// By default this attempts to create an expression statement,
    /// returning None if that fails.
    fn make_stmts(self: Box<Self>) -> Option<SmallVector<P<ast::Stmt>>> {
        make_stmts_default!(self)
    }

    fn make_ty(self: Box<Self>) -> Option<P<ast::Ty>> {
        None
    }
}

macro_rules! make_MacEager {
    ( $( $fld:ident: $t:ty, )* ) => {
        /// `MacResult` implementation for the common case where you've already
        /// built each form of AST that you might return.
        #[derive(Default)]
        pub struct MacEager {
            $(
                pub $fld: Option<$t>,
            )*
        }

        impl MacEager {
            $(
                pub fn $fld(v: $t) -> Box<MacResult> {
                    Box::new(MacEager {
                        $fld: Some(v),
                        ..Default::default()
                    })
                }
            )*
        }
    }
}

make_MacEager! {
    expr: P<ast::Expr>,
    pat: P<ast::Pat>,
    items: SmallVector<P<ast::Item>>,
    impl_items: SmallVector<P<ast::ImplItem>>,
    stmts: SmallVector<P<ast::Stmt>>,
    ty: P<ast::Ty>,
}

impl MacResult for MacEager {
    fn make_expr(self: Box<Self>) -> Option<P<ast::Expr>> {
        self.expr
    }

    fn make_items(self: Box<Self>) -> Option<SmallVector<P<ast::Item>>> {
        self.items
    }

    fn make_impl_items(self: Box<Self>) -> Option<SmallVector<P<ast::ImplItem>>> {
        self.impl_items
    }

    fn make_stmts(self: Box<Self>) -> Option<SmallVector<P<ast::Stmt>>> {
        match self.stmts.as_ref().map_or(0, |s| s.len()) {
            0 => make_stmts_default!(self),
            _ => self.stmts,
        }
    }

    fn make_pat(self: Box<Self>) -> Option<P<ast::Pat>> {
        if let Some(p) = self.pat {
            return Some(p);
        }
        if let Some(e) = self.expr {
            if let ast::ExprLit(_) = e.node {
                return Some(P(ast::Pat {
                    id: ast::DUMMY_NODE_ID,
                    span: e.span,
                    node: ast::PatLit(e),
                }));
            }
        }
        None
    }

    fn make_ty(self: Box<Self>) -> Option<P<ast::Ty>> {
        self.ty
    }
}

/// Fill-in macro expansion result, to allow compilation to continue
/// after hitting errors.
#[derive(Copy, Clone)]
pub struct DummyResult {
    expr_only: bool,
    span: Span
}

impl DummyResult {
    /// Create a default MacResult that can be anything.
    ///
    /// Use this as a return value after hitting any errors and
    /// calling `span_err`.
    pub fn any(sp: Span) -> Box<MacResult+'static> {
        Box::new(DummyResult { expr_only: false, span: sp })
    }

    /// Create a default MacResult that can only be an expression.
    ///
    /// Use this for macros that must expand to an expression, so even
    /// if an error is encountered internally, the user will receive
    /// an error that they also used it in the wrong place.
    pub fn expr(sp: Span) -> Box<MacResult+'static> {
        Box::new(DummyResult { expr_only: true, span: sp })
    }

    /// A plain dummy expression.
    pub fn raw_expr(sp: Span) -> P<ast::Expr> {
        P(ast::Expr {
            id: ast::DUMMY_NODE_ID,
            node: ast::ExprLit(P(codemap::respan(sp, ast::LitBool(false)))),
            span: sp,
        })
    }

    /// A plain dummy pattern.
    pub fn raw_pat(sp: Span) -> ast::Pat {
        ast::Pat {
            id: ast::DUMMY_NODE_ID,
            node: ast::PatWild(ast::PatWildSingle),
            span: sp,
        }
    }

    pub fn raw_ty(sp: Span) -> P<ast::Ty> {
        P(ast::Ty {
            id: ast::DUMMY_NODE_ID,
            node: ast::TyInfer,
            span: sp
        })
    }
}

impl MacResult for DummyResult {
    fn make_expr(self: Box<DummyResult>) -> Option<P<ast::Expr>> {
        Some(DummyResult::raw_expr(self.span))
    }

    fn make_pat(self: Box<DummyResult>) -> Option<P<ast::Pat>> {
        Some(P(DummyResult::raw_pat(self.span)))
    }

    fn make_items(self: Box<DummyResult>) -> Option<SmallVector<P<ast::Item>>> {
        // this code needs a comment... why not always just return the Some() ?
        if self.expr_only {
            None
        } else {
            Some(SmallVector::zero())
        }
    }

    fn make_impl_items(self: Box<DummyResult>) -> Option<SmallVector<P<ast::ImplItem>>> {
        if self.expr_only {
            None
        } else {
            Some(SmallVector::zero())
        }
    }

    fn make_stmts(self: Box<DummyResult>) -> Option<SmallVector<P<ast::Stmt>>> {
        Some(SmallVector::one(P(
            codemap::respan(self.span,
                            ast::StmtExpr(DummyResult::raw_expr(self.span),
                                          ast::DUMMY_NODE_ID)))))
    }
}

/// An enum representing the different kinds of syntax extensions.
pub enum SyntaxExtension {
    /// A syntax extension that is attached to an item and creates new items
    /// based upon it.
    ///
    /// `#[derive(...)]` is a `MultiItemDecorator`.
    MultiDecorator(Box<MultiItemDecorator + 'static>),

    /// A syntax extension that is attached to an item and modifies it
    /// in-place. More flexible version than Modifier.
    MultiModifier(Box<MultiItemModifier + 'static>),

    /// A normal, function-like syntax extension.
    ///
    /// `bytes!` is a `NormalTT`.
    ///
    /// The `bool` dictates whether the contents of the macro can
    /// directly use `#[unstable]` things (true == yes).
    NormalTT(Box<TTMacroExpander + 'static>, Option<Span>, bool),

    /// A function-like syntax extension that has an extra ident before
    /// the block.
    ///
    IdentTT(Box<IdentMacroExpander + 'static>, Option<Span>, bool),

    /// Represents `macro_rules!` itself.
    MacroRulesTT,
}

pub type NamedSyntaxExtension = (Name, SyntaxExtension);

pub struct BlockInfo {
    /// Should macros escape from this scope?
    pub macros_escape: bool,
    /// What are the pending renames?
    pub pending_renames: mtwt::RenameList,
}

impl BlockInfo {
    pub fn new() -> BlockInfo {
        BlockInfo {
            macros_escape: false,
            pending_renames: Vec::new(),
        }
    }
}

/// The base map of methods for expanding syntax extension
/// AST nodes into full ASTs
fn initial_syntax_expander_table<'feat>(_ecfg: &expand::ExpansionConfig<'feat>)
                                        -> SyntaxEnv {
    // utility function to simplify creating NormalTT syntax extensions
    fn builtin_normal_expander(f: MacroExpanderFn) -> SyntaxExtension {
        NormalTT(Box::new(f), None, false)
    }

    let mut syntax_expanders = SyntaxEnv::new();

    /*
    syntax_expanders.insert(intern("macro_rules"), MacroRulesTT);
    syntax_expanders.insert(intern("format_args"),
                            // format_args uses `unstable` things internally.
                            NormalTT(Box::new(ext::format::expand_format_args), None, true));
    syntax_expanders.insert(intern("env"),
                            builtin_normal_expander(
                                    ext::env::expand_env));
    syntax_expanders.insert(intern("option_env"),
                            builtin_normal_expander(
                                    ext::env::expand_option_env));
    syntax_expanders.insert(intern("concat_idents"),
                            builtin_normal_expander(
                                    ext::concat_idents::expand_syntax_ext));
    syntax_expanders.insert(intern("concat"),
                            builtin_normal_expander(
                                    ext::concat::expand_syntax_ext));
    syntax_expanders.insert(intern("log_syntax"),
                            builtin_normal_expander(
                                    ext::log_syntax::expand_syntax_ext));
    */

    ext::deriving::register_all(&mut syntax_expanders);

    /*
    if ecfg.enable_quotes() {
        // Quasi-quoting expanders
        syntax_expanders.insert(intern("quote_tokens"),
                           builtin_normal_expander(
                                ext::quote::expand_quote_tokens));
        syntax_expanders.insert(intern("quote_expr"),
                           builtin_normal_expander(
                                ext::quote::expand_quote_expr));
        syntax_expanders.insert(intern("quote_ty"),
                           builtin_normal_expander(
                                ext::quote::expand_quote_ty));
        syntax_expanders.insert(intern("quote_item"),
                           builtin_normal_expander(
                                ext::quote::expand_quote_item));
        syntax_expanders.insert(intern("quote_pat"),
                           builtin_normal_expander(
                                ext::quote::expand_quote_pat));
        syntax_expanders.insert(intern("quote_arm"),
                           builtin_normal_expander(
                                ext::quote::expand_quote_arm));
        syntax_expanders.insert(intern("quote_stmt"),
                           builtin_normal_expander(
                                ext::quote::expand_quote_stmt));
        syntax_expanders.insert(intern("quote_matcher"),
                           builtin_normal_expander(
                                ext::quote::expand_quote_matcher));
        syntax_expanders.insert(intern("quote_attr"),
                           builtin_normal_expander(
                                ext::quote::expand_quote_attr));
    }

    syntax_expanders.insert(intern("line"),
                            builtin_normal_expander(
                                    ext::source_util::expand_line));
    syntax_expanders.insert(intern("column"),
                            builtin_normal_expander(
                                    ext::source_util::expand_column));
    syntax_expanders.insert(intern("file"),
                            builtin_normal_expander(
                                    ext::source_util::expand_file));
    syntax_expanders.insert(intern("stringify"),
                            builtin_normal_expander(
                                    ext::source_util::expand_stringify));
                                    */
    syntax_expanders.insert(intern("include"),
                            builtin_normal_expander(
                                    ext::source_util::expand_include));
    syntax_expanders.insert(intern("include_str"),
                            builtin_normal_expander(
                                    ext::source_util::expand_include_str));
    syntax_expanders.insert(intern("include_bytes"),
                            builtin_normal_expander(
                                    ext::source_util::expand_include_bytes));
    /*
    syntax_expanders.insert(intern("module_path"),
                            builtin_normal_expander(
                                    ext::source_util::expand_mod));
    syntax_expanders.insert(intern("asm"),
                            builtin_normal_expander(
                                    ext::asm::expand_asm));
    syntax_expanders.insert(intern("cfg"),
                            builtin_normal_expander(
                                    ext::cfg::expand_cfg));
    syntax_expanders.insert(intern("push_unsafe"),
                            builtin_normal_expander(
                                ext::pushpop_safe::expand_push_unsafe));
    syntax_expanders.insert(intern("pop_unsafe"),
                            builtin_normal_expander(
                                ext::pushpop_safe::expand_pop_unsafe));
    syntax_expanders.insert(intern("trace_macros"),
                            builtin_normal_expander(
                                    ext::trace_macros::expand_trace_macros));

    */

    syntax_expanders
}

/// One of these is made during expansion and incrementally updated as we go;
/// when a macro expansion occurs, the resulting nodes have the backtrace()
/// -> expn_info of their expansion context stored into their span.
pub struct ExtCtxt<'a> {
    pub parse_sess: &'a parse::ParseSess,
    pub cfg: ast::CrateConfig,
    pub backtrace: ExpnId,
    pub ecfg: expand::ExpansionConfig<'a>,
    pub crate_root: Option<&'static str>,
    pub feature_gated_cfgs: &'a mut Vec<GatedCfg>,

    pub mod_path: Vec<ast::Ident> ,
    pub exported_macros: Vec<ast::MacroDef>,

    pub syntax_env: SyntaxEnv,
    pub recursion_count: usize,
}

impl<'a> ExtCtxt<'a> {
    pub fn new(parse_sess: &'a parse::ParseSess, cfg: ast::CrateConfig,
               ecfg: expand::ExpansionConfig<'a>,
               feature_gated_cfgs: &'a mut Vec<GatedCfg>) -> ExtCtxt<'a> {
        let env = initial_syntax_expander_table(&ecfg);
        ExtCtxt {
            parse_sess: parse_sess,
            cfg: cfg,
            backtrace: NO_EXPANSION,
            mod_path: Vec::new(),
            ecfg: ecfg,
            crate_root: None,
            feature_gated_cfgs: feature_gated_cfgs,
            exported_macros: Vec::new(),
            syntax_env: env,
            recursion_count: 0,
        }
    }

    /// Returns a `Folder` for deeply expanding all macros in a AST node.
    pub fn expander<'b>(&'b mut self) -> expand::MacroExpander<'b, 'a> {
        expand::MacroExpander::new(self)
    }

    pub fn new_parser_from_tts(&self, tts: &[ast::TokenTree])
        -> parser::Parser<'a> {
        parse::tts_to_parser(self.parse_sess, tts.to_vec(), self.cfg())
    }

    pub fn codemap(&self) -> &'a CodeMap { self.parse_sess.codemap() }
    pub fn parse_sess(&self) -> &'a parse::ParseSess { self.parse_sess }
    pub fn cfg(&self) -> ast::CrateConfig { self.cfg.clone() }
    pub fn call_site(&self) -> Span {
        self.codemap().with_expn_info(self.backtrace, |ei| match ei {
            Some(expn_info) => expn_info.call_site,
            None => self.bug("missing top span")
        })
    }
    pub fn backtrace(&self) -> ExpnId { self.backtrace }

    /// Original span that caused the current exapnsion to happen.
    pub fn original_span(&self) -> Span {
        let mut expn_id = self.backtrace;
        let mut call_site = None;
        loop {
            match self.codemap().with_expn_info(expn_id, |ei| ei.map(|ei| ei.call_site)) {
                None => break,
                Some(cs) => {
                    call_site = Some(cs);
                    expn_id = cs.expn_id;
                }
            }
        }
        call_site.expect("missing expansion backtrace")
    }

    /// Returns span for the macro which originally caused the current expansion to happen.
    ///
    /// Stops backtracing at include! boundary.
    pub fn expansion_cause(&self) -> Span {
        let mut expn_id = self.backtrace;
        let mut last_macro = None;
        loop {
            if self.codemap().with_expn_info(expn_id, |info| {
                info.map_or(None, |i| {
                    if i.callee.name() == "include" {
                        // Stop going up the backtrace once include! is encountered
                        return None;
                    }
                    expn_id = i.call_site.expn_id;
                    match i.callee.format {
                        CompilerExpansion(..) => (),
                        _ => last_macro = Some(i.call_site),
                    }
                    return Some(());
                })
            }).is_none() {
                break
            }
        }
        last_macro.expect("missing expansion backtrace")
    }

    pub fn mod_push(&mut self, i: ast::Ident) { self.mod_path.push(i); }
    pub fn mod_pop(&mut self) { self.mod_path.pop().unwrap(); }
    pub fn mod_path(&self) -> Vec<ast::Ident> {
        let mut v = Vec::new();
        v.push(token::str_to_ident(&self.ecfg.crate_name));
        v.extend(self.mod_path.iter().cloned());
        return v;
    }
    pub fn bt_push(&mut self, ei: ExpnInfo) {
        self.recursion_count += 1;
        if self.recursion_count > self.ecfg.recursion_limit {
            panic!(self.span_fatal(ei.call_site,
                            &format!("recursion limit reached while expanding the macro `{}`",
                                    ei.callee.name())));
        }

        let mut call_site = ei.call_site;
        call_site.expn_id = self.backtrace;
        self.backtrace = self.codemap().record_expansion(ExpnInfo {
            call_site: call_site,
            callee: ei.callee
        });
    }
    pub fn bt_pop(&mut self) {
        match self.backtrace {
            NO_EXPANSION => self.bug("tried to pop without a push"),
            expn_id => {
                self.recursion_count -= 1;
                self.backtrace = self.codemap().with_expn_info(expn_id, |expn_info| {
                    expn_info.map_or(NO_EXPANSION, |ei| ei.call_site.expn_id)
                });
            }
        }
    }

    pub fn insert_macro(&mut self, def: ast::MacroDef) {
        if def.export {
            self.exported_macros.push(def.clone());
        }
        if def.use_locally {
            let ext = macro_rules::compile(self, &def);
            self.syntax_env.insert(def.ident.name, ext);
        }
    }

    /// Emit `msg` attached to `sp`, and stop compilation immediately.
    ///
    /// `span_err` should be strongly preferred where-ever possible:
    /// this should *only* be used when
    /// - continuing has a high risk of flow-on errors (e.g. errors in
    ///   declaring a macro would cause all uses of that macro to
    ///   complain about "undefined macro"), or
    /// - there is literally nothing else that can be done (however,
    ///   in most cases one can construct a dummy expression/item to
    ///   substitute; we never hit resolve/type-checking so the dummy
    ///   value doesn't have to match anything)
    pub fn span_fatal(&self, sp: Span, msg: &str) -> ! {
        panic!(self.parse_sess.span_diagnostic.span_fatal(sp, msg));
    }

    /// Emit `msg` attached to `sp`, without immediately stopping
    /// compilation.
    ///
    /// Compilation will be stopped in the near future (at the end of
    /// the macro expansion phase).
    pub fn span_err(&self, sp: Span, msg: &str) {
        self.parse_sess.span_diagnostic.span_err(sp, msg);
    }
    pub fn span_warn(&self, sp: Span, msg: &str) {
        self.parse_sess.span_diagnostic.span_warn(sp, msg);
    }
    pub fn span_unimpl(&self, sp: Span, msg: &str) -> ! {
        self.parse_sess.span_diagnostic.span_unimpl(sp, msg);
    }
    pub fn span_bug(&self, sp: Span, msg: &str) -> ! {
        self.parse_sess.span_diagnostic.span_bug(sp, msg);
    }
    pub fn span_note(&self, sp: Span, msg: &str) {
        self.parse_sess.span_diagnostic.span_note(sp, msg);
    }
    pub fn span_help(&self, sp: Span, msg: &str) {
        self.parse_sess.span_diagnostic.span_help(sp, msg);
    }
    pub fn fileline_help(&self, sp: Span, msg: &str) {
        self.parse_sess.span_diagnostic.fileline_help(sp, msg);
    }
    pub fn bug(&self, msg: &str) -> ! {
        self.parse_sess.span_diagnostic.handler().bug(msg);
    }
    pub fn trace_macros(&self) -> bool {
        self.ecfg.trace_mac
    }
    pub fn set_trace_macros(&mut self, x: bool) {
        self.ecfg.trace_mac = x
    }
    pub fn ident_of(&self, st: &str) -> ast::Ident {
        str_to_ident(st)
    }
    pub fn std_path(&self, components: &[&str]) -> Vec<ast::Ident> {
        let mut v = Vec::new();
        if let Some(s) = self.crate_root {
            v.push(self.ident_of(s));
        }
        v.extend(components.iter().map(|s| self.ident_of(s)));
        return v
    }
    pub fn name_of(&self, st: &str) -> ast::Name {
        token::intern(st)
    }
}

/// Extract a string literal from the macro expanded version of `expr`,
/// emitting `err_msg` if `expr` is not a string literal. This does not stop
/// compilation on error, merely emits a non-fatal error and returns None.
pub fn expr_to_string(cx: &mut ExtCtxt, expr: P<ast::Expr>, err_msg: &str)
                      -> Option<(InternedString, ast::StrStyle)> {
    // we want to be able to handle e.g. concat("foo", "bar")
    let expr = cx.expander().fold_expr(expr);
    match expr.node {
        ast::ExprLit(ref l) => match l.node {
            ast::LitStr(ref s, style) => return Some(((*s).clone(), style)),
            _ => cx.span_err(l.span, err_msg)
        },
        _ => cx.span_err(expr.span, err_msg)
    }
    None
}

/// Non-fatally assert that `tts` is empty. Note that this function
/// returns even when `tts` is non-empty, macros that *need* to stop
/// compilation should call
/// `cx.parse_sess.span_diagnostic.abort_if_errors()` (this should be
/// done as rarely as possible).
pub fn check_zero_tts(cx: &ExtCtxt,
                      sp: Span,
                      tts: &[ast::TokenTree],
                      name: &str) {
    if !tts.is_empty() {
        cx.span_err(sp, &format!("{} takes no arguments", name));
    }
}

/// Extract the string literal from the first token of `tts`. If this
/// is not a string literal, emit an error and return None.
pub fn get_single_str_from_tts(cx: &mut ExtCtxt,
                               sp: Span,
                               tts: &[ast::TokenTree],
                               name: &str)
                               -> Option<String> {
    let mut p = cx.new_parser_from_tts(tts);
    if p.token == token::Eof {
        cx.span_err(sp, &format!("{} takes 1 argument", name));
        return None
    }
    let ret = cx.expander().fold_expr(p.parse_expr());
    if p.token != token::Eof {
        cx.span_err(sp, &format!("{} takes 1 argument", name));
    }
    expr_to_string(cx, ret, "argument must be a string literal").map(|(s, _)| {
        s.to_string()
    })
}

/// Extract comma-separated expressions from `tts`. If there is a
/// parsing error, emit a non-fatal error and return None.
pub fn get_exprs_from_tts(cx: &mut ExtCtxt,
                          sp: Span,
                          tts: &[ast::TokenTree]) -> Option<Vec<P<ast::Expr>>> {
    let mut p = cx.new_parser_from_tts(tts);
    let mut es = Vec::new();
    while p.token != token::Eof {
        es.push(cx.expander().fold_expr(p.parse_expr()));
        if panictry!(p.eat(&token::Comma)){
            continue;
        }
        if p.token != token::Eof {
            cx.span_err(sp, "expected token: `,`");
            return None;
        }
    }
    Some(es)
}

/// In order to have some notion of scoping for macros,
/// we want to implement the notion of a transformation
/// environment.
///
/// This environment maps Names to SyntaxExtensions.
pub struct SyntaxEnv {
    chain: Vec<MapChainFrame> ,
}

// impl question: how to implement it? Initially, the
// env will contain only macros, so it might be painful
// to add an empty frame for every context. Let's just
// get it working, first....

// NB! the mutability of the underlying maps means that
// if expansion is out-of-order, a deeper scope may be
// able to refer to a macro that was added to an enclosing
// scope lexically later than the deeper scope.

struct MapChainFrame {
    info: BlockInfo,
    map: HashMap<Name, Rc<SyntaxExtension>>,
}

impl SyntaxEnv {
    fn new() -> SyntaxEnv {
        let mut map = SyntaxEnv { chain: Vec::new() };
        map.push_frame();
        map
    }

    pub fn push_frame(&mut self) {
        self.chain.push(MapChainFrame {
            info: BlockInfo::new(),
            map: HashMap::new(),
        });
    }

    pub fn pop_frame(&mut self) {
        assert!(self.chain.len() > 1, "too many pops on MapChain!");
        self.chain.pop();
    }

    fn find_escape_frame<'a>(&'a mut self) -> &'a mut MapChainFrame {
        for (i, frame) in self.chain.iter_mut().enumerate().rev() {
            if !frame.info.macros_escape || i == 0 {
                return frame
            }
        }
        unreachable!()
    }

    pub fn find(&self, k: &Name) -> Option<Rc<SyntaxExtension>> {
        for frame in self.chain.iter().rev() {
            match frame.map.get(k) {
                Some(v) => return Some(v.clone()),
                None => {}
            }
        }
        None
    }

    pub fn insert(&mut self, k: Name, v: SyntaxExtension) {
        self.find_escape_frame().map.insert(k, Rc::new(v));
    }

    pub fn info<'a>(&'a mut self) -> &'a mut BlockInfo {
        let last_chain_index = self.chain.len() - 1;
        &mut self.chain[last_chain_index].info
    }
}<|MERGE_RESOLUTION|>--- conflicted
+++ resolved
@@ -31,10 +31,7 @@
 use std::rc::Rc;
 use std::default::Default;
 
-<<<<<<< HEAD
-=======
-
->>>>>>> cdc9fbd4
+
 #[derive(Debug,Clone)]
 pub enum Annotatable {
     Item(P<ast::Item>),
