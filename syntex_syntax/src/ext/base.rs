--- conflicted
+++ resolved
@@ -581,10 +581,6 @@
     pub backtrace: ExpnId,
     pub ecfg: expand::ExpansionConfig<'a>,
     pub crate_root: Option<&'static str>,
-<<<<<<< HEAD
-    pub feature_gated_cfgs: &'a mut Vec<GatedCfgAttr>,
-=======
->>>>>>> 462e43f6
     pub loader: &'a mut MacroLoader,
 
     pub mod_path: Vec<ast::Ident> ,
@@ -601,10 +597,6 @@
 impl<'a> ExtCtxt<'a> {
     pub fn new(parse_sess: &'a parse::ParseSess, cfg: ast::CrateConfig,
                ecfg: expand::ExpansionConfig<'a>,
-<<<<<<< HEAD
-               feature_gated_cfgs: &'a mut Vec<GatedCfgAttr>,
-=======
->>>>>>> 462e43f6
                loader: &'a mut MacroLoader)
                -> ExtCtxt<'a> {
         let env = initial_syntax_expander_table(&ecfg);
@@ -958,10 +950,6 @@
     pub fn is_crate_root(&mut self) -> bool {
         // The first frame is pushed in `SyntaxEnv::new()` and the second frame is
         // pushed when folding the crate root pseudo-module (c.f. noop_fold_crate).
-<<<<<<< HEAD
-        self.chain.len() == 2
-=======
         self.chain.len() <= 2
->>>>>>> 462e43f6
     }
 }