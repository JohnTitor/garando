--- conflicted
+++ resolved
@@ -610,16 +610,6 @@
         }
     }
 
-<<<<<<< HEAD
-=======
-    #[unstable(feature = "rustc_private", issue = "0")]
-    #[rustc_deprecated(since = "1.0.0",
-                 reason = "Replaced with `expander().fold_expr()`")]
-    pub fn expand_expr(&mut self, e: P<ast::Expr>) -> P<ast::Expr> {
-        self.expander().fold_expr(e)
-    }
-
->>>>>>> 4e90ed61
     /// Returns a `Folder` for deeply expanding all macros in an AST node.
     pub fn expander<'b>(&'b mut self) -> expand::MacroExpander<'b, 'a> {
         expand::MacroExpander::new(self)
