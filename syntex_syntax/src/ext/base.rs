--- conflicted
+++ resolved
@@ -522,16 +522,12 @@
     fn add_expansions_at_stmt(&mut self, id: ast::NodeId, macros: Vec<Mark>);
 
     fn find_attr_invoc(&mut self, attrs: &mut Vec<Attribute>) -> Option<Attribute>;
-<<<<<<< HEAD
     // FIXME(syntax): ignore unknown macros
     fn find_extension(&mut self, scope: Mark, name: ast::Name) -> Option<Rc<SyntaxExtension>>;
     // FIXME(syntax): ignore unknown macros
     fn find_mac(&mut self, scope: Mark, mac: &ast::Mac) -> Option<Rc<SyntaxExtension>>;
-    fn resolve_invoc(&mut self, scope: Mark, invoc: &Invocation) -> Option<Rc<SyntaxExtension>>;
-=======
     fn resolve_invoc(&mut self, scope: Mark, invoc: &Invocation, force: bool)
                      -> Result<Rc<SyntaxExtension>, Determinacy>;
->>>>>>> 1df17355
     fn resolve_derive_mode(&mut self, ident: ast::Ident) -> Option<Rc<MultiItemModifier>>;
 }
 
