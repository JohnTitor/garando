--- conflicted
+++ resolved
@@ -208,20 +208,12 @@
         match *m {
             TokenTree::Sequence(_, ref seq) => {
                 for next_m in &seq.tts {
-<<<<<<< HEAD
-                    try!(n_rec(p_s, next_m, res, ret_val, idx))
-=======
-                    n_rec(next_m, res.by_ref(), ret_val)?
->>>>>>> df6114c0
+                    try!(n_rec(next_m, res.by_ref(), ret_val))
                 }
             }
             TokenTree::Delimited(_, ref delim) => {
                 for next_m in &delim.tts {
-<<<<<<< HEAD
-                    try!(n_rec(p_s, next_m, res, ret_val, idx));
-=======
-                    n_rec(next_m, res.by_ref(), ret_val)?;
->>>>>>> df6114c0
+                    try!(n_rec(next_m, res.by_ref(), ret_val));
                 }
             }
             TokenTree::Token(sp, MatchNt(bind_name, _)) => {
