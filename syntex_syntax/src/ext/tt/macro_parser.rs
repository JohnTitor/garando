// Copyright 2012-2014 The Rust Project Developers. See the COPYRIGHT
// file at the top-level directory of this distribution and at
// http://rust-lang.org/COPYRIGHT.
//
// Licensed under the Apache License, Version 2.0 <LICENSE-APACHE or
// http://www.apache.org/licenses/LICENSE-2.0> or the MIT license
// <LICENSE-MIT or http://opensource.org/licenses/MIT>, at your
// option. This file may not be copied, modified, or distributed
// except according to those terms.

//! This is an Earley-like parser, without support for in-grammar nonterminals,
//! only by calling out to the main rust parser for named nonterminals (which it
//! commits to fully when it hits one in a grammar). This means that there are no
//! completer or predictor rules, and therefore no need to store one column per
//! token: instead, there's a set of current Earley items and a set of next
//! ones. Instead of NTs, we have a special case for Kleene star. The big-O, in
//! pathological cases, is worse than traditional Earley parsing, but it's an
//! easier fit for Macro-by-Example-style rules, and I think the overhead is
//! lower. (In order to prevent the pathological case, we'd need to lazily
//! construct the resulting `NamedMatch`es at the very end. It'd be a pain,
//! and require more memory to keep around old items, but it would also save
//! overhead)
//!
//! Quick intro to how the parser works:
//!
//! A 'position' is a dot in the middle of a matcher, usually represented as a
//! dot. For example `· a $( a )* a b` is a position, as is `a $( · a )* a b`.
//!
//! The parser walks through the input a character at a time, maintaining a list
//! of items consistent with the current position in the input string: `cur_eis`.
//!
//! As it processes them, it fills up `eof_eis` with items that would be valid if
//! the macro invocation is now over, `bb_eis` with items that are waiting on
//! a Rust nonterminal like `$e:expr`, and `next_eis` with items that are waiting
//! on a particular token. Most of the logic concerns moving the · through the
//! repetitions indicated by Kleene stars. It only advances or calls out to the
//! real Rust parser when no `cur_eis` items remain
//!
//! Example:
//!
//! ```text, ignore
//! Start parsing a a a a b against [· a $( a )* a b].
//!
//! Remaining input: a a a a b
//! next_eis: [· a $( a )* a b]
//!
//! - - - Advance over an a. - - -
//!
//! Remaining input: a a a b
//! cur: [a · $( a )* a b]
//! Descend/Skip (first item).
//! next: [a $( · a )* a b]  [a $( a )* · a b].
//!
//! - - - Advance over an a. - - -
//!
//! Remaining input: a a b
//! cur: [a $( a · )* a b]  next: [a $( a )* a · b]
//! Finish/Repeat (first item)
//! next: [a $( a )* · a b]  [a $( · a )* a b]  [a $( a )* a · b]
//!
//! - - - Advance over an a. - - - (this looks exactly like the last step)
//!
//! Remaining input: a b
//! cur: [a $( a · )* a b]  next: [a $( a )* a · b]
//! Finish/Repeat (first item)
//! next: [a $( a )* · a b]  [a $( · a )* a b]  [a $( a )* a · b]
//!
//! - - - Advance over an a. - - - (this looks exactly like the last step)
//!
//! Remaining input: b
//! cur: [a $( a · )* a b]  next: [a $( a )* a · b]
//! Finish/Repeat (first item)
//! next: [a $( a )* · a b]  [a $( · a )* a b]
//!
//! - - - Advance over a b. - - -
//!
//! Remaining input: ''
//! eof: [a $( a )* a b ·]
//! ```

pub use self::NamedMatch::*;
pub use self::ParseResult::*;
use self::TokenTreeOrTokenTreeVec::*;

use ast::Ident;
use syntax_pos::{self, BytePos, Span};
use codemap::Spanned;
use errors::FatalError;
use ext::tt::quoted::{self, TokenTree};
use parse::{Directory, ParseSess};
use parse::parser::{PathStyle, Parser};
use parse::token::{self, DocComment, Token, Nonterminal};
use print::pprust;
use symbol::keywords;
use tokenstream::TokenStream;
use util::small_vector::SmallVector;

use std::mem;
use std::rc::Rc;
use std::collections::HashMap;
use std::collections::hash_map::Entry::{Vacant, Occupied};

// To avoid costly uniqueness checks, we require that `MatchSeq` always has
// a nonempty body.

#[derive(Clone)]
enum TokenTreeOrTokenTreeVec {
    Tt(TokenTree),
    TtSeq(Vec<TokenTree>),
}

impl TokenTreeOrTokenTreeVec {
    fn len(&self) -> usize {
        match *self {
            TtSeq(ref v) => v.len(),
            Tt(ref tt) => tt.len(),
        }
    }

    fn get_tt(&self, index: usize) -> TokenTree {
        match *self {
            TtSeq(ref v) => v[index].clone(),
            Tt(ref tt) => tt.get_tt(index),
        }
    }
}

/// an unzipping of `TokenTree`s
#[derive(Clone)]
struct MatcherTtFrame {
    elts: TokenTreeOrTokenTreeVec,
    idx: usize,
}

#[derive(Clone)]
struct MatcherPos {
    stack: Vec<MatcherTtFrame>,
    top_elts: TokenTreeOrTokenTreeVec,
    sep: Option<Token>,
    idx: usize,
    up: Option<Box<MatcherPos>>,
    matches: Vec<Vec<Rc<NamedMatch>>>,
    match_lo: usize,
    match_cur: usize,
    match_hi: usize,
    sp_lo: BytePos,
}

pub type NamedParseResult = ParseResult<HashMap<Ident, Rc<NamedMatch>>>;

pub fn count_names(ms: &[TokenTree]) -> usize {
    ms.iter().fold(0, |count, elt| {
        count + match *elt {
            TokenTree::Sequence(_, ref seq) => {
                seq.num_captures
            }
            TokenTree::Delimited(_, ref delim) => {
                count_names(&delim.tts)
            }
            TokenTree::MetaVarDecl(..) => {
                1
            }
            TokenTree::Token(..) => 0,
        }
    })
}

fn initial_matcher_pos(ms: Vec<TokenTree>, lo: BytePos) -> Box<MatcherPos> {
    let match_idx_hi = count_names(&ms[..]);
    let matches = create_matches(match_idx_hi);
    Box::new(MatcherPos {
        stack: vec![],
        top_elts: TtSeq(ms),
        sep: None,
        idx: 0,
        up: None,
        matches: matches,
        match_lo: 0,
        match_cur: 0,
        match_hi: match_idx_hi,
        sp_lo: lo
    })
}

/// `NamedMatch` is a pattern-match result for a single `token::MATCH_NONTERMINAL`:
/// so it is associated with a single ident in a parse, and all
/// `MatchedNonterminal`s in the `NamedMatch` have the same nonterminal type
/// (expr, item, etc). Each leaf in a single `NamedMatch` corresponds to a
/// single `token::MATCH_NONTERMINAL` in the `TokenTree` that produced it.
///
/// The in-memory structure of a particular `NamedMatch` represents the match
/// that occurred when a particular subset of a matcher was applied to a
/// particular token tree.
///
/// The width of each `MatchedSeq` in the `NamedMatch`, and the identity of
/// the `MatchedNonterminal`s, will depend on the token tree it was applied
/// to: each `MatchedSeq` corresponds to a single `TTSeq` in the originating
/// token tree. The depth of the `NamedMatch` structure will therefore depend
/// only on the nesting depth of `ast::TTSeq`s in the originating
/// token tree it was derived from.

pub enum NamedMatch {
    MatchedSeq(Vec<Rc<NamedMatch>>, syntax_pos::Span),
    MatchedNonterminal(Rc<Nonterminal>)
}

fn nameize<I: Iterator<Item=Rc<NamedMatch>>>(sess: &ParseSess, ms: &[TokenTree], mut res: I)
                                             -> NamedParseResult {
    fn n_rec<I: Iterator<Item=Rc<NamedMatch>>>(sess: &ParseSess, m: &TokenTree, mut res: &mut I,
             ret_val: &mut HashMap<Ident, Rc<NamedMatch>>)
             -> Result<(), (syntax_pos::Span, String)> {
        match *m {
            TokenTree::Sequence(_, ref seq) => {
                for next_m in &seq.tts {
<<<<<<< HEAD
                    try!(n_rec(next_m, res.by_ref(), ret_val))
=======
                    n_rec(sess, next_m, res.by_ref(), ret_val)?
>>>>>>> 965fba49
                }
            }
            TokenTree::Delimited(_, ref delim) => {
                for next_m in &delim.tts {
<<<<<<< HEAD
                    try!(n_rec(next_m, res.by_ref(), ret_val));
=======
                    n_rec(sess, next_m, res.by_ref(), ret_val)?;
                }
            }
            TokenTree::MetaVarDecl(span, _, id) if id.name == keywords::Invalid.name() => {
                if sess.missing_fragment_specifiers.borrow_mut().remove(&span) {
                    return Err((span, "missing fragment specifier".to_string()));
>>>>>>> 965fba49
                }
            }
            TokenTree::MetaVarDecl(sp, bind_name, _) => {
                match ret_val.entry(bind_name) {
                    Vacant(spot) => {
                        spot.insert(res.next().unwrap());
                    }
                    Occupied(..) => {
                        return Err((sp, format!("duplicated bind name: {}", bind_name)))
                    }
                }
            }
            TokenTree::Token(..) => (),
        }

        Ok(())
    }

    let mut ret_val = HashMap::new();
    for m in ms {
        match n_rec(sess, m, res.by_ref(), &mut ret_val) {
            Ok(_) => {},
            Err((sp, msg)) => return Error(sp, msg),
        }
    }

    Success(ret_val)
}

pub enum ParseResult<T> {
    Success(T),
    /// Arm failed to match. If the second parameter is `token::Eof`, it
    /// indicates an unexpected end of macro invocation. Otherwise, it
    /// indicates that no rules expected the given token.
    Failure(syntax_pos::Span, Token),
    /// Fatal error (malformed macro?). Abort compilation.
    Error(syntax_pos::Span, String)
}

pub fn parse_failure_msg(tok: Token) -> String {
    match tok {
        token::Eof => "unexpected end of macro invocation".to_string(),
        _ => format!("no rules expected the token `{}`", pprust::token_to_string(&tok)),
    }
}

/// Perform a token equality check, ignoring syntax context (that is, an unhygienic comparison)
fn token_name_eq(t1 : &Token, t2 : &Token) -> bool {
    if let (Some(id1), Some(id2)) = (t1.ident(), t2.ident()) {
        id1.name == id2.name
    } else if let (&token::Lifetime(id1), &token::Lifetime(id2)) = (t1, t2) {
        id1.name == id2.name
    } else {
        *t1 == *t2
    }
}

fn create_matches(len: usize) -> Vec<Vec<Rc<NamedMatch>>> {
    (0..len).into_iter().map(|_| Vec::new()).collect()
}

fn inner_parse_loop(sess: &ParseSess,
                    cur_eis: &mut SmallVector<Box<MatcherPos>>,
                    next_eis: &mut Vec<Box<MatcherPos>>,
                    eof_eis: &mut SmallVector<Box<MatcherPos>>,
                    bb_eis: &mut SmallVector<Box<MatcherPos>>,
                    token: &Token,
                    span: syntax_pos::Span)
                    -> ParseResult<()> {
    while let Some(mut ei) = cur_eis.pop() {
        // When unzipped trees end, remove them
        while ei.idx >= ei.top_elts.len() {
            match ei.stack.pop() {
                Some(MatcherTtFrame { elts, idx }) => {
                    ei.top_elts = elts;
                    ei.idx = idx + 1;
                }
                None => break
            }
        }

        let idx = ei.idx;
        let len = ei.top_elts.len();

        // at end of sequence
        if idx >= len {
            // We are repeating iff there is a parent
            if ei.up.is_some() {
                // Disregarding the separator, add the "up" case to the tokens that should be
                // examined.
                // (remove this condition to make trailing seps ok)
                if idx == len {
                    let mut new_pos = ei.up.clone().unwrap();

                    // update matches (the MBE "parse tree") by appending
                    // each tree as a subtree.

                    // I bet this is a perf problem: we're preemptively
                    // doing a lot of array work that will get thrown away
                    // most of the time.

                    // Only touch the binders we have actually bound
                    for idx in ei.match_lo..ei.match_hi {
                        let sub = ei.matches[idx].clone();
                        new_pos.matches[idx]
                            .push(Rc::new(MatchedSeq(sub, Span { lo: ei.sp_lo, ..span })));
                    }

                    new_pos.match_cur = ei.match_hi;
                    new_pos.idx += 1;
                    cur_eis.push(new_pos);
                }

                // Check if we need a separator
                if idx == len && ei.sep.is_some() {
                    // We have a separator, and it is the current token.
                    if ei.sep.as_ref().map(|sep| token_name_eq(token, sep)).unwrap_or(false) {
                        ei.idx += 1;
                        next_eis.push(ei);
                    }
                } else { // we don't need a separator
                    ei.match_cur = ei.match_lo;
                    ei.idx = 0;
                    cur_eis.push(ei);
                }
            } else {
                // We aren't repeating, so we must be potentially at the end of the input.
                eof_eis.push(ei);
            }
        } else {
            match ei.top_elts.get_tt(idx) {
                /* need to descend into sequence */
                TokenTree::Sequence(sp, seq) => {
                    if seq.op == quoted::KleeneOp::ZeroOrMore {
                        // Examine the case where there are 0 matches of this sequence
                        let mut new_ei = ei.clone();
                        new_ei.match_cur += seq.num_captures;
                        new_ei.idx += 1;
                        for idx in ei.match_cur..ei.match_cur + seq.num_captures {
                            new_ei.matches[idx].push(Rc::new(MatchedSeq(vec![], sp)));
                        }
                        cur_eis.push(new_ei);
                    }

                    // Examine the case where there is at least one match of this sequence
                    let matches = create_matches(ei.matches.len());
                    cur_eis.push(Box::new(MatcherPos {
                        stack: vec![],
                        sep: seq.separator.clone(),
                        idx: 0,
                        matches: matches,
                        match_lo: ei.match_cur,
                        match_cur: ei.match_cur,
                        match_hi: ei.match_cur + seq.num_captures,
                        up: Some(ei),
                        sp_lo: sp.lo,
                        top_elts: Tt(TokenTree::Sequence(sp, seq)),
                    }));
                }
                TokenTree::MetaVarDecl(span, _, id) if id.name == keywords::Invalid.name() => {
                    if sess.missing_fragment_specifiers.borrow_mut().remove(&span) {
                        return Error(span, "missing fragment specifier".to_string());
                    }
                }
                TokenTree::MetaVarDecl(..) => {
                    // Built-in nonterminals never start with these tokens,
                    // so we can eliminate them from consideration.
                    match *token {
                        token::CloseDelim(_) => {},
                        _ => bb_eis.push(ei),
                    }
                }
                seq @ TokenTree::Delimited(..) | seq @ TokenTree::Token(_, DocComment(..)) => {
                    let lower_elts = mem::replace(&mut ei.top_elts, Tt(seq));
                    let idx = ei.idx;
                    ei.stack.push(MatcherTtFrame {
                        elts: lower_elts,
                        idx: idx,
                    });
                    ei.idx = 0;
                    cur_eis.push(ei);
                }
                TokenTree::Token(_, ref t) => {
                    if token_name_eq(t, token) {
                        ei.idx += 1;
                        next_eis.push(ei);
                    }
                }
            }
        }
    }

    Success(())
}

pub fn parse(sess: &ParseSess,
             tts: TokenStream,
             ms: &[TokenTree],
             directory: Option<Directory>,
             recurse_into_modules: bool)
             -> NamedParseResult {
    let mut parser = Parser::new(sess, tts, directory, recurse_into_modules, true);
    let mut cur_eis = SmallVector::one(initial_matcher_pos(ms.to_owned(), parser.span.lo));
    let mut next_eis = Vec::new(); // or proceed normally

    loop {
        let mut bb_eis = SmallVector::new(); // black-box parsed by parser.rs
        let mut eof_eis = SmallVector::new();
        assert!(next_eis.is_empty());

        match inner_parse_loop(sess, &mut cur_eis, &mut next_eis, &mut eof_eis, &mut bb_eis,
                               &parser.token, parser.span) {
            Success(_) => {},
            Failure(sp, tok) => return Failure(sp, tok),
            Error(sp, msg) => return Error(sp, msg),
        }

        // inner parse loop handled all cur_eis, so it's empty
        assert!(cur_eis.is_empty());

        /* error messages here could be improved with links to orig. rules */
        if token_name_eq(&parser.token, &token::Eof) {
            if eof_eis.len() == 1 {
                let matches = eof_eis[0].matches.iter_mut().map(|mut dv| dv.pop().unwrap());
                return nameize(sess, ms, matches);
            } else if eof_eis.len() > 1 {
                return Error(parser.span, "ambiguity: multiple successful parses".to_string());
            } else {
                return Failure(parser.span, token::Eof);
            }
        } else if (!bb_eis.is_empty() && !next_eis.is_empty()) || bb_eis.len() > 1 {
            let nts = bb_eis.iter().map(|ei| match ei.top_elts.get_tt(ei.idx) {
                TokenTree::MetaVarDecl(_, bind, name) => {
                    format!("{} ('{}')", name, bind)
                }
                _ => panic!()
            }).collect::<Vec<String>>().join(" or ");

            return Error(parser.span, format!(
                "local ambiguity: multiple parsing options: {}",
                match next_eis.len() {
                    0 => format!("built-in NTs {}.", nts),
                    1 => format!("built-in NTs {} or 1 other option.", nts),
                    n => format!("built-in NTs {} or {} other options.", nts, n),
                }
            ));
        } else if bb_eis.is_empty() && next_eis.is_empty() {
            return Failure(parser.span, parser.token);
        } else if !next_eis.is_empty() {
            /* Now process the next token */
            cur_eis.extend(next_eis.drain(..));
            parser.bump();
        } else /* bb_eis.len() == 1 */ {
            let mut ei = bb_eis.pop().unwrap();
            if let TokenTree::MetaVarDecl(span, _, ident) = ei.top_elts.get_tt(ei.idx) {
                let match_cur = ei.match_cur;
                ei.matches[match_cur].push(Rc::new(MatchedNonterminal(
                            Rc::new(parse_nt(&mut parser, span, &ident.name.as_str())))));
                ei.idx += 1;
                ei.match_cur += 1;
            } else {
                unreachable!()
            }
            cur_eis.push(ei);
        }

        assert!(!cur_eis.is_empty());
    }
}

fn parse_nt<'a>(p: &mut Parser<'a>, sp: Span, name: &str) -> Nonterminal {
    if name == "tt" {
        return token::NtTT(p.parse_token_tree());
    }
    // check at the beginning and the parser checks after each bump
    p.process_potential_macro_variable();
    match name {
        "item" => match panictry!(p.parse_item()) {
            Some(i) => token::NtItem(i),
            None => {
                p.fatal("expected an item keyword").emit();
                panic!(FatalError);
            }
        },
        "block" => token::NtBlock(panictry!(p.parse_block())),
        "stmt" => match panictry!(p.parse_stmt()) {
            Some(s) => token::NtStmt(s),
            None => {
                p.fatal("expected a statement").emit();
                panic!(FatalError);
            }
        },
        "pat" => token::NtPat(panictry!(p.parse_pat())),
        "expr" => token::NtExpr(panictry!(p.parse_expr())),
        "ty" => token::NtTy(panictry!(p.parse_ty())),
        // this could be handled like a token, since it is one
        "ident" => match p.token {
            token::Ident(sn) => {
                p.bump();
                token::NtIdent(Spanned::<Ident>{node: sn, span: p.prev_span})
            }
            _ => {
                let token_str = pprust::token_to_string(&p.token);
                p.fatal(&format!("expected ident, found {}",
                                 &token_str[..])).emit();
                panic!(FatalError)
            }
        },
        "path" => {
            token::NtPath(panictry!(p.parse_path(PathStyle::Type)))
        },
        "meta" => token::NtMeta(panictry!(p.parse_meta_item())),
        "vis" => token::NtVis(panictry!(p.parse_visibility(true))),
        // this is not supposed to happen, since it has been checked
        // when compiling the macro.
        _ => p.span_bug(sp, "invalid fragment specifier")
    }
}<|MERGE_RESOLUTION|>--- conflicted
+++ resolved
@@ -212,25 +212,17 @@
         match *m {
             TokenTree::Sequence(_, ref seq) => {
                 for next_m in &seq.tts {
-<<<<<<< HEAD
-                    try!(n_rec(next_m, res.by_ref(), ret_val))
-=======
                     n_rec(sess, next_m, res.by_ref(), ret_val)?
->>>>>>> 965fba49
                 }
             }
             TokenTree::Delimited(_, ref delim) => {
                 for next_m in &delim.tts {
-<<<<<<< HEAD
-                    try!(n_rec(next_m, res.by_ref(), ret_val));
-=======
                     n_rec(sess, next_m, res.by_ref(), ret_val)?;
                 }
             }
             TokenTree::MetaVarDecl(span, _, id) if id.name == keywords::Invalid.name() => {
                 if sess.missing_fragment_specifiers.borrow_mut().remove(&span) {
                     return Err((span, "missing fragment specifier".to_string()));
->>>>>>> 965fba49
                 }
             }
             TokenTree::MetaVarDecl(sp, bind_name, _) => {
