--- conflicted
+++ resolved
@@ -443,16 +443,10 @@
                 let nts = bb_eis.iter().map(|ei| match ei.top_elts.get_tt(ei.idx) {
                     TtToken(_, MatchNt(bind, name, _, _)) => {
                         format!("{} ('{}')", name, bind)
-<<<<<<< HEAD
-                      }
-                      _ => panic!()
-                    } }).collect::<Vec<String>>().connect(" or ");
-=======
                     }
                     _ => panic!()
-                }).collect::<Vec<String>>().join(" or ");
-
->>>>>>> 86be954f
+                }).collect::<Vec<String>>().connect(" or ");
+
                 return Error(sp, format!(
                     "local ambiguity: multiple parsing options: {}",
                     match next_eis.len() {
