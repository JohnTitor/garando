--- conflicted
+++ resolved
@@ -22,11 +22,7 @@
 use parse::token::{intern, InternedString};
 use parse::token;
 use ptr::P;
-<<<<<<< HEAD
-use str::slice_shift_char;
-=======
 use syntax::ast::AsmDialect;
->>>>>>> 70324c65
 
 enum State {
     Asm,
