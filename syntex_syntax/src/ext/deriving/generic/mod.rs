--- conflicted
+++ resolved
@@ -338,11 +338,6 @@
 fn find_type_parameters(ty: &ast::Ty, ty_param_names: &[ast::Name]) -> Vec<P<ast::Ty>> {
     use visit;
 
-<<<<<<< HEAD
-    println!("find_type_parameters: {}", ::print::pprust::ty_to_string(ty));
-
-=======
->>>>>>> d28500d1
     struct Visitor<'a> {
         ty_param_names: &'a [ast::Name],
         types: Vec<P<ast::Ty>>,
@@ -350,35 +345,17 @@
 
     impl<'a> visit::Visitor<'a> for Visitor<'a> {
         fn visit_ty(&mut self, ty: &'a ast::Ty) {
-<<<<<<< HEAD
-            println!("visiting: {}", ::print::pprust::ty_to_string(ty));
-
-            match ty.node {
-                ast::TyPath(ref path, _) if !path.global => {
-                    match path.segments.first() {
-                        Some(segment) => {
-                            if self.ty_param_names.contains(&segment.identifier.name) {
-                                println!("found: typaram {}", ::print::pprust::ty_to_string(ty));
-=======
             match ty.node {
                 ast::TyPath(_, ref path) if !path.global => {
                     match path.segments.first() {
                         Some(segment) => {
                             if self.ty_param_names.contains(&segment.identifier.name) {
->>>>>>> d28500d1
                                 self.types.push(P(ty.clone()));
                             }
                         }
                         None => {}
                     }
                 }
-<<<<<<< HEAD
-                ast::TyQPath(_) => {
-                    println!("found: tyqpath {}", ::print::pprust::ty_to_string(ty));
-                    self.types.push(P(ty.clone()));
-                }
-=======
->>>>>>> d28500d1
                 _ => {}
             }
 
@@ -438,7 +415,6 @@
     }
 
     /// Given that we are deriving a trait `DerivedTrait` for a type like:
-<<<<<<< HEAD
     ///
     /// ```ignore
     /// struct Struct<'a, ..., 'z, A, B: DeclaredTrait, C, ..., Z> where C: WhereTrait {
@@ -467,36 +443,6 @@
     /// }
     /// ```
     ///
-=======
-    ///
-    /// ```ignore
-    /// struct Struct<'a, ..., 'z, A, B: DeclaredTrait, C, ..., Z> where C: WhereTrait {
-    ///     a: A,
-    ///     b: B::Item,
-    ///     b1: <B as DeclaredTrait>::Item,
-    ///     c1: <C as WhereTrait>::Item,
-    ///     c2: Option<<C as WhereTrait>::Item>,
-    ///     ...
-    /// }
-    /// ```
-    ///
-    /// create an impl like:
-    ///
-    /// ```ignore
-    /// impl<'a, ..., 'z, A, B: DeclaredTrait, C, ...  Z> where
-    ///     C:                       WhereTrait,
-    ///     A: DerivedTrait + B1 + ... + BN,
-    ///     B: DerivedTrait + B1 + ... + BN,
-    ///     C: DerivedTrait + B1 + ... + BN,
-    ///     B::Item:                 DerivedTrait + B1 + ... + BN,
-    ///     <C as WhereTrait>::Item: DerivedTrait + B1 + ... + BN,
-    ///     ...
-    /// {
-    ///     ...
-    /// }
-    /// ```
-    ///
->>>>>>> d28500d1
     /// where B1, ..., BN are the bounds given by `bounds_paths`.'. Z is a phantom type, and
     /// therefore does not get bound by the derived trait.
     fn create_derived_impl(&self,
@@ -504,11 +450,7 @@
                            type_ident: Ident,
                            generics: &Generics,
                            field_tys: Vec<P<ast::Ty>>,
-<<<<<<< HEAD
-                           methods: Vec<P<ast::Method>>) -> P<ast::Item> {
-=======
                            methods: Vec<P<ast::ImplItem>>) -> P<ast::Item> {
->>>>>>> d28500d1
         let trait_path = self.path.to_path(cx, self.span, type_ident, generics);
 
         // Transform associated types from `deriving::ty::Ty` into `ast::ImplItem`
@@ -546,7 +488,7 @@
                 }).collect();
 
             // require the current trait
-            //bounds.push(cx.typarambound(trait_path.clone()));
+            bounds.push(cx.typarambound(trait_path.clone()));
 
             // also add in any bounds from the declaration
             for declared_bound in &*ty_param.bounds {
@@ -563,20 +505,11 @@
         where_clause.predicates.extend(generics.where_clause.predicates.iter().map(|clause| {
             match *clause {
                 ast::WherePredicate::BoundPredicate(ref wb) => {
-                    // add in any bounds from the declaration
-                    let bounds: Vec<_> = wb.bounds.iter()
-                        .map(|declared_bound| declared_bound.clone())
-                        .collect();
-
                     ast::WherePredicate::BoundPredicate(ast::WhereBoundPredicate {
                         span: self.span,
                         bound_lifetimes: wb.bound_lifetimes.clone(),
                         bounded_ty: wb.bounded_ty.clone(),
-<<<<<<< HEAD
-                        bounds: OwnedSlice::from_vec(bounds),
-=======
                         bounds: OwnedSlice::from_vec(wb.bounds.iter().cloned().collect())
->>>>>>> d28500d1
                     })
                 }
                 ast::WherePredicate::RegionPredicate(ref rb) => {
@@ -597,23 +530,13 @@
             }
         }));
 
-<<<<<<< HEAD
-        let x: Vec<String> = ty_params.iter().map(|ty_param| ::print::pprust::ty_param_to_string(ty_param)).collect();
-        println!("ty_params!: {:?}", x);
-
-=======
->>>>>>> d28500d1
         if !ty_params.is_empty() {
             let ty_param_names: Vec<ast::Name> = ty_params.iter()
                 .map(|ty_param| ty_param.ident.name)
                 .collect();
 
             for field_ty in field_tys.into_iter() {
-<<<<<<< HEAD
-                let tys = find_type_parameters(&*field_ty, ty_param_names.as_slice());
-=======
                 let tys = find_type_parameters(&*field_ty, &ty_param_names);
->>>>>>> d28500d1
 
                 for ty in tys.into_iter() {
                     let mut bounds: Vec<_> = self.additional_bounds.iter().map(|p| {
@@ -625,10 +548,7 @@
 
                     let predicate = ast::WhereBoundPredicate {
                         span: self.span,
-<<<<<<< HEAD
-=======
                         bound_lifetimes: vec![],
->>>>>>> d28500d1
                         bounded_ty: ty,
                         bounds: OwnedSlice::from_vec(bounds),
                     };
