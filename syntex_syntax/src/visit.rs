--- conflicted
+++ resolved
@@ -482,12 +482,8 @@
     for param in &generics.ty_params {
         visitor.visit_ident(param.span, param.ident);
         walk_list!(visitor, visit_ty_param_bound, &param.bounds);
-<<<<<<< HEAD
-        walk_opt!(visitor, visit_ty, &param.default);
-=======
         walk_list!(visitor, visit_ty, &param.default);
         walk_list!(visitor, visit_attribute, &*param.attrs);
->>>>>>> 6c79ae61
     }
     walk_list!(visitor, visit_lifetime_def, &generics.lifetimes);
     for predicate in &generics.where_clause.predicates {
