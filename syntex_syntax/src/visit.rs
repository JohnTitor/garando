--- conflicted
+++ resolved
@@ -144,7 +144,6 @@
     }
 }
 
-<<<<<<< HEAD
 macro_rules! walk_opt {
     ($visitor: expr, $method: ident, $opt: expr) => {
         if let Some(ref elem) = *$opt {
@@ -153,10 +152,7 @@
     }
 }
 
-pub fn walk_opt_name<'v, V: Visitor<'v>>(visitor: &mut V, span: Span, opt_name: Option<Name>) {
-=======
 pub fn walk_opt_name<V: Visitor>(visitor: &mut V, span: Span, opt_name: Option<Name>) {
->>>>>>> 1fab36d3
     if let Some(name) = opt_name {
         visitor.visit_name(span, name);
     }
@@ -602,10 +598,6 @@
 
 pub fn walk_block<V: Visitor>(visitor: &mut V, block: &Block) {
     walk_list!(visitor, visit_stmt, &block.stmts);
-<<<<<<< HEAD
-    walk_opt!(visitor, visit_expr, &block.expr);
-=======
->>>>>>> 1fab36d3
 }
 
 pub fn walk_stmt<V: Visitor>(visitor: &mut V, statement: &Stmt) {
