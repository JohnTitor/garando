// Copyright 2012-2015 The Rust Project Developers. See the COPYRIGHT
// file at the top-level directory of this distribution and at
// http://rust-lang.org/COPYRIGHT.
//
// Licensed under the Apache License, Version 2.0 <LICENSE-APACHE or
// http://www.apache.org/licenses/LICENSE-2.0> or the MIT license
// <LICENSE-MIT or http://opensource.org/licenses/MIT>, at your
// option. This file may not be copied, modified, or distributed
// except according to those terms.

//! AST walker. Each overridden visit method has full control over what
//! happens with its node, it can do its own traversal of the node's children,
//! call `visit::walk_*` to apply the default traversal algorithm, or prevent
//! deeper traversal by doing nothing.
//!
//! Note: it is an important invariant that the default visitor walks the body
//! of a function in "execution order" (more concretely, reverse post-order
//! with respect to the CFG implied by the AST), meaning that if AST node A may
//! execute before AST node B, then A is visited first.  The borrow checker in
//! particular relies on this property.
//!
//! Note: walking an AST before macro expansion is probably a bad idea. For
//! instance, a walker looking for item names in a module will miss all of
//! those that are created by the expansion of a macro.

use abi::Abi;
use ast::*;
use codemap::Span;

#[derive(Copy, Clone, PartialEq, Eq)]
pub enum FnKind<'a> {
    /// fn foo() or extern "Abi" fn foo()
    ItemFn(Ident, &'a Generics, Unsafety, Constness, Abi, Visibility),

    /// fn foo(&self)
    Method(Ident, &'a MethodSig, Option<Visibility>),

    /// |x, y| {}
    Closure,
}

/// Each method of the Visitor trait is a hook to be potentially
/// overridden.  Each method's default implementation recursively visits
/// the substructure of the input via the corresponding `walk` method;
/// e.g. the `visit_mod` method by default calls `visit::walk_mod`.
///
/// If you want to ensure that your code handles every variant
/// explicitly, you need to override each method.  (And you also need
/// to monitor future changes to `Visitor` in case a new method with a
/// new default implementation gets introduced.)
pub trait Visitor<'v> : Sized {
    fn visit_name(&mut self, _span: Span, _name: Name) {
        // Nothing to do.
    }
    fn visit_ident(&mut self, span: Span, ident: Ident) {
        walk_ident(self, span, ident);
    }
    fn visit_mod(&mut self, m: &'v Mod, _s: Span, _n: NodeId) { walk_mod(self, m) }
    fn visit_foreign_item(&mut self, i: &'v ForeignItem) { walk_foreign_item(self, i) }
    fn visit_item(&mut self, i: &'v Item) { walk_item(self, i) }
    fn visit_local(&mut self, l: &'v Local) { walk_local(self, l) }
    fn visit_block(&mut self, b: &'v Block) { walk_block(self, b) }
    fn visit_stmt(&mut self, s: &'v Stmt) { walk_stmt(self, s) }
    fn visit_arm(&mut self, a: &'v Arm) { walk_arm(self, a) }
    fn visit_pat(&mut self, p: &'v Pat) { walk_pat(self, p) }
    fn visit_decl(&mut self, d: &'v Decl) { walk_decl(self, d) }
    fn visit_expr(&mut self, ex: &'v Expr) { walk_expr(self, ex) }
    fn visit_expr_post(&mut self, _ex: &'v Expr) { }
    fn visit_ty(&mut self, t: &'v Ty) { walk_ty(self, t) }
    fn visit_generics(&mut self, g: &'v Generics) { walk_generics(self, g) }
    fn visit_fn(&mut self, fk: FnKind<'v>, fd: &'v FnDecl, b: &'v Block, s: Span, _: NodeId) {
        walk_fn(self, fk, fd, b, s)
    }
    fn visit_trait_item(&mut self, ti: &'v TraitItem) { walk_trait_item(self, ti) }
    fn visit_impl_item(&mut self, ii: &'v ImplItem) { walk_impl_item(self, ii) }
    fn visit_trait_ref(&mut self, t: &'v TraitRef) { walk_trait_ref(self, t) }
    fn visit_ty_param_bound(&mut self, bounds: &'v TyParamBound) {
        walk_ty_param_bound(self, bounds)
    }
    fn visit_poly_trait_ref(&mut self, t: &'v PolyTraitRef, m: &'v TraitBoundModifier) {
        walk_poly_trait_ref(self, t, m)
    }
    fn visit_variant_data(&mut self, s: &'v VariantData, _: Ident,
                        _: &'v Generics, _: NodeId, _: Span) {
        walk_struct_def(self, s)
    }
    fn visit_struct_field(&mut self, s: &'v StructField) { walk_struct_field(self, s) }
    fn visit_enum_def(&mut self, enum_definition: &'v EnumDef,
                      generics: &'v Generics, item_id: NodeId) {
        walk_enum_def(self, enum_definition, generics, item_id)
    }
    fn visit_variant(&mut self, v: &'v Variant, g: &'v Generics, item_id: NodeId) {
        walk_variant(self, v, g, item_id)
    }
    fn visit_lifetime(&mut self, lifetime: &'v Lifetime) {
        walk_lifetime(self, lifetime)
    }
    fn visit_lifetime_def(&mut self, lifetime: &'v LifetimeDef) {
        walk_lifetime_def(self, lifetime)
    }
    fn visit_explicit_self(&mut self, es: &'v ExplicitSelf) {
        walk_explicit_self(self, es)
    }
    fn visit_mac(&mut self, _mac: &'v Mac) {
        panic!("visit_mac disabled by default");
        // NB: see note about macros above.
        // if you really want a visitor that
        // works on macros, use this
        // definition in your trait impl:
        // visit::walk_mac(self, _mac)
    }
    fn visit_path(&mut self, path: &'v Path, _id: NodeId) {
        walk_path(self, path)
    }
    fn visit_path_list_item(&mut self, prefix: &'v Path, item: &'v PathListItem) {
        walk_path_list_item(self, prefix, item)
    }
    fn visit_path_segment(&mut self, path_span: Span, path_segment: &'v PathSegment) {
        walk_path_segment(self, path_span, path_segment)
    }
    fn visit_path_parameters(&mut self, path_span: Span, path_parameters: &'v PathParameters) {
        walk_path_parameters(self, path_span, path_parameters)
    }
    fn visit_assoc_type_binding(&mut self, type_binding: &'v TypeBinding) {
        walk_assoc_type_binding(self, type_binding)
    }
    fn visit_attribute(&mut self, _attr: &'v Attribute) {}
    fn visit_macro_def(&mut self, macro_def: &'v MacroDef) {
        walk_macro_def(self, macro_def)
    }
}

#[macro_export]
macro_rules! walk_list {
    ($visitor: expr, $method: ident, $list: expr) => {
        for elem in $list {
            $visitor.$method(elem)
        }
    }
}

macro_rules! walk_opt {
    ($visitor: expr, $method: ident, $opt: expr) => {
        if let Some(ref elem) = *$opt {
            $visitor.$method(elem)
        }
    }
}

pub fn walk_opt_name<'v, V: Visitor<'v>>(visitor: &mut V, span: Span, opt_name: Option<Name>) {
    for name in opt_name {
        visitor.visit_name(span, name);
    }
}

pub fn walk_opt_ident<'v, V: Visitor<'v>>(visitor: &mut V, span: Span, opt_ident: Option<Ident>) {
    for ident in opt_ident {
        visitor.visit_ident(span, ident);
    }
}

pub fn walk_ident<'v, V: Visitor<'v>>(visitor: &mut V, span: Span, ident: Ident) {
    visitor.visit_name(span, ident.name);
}

pub fn walk_crate<'v, V: Visitor<'v>>(visitor: &mut V, krate: &'v Crate) {
    visitor.visit_mod(&krate.module, krate.span, CRATE_NODE_ID);
    walk_list!(visitor, visit_attribute, &krate.attrs);
    walk_list!(visitor, visit_macro_def, &krate.exported_macros);
}

pub fn walk_macro_def<'v, V: Visitor<'v>>(visitor: &mut V, macro_def: &'v MacroDef) {
    visitor.visit_ident(macro_def.span, macro_def.ident);
    walk_opt_ident(visitor, macro_def.span, macro_def.imported_from);
    walk_list!(visitor, visit_attribute, &macro_def.attrs);
}

pub fn walk_mod<'v, V: Visitor<'v>>(visitor: &mut V, module: &'v Mod) {
    walk_list!(visitor, visit_item, &module.items);
}

pub fn walk_local<'v, V: Visitor<'v>>(visitor: &mut V, local: &'v Local) {
    visitor.visit_pat(&local.pat);
    walk_opt!(visitor, visit_ty, &local.ty);
    walk_opt!(visitor, visit_expr, &local.init);
}

pub fn walk_lifetime<'v, V: Visitor<'v>>(visitor: &mut V, lifetime: &'v Lifetime) {
    visitor.visit_name(lifetime.span, lifetime.name);
}

pub fn walk_lifetime_def<'v, V: Visitor<'v>>(visitor: &mut V,
                                              lifetime_def: &'v LifetimeDef) {
    visitor.visit_lifetime(&lifetime_def.lifetime);
    walk_list!(visitor, visit_lifetime, &lifetime_def.bounds);
}

pub fn walk_explicit_self<'v, V: Visitor<'v>>(visitor: &mut V,
                                              explicit_self: &'v ExplicitSelf) {
    match explicit_self.node {
        SelfStatic => {},
        SelfValue(ident) => {
            visitor.visit_ident(explicit_self.span, ident)
        }
        SelfRegion(ref opt_lifetime, _, ident) => {
            visitor.visit_ident(explicit_self.span, ident);
            walk_opt!(visitor, visit_lifetime, opt_lifetime);
        }
        SelfExplicit(ref typ, ident) => {
            visitor.visit_ident(explicit_self.span, ident);
            visitor.visit_ty(typ)
        }
    }
}

pub fn walk_poly_trait_ref<'v, V>(visitor: &mut V,
                                  trait_ref: &'v PolyTraitRef,
                                  _modifier: &'v TraitBoundModifier)
    where V: Visitor<'v>
{
    walk_list!(visitor, visit_lifetime_def, &trait_ref.bound_lifetimes);
    visitor.visit_trait_ref(&trait_ref.trait_ref);
}

pub fn walk_trait_ref<'v,V>(visitor: &mut V,
                                   trait_ref: &'v TraitRef)
    where V: Visitor<'v>
{
    visitor.visit_path(&trait_ref.path, trait_ref.ref_id)
}

pub fn walk_item<'v, V: Visitor<'v>>(visitor: &mut V, item: &'v Item) {
    visitor.visit_ident(item.span, item.ident);
    match item.node {
        ItemExternCrate(opt_name) => {
            walk_opt_name(visitor, item.span, opt_name)
        }
        ItemUse(ref vp) => {
            match vp.node {
                ViewPathSimple(ident, ref path) => {
                    visitor.visit_ident(vp.span, ident);
                    visitor.visit_path(path, item.id);
                }
                ViewPathGlob(ref path) => {
                    visitor.visit_path(path, item.id);
                }
                ViewPathList(ref prefix, ref list) => {
                    if !list.is_empty() {
                        for item in list {
                            visitor.visit_path_list_item(prefix, item)
                        }
                    } else {
                        visitor.visit_path(prefix, item.id);
                    }
                }
            }
        }
        ItemStatic(ref typ, _, ref expr) |
        ItemConst(ref typ, ref expr) => {
            visitor.visit_ty(typ);
            visitor.visit_expr(expr);
        }
        ItemFn(ref declaration, unsafety, constness, abi, ref generics, ref body) => {
            visitor.visit_fn(FnKind::ItemFn(item.ident, generics, unsafety,
                                            constness, abi, item.vis),
                             declaration,
                             body,
                             item.span,
                             item.id)
        }
        ItemMod(ref module) => {
            visitor.visit_mod(module, item.span, item.id)
        }
        ItemForeignMod(ref foreign_module) => {
            walk_list!(visitor, visit_foreign_item, &foreign_module.items);
        }
        ItemTy(ref typ, ref type_parameters) => {
            visitor.visit_ty(typ);
            visitor.visit_generics(type_parameters)
        }
        ItemEnum(ref enum_definition, ref type_parameters) => {
            visitor.visit_generics(type_parameters);
            visitor.visit_enum_def(enum_definition, type_parameters, item.id)
        }
        ItemDefaultImpl(_, ref trait_ref) => {
            visitor.visit_trait_ref(trait_ref)
        }
        ItemImpl(_, _,
                 ref type_parameters,
                 ref opt_trait_reference,
                 ref typ,
                 ref impl_items) => {
            visitor.visit_generics(type_parameters);
            walk_opt!(visitor, visit_trait_ref, opt_trait_reference);
            visitor.visit_ty(typ);
            walk_list!(visitor, visit_impl_item, impl_items);
        }
        ItemStruct(ref struct_definition, ref generics) => {
            visitor.visit_generics(generics);
            visitor.visit_variant_data(struct_definition, item.ident,
                                     generics, item.id, item.span);
        }
        ItemTrait(_, ref generics, ref bounds, ref methods) => {
            visitor.visit_generics(generics);
            walk_list!(visitor, visit_ty_param_bound, bounds);
            walk_list!(visitor, visit_trait_item, methods);
        }
        ItemMac(ref mac) => visitor.visit_mac(mac),
    }
    walk_list!(visitor, visit_attribute, &item.attrs);
}

pub fn walk_enum_def<'v, V: Visitor<'v>>(visitor: &mut V,
                                         enum_definition: &'v EnumDef,
                                         generics: &'v Generics,
                                         item_id: NodeId) {
    for variant in &enum_definition.variants {
        visitor.visit_variant(variant, generics, item_id);
    }
}

pub fn walk_variant<'v, V: Visitor<'v>>(visitor: &mut V,
                                        variant: &'v Variant,
                                        generics: &'v Generics,
                                        item_id: NodeId) {
    visitor.visit_ident(variant.span, variant.node.name);
<<<<<<< HEAD

    match variant.node.kind {
        TupleVariantKind(ref variant_arguments) => {
            for variant_argument in variant_arguments {
                visitor.visit_ty(&variant_argument.ty)
            }
        }
        StructVariantKind(ref struct_definition) => {
            visitor.visit_struct_def(struct_definition,
                                     variant.node.name,
                                     generics,
                                     variant.node.id)
        }
    }
    walk_opt!(visitor, visit_expr, &variant.node.disr_expr);
=======
    visitor.visit_variant_data(&variant.node.data, variant.node.name,
                             generics, item_id, variant.span);
    walk_list!(visitor, visit_expr, &variant.node.disr_expr);
>>>>>>> c2f36efd
    walk_list!(visitor, visit_attribute, &variant.node.attrs);
}

pub fn walk_ty<'v, V: Visitor<'v>>(visitor: &mut V, typ: &'v Ty) {
    match typ.node {
        TyVec(ref ty) | TyParen(ref ty) => {
            visitor.visit_ty(ty)
        }
        TyPtr(ref mutable_type) => {
            visitor.visit_ty(&mutable_type.ty)
        }
        TyRptr(ref opt_lifetime, ref mutable_type) => {
            walk_opt!(visitor, visit_lifetime, opt_lifetime);
            visitor.visit_ty(&mutable_type.ty)
        }
        TyTup(ref tuple_element_types) => {
            walk_list!(visitor, visit_ty, tuple_element_types);
        }
        TyBareFn(ref function_declaration) => {
            walk_fn_decl(visitor, &function_declaration.decl);
            walk_list!(visitor, visit_lifetime_def, &function_declaration.lifetimes);
        }
        TyPath(ref maybe_qself, ref path) => {
            if let Some(ref qself) = *maybe_qself {
                visitor.visit_ty(&qself.ty);
            }
            visitor.visit_path(path, typ.id);
        }
        TyObjectSum(ref ty, ref bounds) => {
            visitor.visit_ty(ty);
            walk_list!(visitor, visit_ty_param_bound, bounds);
        }
        TyFixedLengthVec(ref ty, ref expression) => {
            visitor.visit_ty(ty);
            visitor.visit_expr(expression)
        }
        TyPolyTraitRef(ref bounds) => {
            walk_list!(visitor, visit_ty_param_bound, bounds);
        }
        TyTypeof(ref expression) => {
            visitor.visit_expr(expression)
        }
        TyInfer => {}
        TyMac(ref mac) => {
            visitor.visit_mac(mac)
        }
    }
}

pub fn walk_path<'v, V: Visitor<'v>>(visitor: &mut V, path: &'v Path) {
    for segment in &path.segments {
        visitor.visit_path_segment(path.span, segment);
    }
}

pub fn walk_path_list_item<'v, V: Visitor<'v>>(visitor: &mut V, prefix: &'v Path,
                                               item: &'v PathListItem) {
    for segment in &prefix.segments {
        visitor.visit_path_segment(prefix.span, segment);
    }

    walk_opt_ident(visitor, item.span, item.node.name());
    walk_opt_ident(visitor, item.span, item.node.rename());
}

pub fn walk_path_segment<'v, V: Visitor<'v>>(visitor: &mut V,
                                             path_span: Span,
                                             segment: &'v PathSegment) {
    visitor.visit_ident(path_span, segment.identifier);
    visitor.visit_path_parameters(path_span, &segment.parameters);
}

pub fn walk_path_parameters<'v, V: Visitor<'v>>(visitor: &mut V,
                                                _path_span: Span,
                                                path_parameters: &'v PathParameters) {
    match *path_parameters {
        AngleBracketedParameters(ref data) => {
            walk_list!(visitor, visit_ty, &data.types);
            walk_list!(visitor, visit_lifetime, &data.lifetimes);
            walk_list!(visitor, visit_assoc_type_binding, &data.bindings);
        }
        ParenthesizedParameters(ref data) => {
            walk_list!(visitor, visit_ty, &data.inputs);
            walk_opt!(visitor, visit_ty, &data.output);
        }
    }
}

pub fn walk_assoc_type_binding<'v, V: Visitor<'v>>(visitor: &mut V,
                                                   type_binding: &'v TypeBinding) {
    visitor.visit_ident(type_binding.span, type_binding.ident);
    visitor.visit_ty(&type_binding.ty);
}

pub fn walk_pat<'v, V: Visitor<'v>>(visitor: &mut V, pattern: &'v Pat) {
    match pattern.node {
        PatEnum(ref path, ref opt_children) => {
            visitor.visit_path(path, pattern.id);
            if let Some(ref children) = *opt_children {
                walk_list!(visitor, visit_pat, children);
            }
        }
        PatQPath(ref qself, ref path) => {
            visitor.visit_ty(&qself.ty);
            visitor.visit_path(path, pattern.id)
        }
        PatStruct(ref path, ref fields, _) => {
            visitor.visit_path(path, pattern.id);
            for field in fields {
                visitor.visit_ident(field.span, field.node.ident);
                visitor.visit_pat(&field.node.pat)
            }
        }
        PatTup(ref tuple_elements) => {
            walk_list!(visitor, visit_pat, tuple_elements);
        }
        PatBox(ref subpattern) |
        PatRegion(ref subpattern, _) => {
            visitor.visit_pat(subpattern)
        }
        PatIdent(_, ref pth1, ref optional_subpattern) => {
            visitor.visit_ident(pth1.span, pth1.node);
            walk_opt!(visitor, visit_pat, optional_subpattern);
        }
        PatLit(ref expression) => visitor.visit_expr(expression),
        PatRange(ref lower_bound, ref upper_bound) => {
            visitor.visit_expr(lower_bound);
            visitor.visit_expr(upper_bound)
        }
        PatWild(_) => (),
        PatVec(ref prepatterns, ref slice_pattern, ref postpatterns) => {
            walk_list!(visitor, visit_pat, prepatterns);
            walk_opt!(visitor, visit_pat, slice_pattern);
            walk_list!(visitor, visit_pat, postpatterns);
        }
        PatMac(ref mac) => visitor.visit_mac(mac),
    }
}

pub fn walk_foreign_item<'v, V: Visitor<'v>>(visitor: &mut V,
                                             foreign_item: &'v ForeignItem) {
    visitor.visit_ident(foreign_item.span, foreign_item.ident);

    match foreign_item.node {
        ForeignItemFn(ref function_declaration, ref generics) => {
            walk_fn_decl(visitor, function_declaration);
            visitor.visit_generics(generics)
        }
        ForeignItemStatic(ref typ, _) => visitor.visit_ty(typ),
    }

    walk_list!(visitor, visit_attribute, &foreign_item.attrs);
}

pub fn walk_ty_param_bound<'v, V: Visitor<'v>>(visitor: &mut V,
                                               bound: &'v TyParamBound) {
    match *bound {
        TraitTyParamBound(ref typ, ref modifier) => {
            visitor.visit_poly_trait_ref(typ, modifier);
        }
        RegionTyParamBound(ref lifetime) => {
            visitor.visit_lifetime(lifetime);
        }
    }
}

pub fn walk_generics<'v, V: Visitor<'v>>(visitor: &mut V, generics: &'v Generics) {
    for param in &generics.ty_params {
        visitor.visit_ident(param.span, param.ident);
        walk_list!(visitor, visit_ty_param_bound, &param.bounds);
        walk_opt!(visitor, visit_ty, &param.default);
    }
    walk_list!(visitor, visit_lifetime_def, &generics.lifetimes);
    for predicate in &generics.where_clause.predicates {
        match predicate {
            &WherePredicate::BoundPredicate(WhereBoundPredicate{ref bounded_ty,
                                                                          ref bounds,
                                                                          ref bound_lifetimes,
                                                                          ..}) => {
                visitor.visit_ty(bounded_ty);
                walk_list!(visitor, visit_ty_param_bound, bounds);
                walk_list!(visitor, visit_lifetime_def, bound_lifetimes);
            }
            &WherePredicate::RegionPredicate(WhereRegionPredicate{ref lifetime,
                                                                            ref bounds,
                                                                            ..}) => {
                visitor.visit_lifetime(lifetime);
                walk_list!(visitor, visit_lifetime, bounds);
            }
            &WherePredicate::EqPredicate(WhereEqPredicate{id,
                                                                    ref path,
                                                                    ref ty,
                                                                    ..}) => {
                visitor.visit_path(path, id);
                visitor.visit_ty(ty);
            }
        }
    }
}

pub fn walk_fn_ret_ty<'v, V: Visitor<'v>>(visitor: &mut V, ret_ty: &'v FunctionRetTy) {
    if let Return(ref output_ty) = *ret_ty {
        visitor.visit_ty(output_ty)
    }
}

pub fn walk_fn_decl<'v, V: Visitor<'v>>(visitor: &mut V, function_declaration: &'v FnDecl) {
    for argument in &function_declaration.inputs {
        visitor.visit_pat(&argument.pat);
        visitor.visit_ty(&argument.ty)
    }
    walk_fn_ret_ty(visitor, &function_declaration.output)
}

pub fn walk_fn_kind<'v, V: Visitor<'v>>(visitor: &mut V,
                                        function_kind: FnKind<'v>) {
    match function_kind {
        FnKind::ItemFn(_, generics, _, _, _, _) => {
            visitor.visit_generics(generics);
        }
        FnKind::Method(_, sig, _) => {
            visitor.visit_generics(&sig.generics);
            visitor.visit_explicit_self(&sig.explicit_self);
        }
        FnKind::Closure => {}
    }
}

pub fn walk_fn<'v, V: Visitor<'v>>(visitor: &mut V,
                                   function_kind: FnKind<'v>,
                                   function_declaration: &'v FnDecl,
                                   function_body: &'v Block,
                                   _span: Span) {
    walk_fn_decl(visitor, function_declaration);
    walk_fn_kind(visitor, function_kind);
    visitor.visit_block(function_body)
}

pub fn walk_trait_item<'v, V: Visitor<'v>>(visitor: &mut V, trait_item: &'v TraitItem) {
    visitor.visit_ident(trait_item.span, trait_item.ident);
    walk_list!(visitor, visit_attribute, &trait_item.attrs);
    match trait_item.node {
        ConstTraitItem(ref ty, ref default) => {
            visitor.visit_ty(ty);
            walk_opt!(visitor, visit_expr, default);
        }
        MethodTraitItem(ref sig, None) => {
            visitor.visit_explicit_self(&sig.explicit_self);
            visitor.visit_generics(&sig.generics);
            walk_fn_decl(visitor, &sig.decl);
        }
        MethodTraitItem(ref sig, Some(ref body)) => {
            visitor.visit_fn(FnKind::Method(trait_item.ident, sig, None), &sig.decl,
                             body, trait_item.span, trait_item.id);
        }
        TypeTraitItem(ref bounds, ref default) => {
            walk_list!(visitor, visit_ty_param_bound, bounds);
            walk_opt!(visitor, visit_ty, default);
        }
    }
}

pub fn walk_impl_item<'v, V: Visitor<'v>>(visitor: &mut V, impl_item: &'v ImplItem) {
    visitor.visit_ident(impl_item.span, impl_item.ident);
    walk_list!(visitor, visit_attribute, &impl_item.attrs);
    match impl_item.node {
        ConstImplItem(ref ty, ref expr) => {
            visitor.visit_ty(ty);
            visitor.visit_expr(expr);
        }
        MethodImplItem(ref sig, ref body) => {
            visitor.visit_fn(FnKind::Method(impl_item.ident, sig, Some(impl_item.vis)), &sig.decl,
                             body, impl_item.span, impl_item.id);
        }
        TypeImplItem(ref ty) => {
            visitor.visit_ty(ty);
        }
        MacImplItem(ref mac) => {
            visitor.visit_mac(mac);
        }
    }
}

pub fn walk_struct_def<'v, V: Visitor<'v>>(visitor: &mut V,
                                           struct_definition: &'v VariantData) {
    walk_list!(visitor, visit_struct_field, struct_definition.fields());
}

pub fn walk_struct_field<'v, V: Visitor<'v>>(visitor: &mut V,
                                             struct_field: &'v StructField) {
    walk_opt_ident(visitor, struct_field.span, struct_field.node.ident());
    visitor.visit_ty(&struct_field.node.ty);
    walk_list!(visitor, visit_attribute, &struct_field.node.attrs);
}

pub fn walk_block<'v, V: Visitor<'v>>(visitor: &mut V, block: &'v Block) {
    walk_list!(visitor, visit_stmt, &block.stmts);
    walk_opt!(visitor, visit_expr, &block.expr);
}

pub fn walk_stmt<'v, V: Visitor<'v>>(visitor: &mut V, statement: &'v Stmt) {
    match statement.node {
        StmtDecl(ref declaration, _) => visitor.visit_decl(declaration),
        StmtExpr(ref expression, _) | StmtSemi(ref expression, _) => {
            visitor.visit_expr(expression)
        }
        StmtMac(ref mac, _) => visitor.visit_mac(mac),
    }
}

pub fn walk_decl<'v, V: Visitor<'v>>(visitor: &mut V, declaration: &'v Decl) {
    match declaration.node {
        DeclLocal(ref local) => visitor.visit_local(local),
        DeclItem(ref item) => visitor.visit_item(item),
    }
}

pub fn walk_mac<'v, V: Visitor<'v>>(_: &mut V, _: &'v Mac) {
    // Empty!
}

pub fn walk_expr<'v, V: Visitor<'v>>(visitor: &mut V, expression: &'v Expr) {
    match expression.node {
        ExprBox(ref subexpression) => {
            visitor.visit_expr(subexpression)
        }
        ExprInPlace(ref place, ref subexpression) => {
            visitor.visit_expr(place);
            visitor.visit_expr(subexpression)
        }
        ExprVec(ref subexpressions) => {
            walk_list!(visitor, visit_expr, subexpressions);
        }
        ExprRepeat(ref element, ref count) => {
            visitor.visit_expr(element);
            visitor.visit_expr(count)
        }
        ExprStruct(ref path, ref fields, ref optional_base) => {
            visitor.visit_path(path, expression.id);
            for field in fields {
                visitor.visit_ident(field.ident.span, field.ident.node);
                visitor.visit_expr(&field.expr)
            }
            walk_opt!(visitor, visit_expr, optional_base);
        }
        ExprTup(ref subexpressions) => {
            walk_list!(visitor, visit_expr, subexpressions);
        }
        ExprCall(ref callee_expression, ref arguments) => {
            walk_list!(visitor, visit_expr, arguments);
            visitor.visit_expr(callee_expression)
        }
        ExprMethodCall(ref ident, ref types, ref arguments) => {
            visitor.visit_ident(ident.span, ident.node);
            walk_list!(visitor, visit_expr, arguments);
            walk_list!(visitor, visit_ty, types);
        }
        ExprBinary(_, ref left_expression, ref right_expression) => {
            visitor.visit_expr(left_expression);
            visitor.visit_expr(right_expression)
        }
        ExprAddrOf(_, ref subexpression) | ExprUnary(_, ref subexpression) => {
            visitor.visit_expr(subexpression)
        }
        ExprLit(_) => {}
        ExprCast(ref subexpression, ref typ) => {
            visitor.visit_expr(subexpression);
            visitor.visit_ty(typ)
        }
        ExprIf(ref head_expression, ref if_block, ref optional_else) => {
            visitor.visit_expr(head_expression);
            visitor.visit_block(if_block);
            walk_opt!(visitor, visit_expr, optional_else);
        }
        ExprWhile(ref subexpression, ref block, opt_ident) => {
            visitor.visit_expr(subexpression);
            visitor.visit_block(block);
            walk_opt_ident(visitor, expression.span, opt_ident)
        }
        ExprIfLet(ref pattern, ref subexpression, ref if_block, ref optional_else) => {
            visitor.visit_pat(pattern);
            visitor.visit_expr(subexpression);
            visitor.visit_block(if_block);
            walk_opt!(visitor, visit_expr, optional_else);
        }
        ExprWhileLet(ref pattern, ref subexpression, ref block, opt_ident) => {
            visitor.visit_pat(pattern);
            visitor.visit_expr(subexpression);
            visitor.visit_block(block);
            walk_opt_ident(visitor, expression.span, opt_ident)
        }
        ExprForLoop(ref pattern, ref subexpression, ref block, opt_ident) => {
            visitor.visit_pat(pattern);
            visitor.visit_expr(subexpression);
            visitor.visit_block(block);
            walk_opt_ident(visitor, expression.span, opt_ident)
        }
        ExprLoop(ref block, opt_ident) => {
            visitor.visit_block(block);
            walk_opt_ident(visitor, expression.span, opt_ident)
        }
        ExprMatch(ref subexpression, ref arms) => {
            visitor.visit_expr(subexpression);
            walk_list!(visitor, visit_arm, arms);
        }
        ExprClosure(_, ref function_declaration, ref body) => {
            visitor.visit_fn(FnKind::Closure,
                             function_declaration,
                             body,
                             expression.span,
                             expression.id)
        }
        ExprBlock(ref block) => visitor.visit_block(block),
        ExprAssign(ref left_hand_expression, ref right_hand_expression) => {
            visitor.visit_expr(right_hand_expression);
            visitor.visit_expr(left_hand_expression)
        }
        ExprAssignOp(_, ref left_expression, ref right_expression) => {
            visitor.visit_expr(right_expression);
            visitor.visit_expr(left_expression)
        }
        ExprField(ref subexpression, ref ident) => {
            visitor.visit_expr(subexpression);
            visitor.visit_ident(ident.span, ident.node);
        }
        ExprTupField(ref subexpression, _) => {
            visitor.visit_expr(subexpression);
        }
        ExprIndex(ref main_expression, ref index_expression) => {
            visitor.visit_expr(main_expression);
            visitor.visit_expr(index_expression)
        }
        ExprRange(ref start, ref end) => {
            walk_opt!(visitor, visit_expr, start);
            walk_opt!(visitor, visit_expr, end);
        }
        ExprPath(ref maybe_qself, ref path) => {
            if let Some(ref qself) = *maybe_qself {
                visitor.visit_ty(&qself.ty);
            }
            visitor.visit_path(path, expression.id)
        }
        ExprBreak(ref opt_sp_ident) | ExprAgain(ref opt_sp_ident) => {
            match *opt_sp_ident {
                Some(sp_ident) => {
                    visitor.visit_ident(sp_ident.span, sp_ident.node);
                }
                None => {}
            }
        }
        ExprRet(ref optional_expression) => {
            walk_opt!(visitor, visit_expr, optional_expression);
        }
        ExprMac(ref mac) => visitor.visit_mac(mac),
        ExprParen(ref subexpression) => {
            visitor.visit_expr(subexpression)
        }
        ExprInlineAsm(ref ia) => {
            for &(_, ref input) in &ia.inputs {
                visitor.visit_expr(&input)
            }
            for &(_, ref output, _) in &ia.outputs {
                visitor.visit_expr(&output)
            }
        }
    }

    visitor.visit_expr_post(expression)
}

pub fn walk_arm<'v, V: Visitor<'v>>(visitor: &mut V, arm: &'v Arm) {
    walk_list!(visitor, visit_pat, &arm.pats);
    walk_opt!(visitor, visit_expr, &arm.guard);
    visitor.visit_expr(&arm.body);
    walk_list!(visitor, visit_attribute, &arm.attrs);
}<|MERGE_RESOLUTION|>--- conflicted
+++ resolved
@@ -324,27 +324,9 @@
                                         generics: &'v Generics,
                                         item_id: NodeId) {
     visitor.visit_ident(variant.span, variant.node.name);
-<<<<<<< HEAD
-
-    match variant.node.kind {
-        TupleVariantKind(ref variant_arguments) => {
-            for variant_argument in variant_arguments {
-                visitor.visit_ty(&variant_argument.ty)
-            }
-        }
-        StructVariantKind(ref struct_definition) => {
-            visitor.visit_struct_def(struct_definition,
-                                     variant.node.name,
-                                     generics,
-                                     variant.node.id)
-        }
-    }
-    walk_opt!(visitor, visit_expr, &variant.node.disr_expr);
-=======
     visitor.visit_variant_data(&variant.node.data, variant.node.name,
                              generics, item_id, variant.span);
-    walk_list!(visitor, visit_expr, &variant.node.disr_expr);
->>>>>>> c2f36efd
+    walk_opt!(visitor, visit_expr, &variant.node.disr_expr);
     walk_list!(visitor, visit_attribute, &variant.node.attrs);
 }
 
