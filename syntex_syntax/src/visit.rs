--- conflicted
+++ resolved
@@ -147,7 +147,6 @@
     }
 }
 
-<<<<<<< HEAD
 macro_rules! walk_opt {
     ($visitor: expr, $method: ident, $opt: expr) => {
         if let Some(ref elem) = *$opt {
@@ -156,10 +155,7 @@
     }
 }
 
-pub fn walk_opt_name<V: Visitor>(visitor: &mut V, span: Span, opt_name: Option<Name>) {
-=======
 pub fn walk_opt_name<'a, V: Visitor<'a>>(visitor: &mut V, span: Span, opt_name: Option<Name>) {
->>>>>>> 3f45b9ab
     if let Some(name) = opt_name {
         visitor.visit_name(span, name);
     }
