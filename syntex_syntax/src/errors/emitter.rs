--- conflicted
+++ resolved
@@ -577,44 +577,6 @@
     fn print_macro_backtrace(&mut self,
                              sp: Span)
                              -> io::Result<()> {
-<<<<<<< HEAD
-        let mut last_span = codemap::DUMMY_SP;
-        let mut span = sp;
-
-        loop {
-            let span_name_span = self.cm.with_expn_info(span.expn_id, |expn_info| {
-                expn_info.map(|ei| {
-                    let (pre, post) = match ei.callee.format {
-                        codemap::MacroAttribute(..) => ("#[", "]"),
-                        codemap::MacroBang(..) => ("", "!"),
-                    };
-                    let macro_decl_name = format!("in this expansion of {}{}{}",
-                                                  pre,
-                                                  ei.callee.name(),
-                                                  post);
-                    let def_site_span = ei.callee.span;
-                    (ei.call_site, macro_decl_name, def_site_span)
-                })
-            });
-            let (macro_decl_name, def_site_span) = match span_name_span {
-                None => break,
-                Some((sp, macro_decl_name, def_site_span)) => {
-                    span = sp;
-                    (macro_decl_name, def_site_span)
-                }
-            };
-
-            // Don't print recursive invocations
-            if !span.source_equal(&last_span) {
-                let mut diag_string = macro_decl_name;
-                if let Some(def_site_span) = def_site_span {
-                    diag_string.push_str(&format!(" (defined in {})",
-                                                  self.cm.span_to_filename(def_site_span)));
-                }
-
-                let snippet = self.cm.span_to_string(span);
-                try!(print_diagnostic(&mut self.dst, &snippet, Note, &diag_string, None));
-=======
         for trace in self.cm.macro_backtrace(sp) {
             let mut diag_string =
                 format!("in this expansion of {}", trace.macro_decl_name);
@@ -622,10 +584,9 @@
                 diag_string.push_str(
                     &format!(" (defined in {})",
                         self.cm.span_to_filename(def_site_span)));
->>>>>>> 555c5b2f
             }
             let snippet = self.cm.span_to_string(sp);
-            print_diagnostic(&mut self.dst, &snippet, Note, &diag_string, None)?;
+            try!(print_diagnostic(&mut self.dst, &snippet, Note, &diag_string, None));
         }
         Ok(())
     }
