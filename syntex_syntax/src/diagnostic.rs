// Copyright 2012 The Rust Project Developers. See the COPYRIGHT
// file at the top-level directory of this distribution and at
// http://rust-lang.org/COPYRIGHT.
//
// Licensed under the Apache License, Version 2.0 <LICENSE-APACHE or
// http://www.apache.org/licenses/LICENSE-2.0> or the MIT license
// <LICENSE-MIT or http://opensource.org/licenses/MIT>, at your
// option. This file may not be copied, modified, or distributed
// except according to those terms.

pub use self::Level::*;
pub use self::RenderSpan::*;
pub use self::ColorConfig::*;
use self::Destination::*;

use codemap::{self, COMMAND_LINE_SP, COMMAND_LINE_EXPN, Pos, Span};
use diagnostics;

use std::cell::{RefCell, Cell};
use std::{cmp, error, fmt};
use std::io::prelude::*;
use std::io;
<<<<<<< HEAD
use term;
use libc;
=======
use term::{self, WriterWrapper};
>>>>>>> b8fee434

/// maximum number of lines we will print for each error; arbitrary.
const MAX_LINES: usize = 6;

#[derive(Clone)]
pub enum RenderSpan {
    /// A FullSpan renders with both with an initial line for the
    /// message, prefixed by file:linenum, followed by a summary of
    /// the source code covered by the span.
    FullSpan(Span),

    /// Similar to a FullSpan, but the cited position is the end of
    /// the span, instead of the start. Used, at least, for telling
    /// compiletest/runtest to look at the last line of the span
    /// (since `end_highlight_lines` displays an arrow to the end
    /// of the span).
    EndSpan(Span),

    /// A suggestion renders with both with an initial line for the
    /// message, prefixed by file:linenum, followed by a summary
    /// of hypothetical source code, where the `String` is spliced
    /// into the lines in place of the code covered by the span.
    Suggestion(Span, String),

    /// A FileLine renders with just a line for the message prefixed
    /// by file:linenum.
    FileLine(Span),
}

impl RenderSpan {
    fn span(&self) -> Span {
        match *self {
            FullSpan(s) |
            Suggestion(s, _) |
            EndSpan(s) |
            FileLine(s) =>
                s
        }
    }
}

#[derive(Clone, Copy)]
pub enum ColorConfig {
    Auto,
    Always,
    Never
}

pub trait Emitter {
    fn emit(&mut self, cmsp: Option<(&codemap::CodeMap, Span)>,
            msg: &str, code: Option<&str>, lvl: Level);
    fn custom_emit(&mut self, cm: &codemap::CodeMap,
                   sp: RenderSpan, msg: &str, lvl: Level);
}

/// Used as a return value to signify a fatal error occurred. (It is also
/// used as the argument to panic at the moment, but that will eventually
/// not be true.)
#[derive(Copy, Clone, Debug)]
#[must_use]
pub struct FatalError;

impl fmt::Display for FatalError {
    fn fmt(&self, f: &mut fmt::Formatter) -> Result<(), fmt::Error> {
        write!(f, "parser fatal error")
    }
}

impl error::Error for FatalError {
    fn description(&self) -> &str {
        "The parser has encountered a fatal error"
    }
}

/// Signifies that the compiler died with an explicit call to `.bug`
/// or `.span_bug` rather than a failed assertion, etc.
#[derive(Copy, Clone, Debug)]
pub struct ExplicitBug;

impl fmt::Display for ExplicitBug {
    fn fmt(&self, f: &mut fmt::Formatter) -> Result<(), fmt::Error> {
        write!(f, "parser internal bug")
    }
}

impl error::Error for ExplicitBug {
    fn description(&self) -> &str {
        "The parser has encountered an internal bug"
    }
}

/// A span-handler is like a handler but also
/// accepts span information for source-location
/// reporting.
pub struct SpanHandler {
    pub handler: Handler,
    pub cm: codemap::CodeMap,
}

impl SpanHandler {
    pub fn new(handler: Handler, cm: codemap::CodeMap) -> SpanHandler {
        SpanHandler {
            handler: handler,
            cm: cm,
        }
    }
    pub fn span_fatal(&self, sp: Span, msg: &str) -> FatalError {
        self.handler.emit(Some((&self.cm, sp)), msg, Fatal);
        return FatalError;
    }
    pub fn span_fatal_with_code(&self, sp: Span, msg: &str, code: &str) -> FatalError {
        self.handler.emit_with_code(Some((&self.cm, sp)), msg, code, Fatal);
        return FatalError;
    }
    pub fn span_err(&self, sp: Span, msg: &str) {
        self.handler.emit(Some((&self.cm, sp)), msg, Error);
        self.handler.bump_err_count();
    }
    pub fn span_err_with_code(&self, sp: Span, msg: &str, code: &str) {
        self.handler.emit_with_code(Some((&self.cm, sp)), msg, code, Error);
        self.handler.bump_err_count();
    }
    pub fn span_warn(&self, sp: Span, msg: &str) {
        self.handler.emit(Some((&self.cm, sp)), msg, Warning);
    }
    pub fn span_warn_with_code(&self, sp: Span, msg: &str, code: &str) {
        self.handler.emit_with_code(Some((&self.cm, sp)), msg, code, Warning);
    }
    pub fn span_note(&self, sp: Span, msg: &str) {
        self.handler.emit(Some((&self.cm, sp)), msg, Note);
    }
    pub fn span_end_note(&self, sp: Span, msg: &str) {
        self.handler.custom_emit(&self.cm, EndSpan(sp), msg, Note);
    }
    pub fn span_help(&self, sp: Span, msg: &str) {
        self.handler.emit(Some((&self.cm, sp)), msg, Help);
    }
    /// Prints out a message with a suggested edit of the code.
    ///
    /// See `diagnostic::RenderSpan::Suggestion` for more information.
    pub fn span_suggestion(&self, sp: Span, msg: &str, suggestion: String) {
        self.handler.custom_emit(&self.cm, Suggestion(sp, suggestion), msg, Help);
    }
    pub fn fileline_note(&self, sp: Span, msg: &str) {
        self.handler.custom_emit(&self.cm, FileLine(sp), msg, Note);
    }
    pub fn fileline_help(&self, sp: Span, msg: &str) {
        self.handler.custom_emit(&self.cm, FileLine(sp), msg, Help);
    }
    pub fn span_bug(&self, sp: Span, msg: &str) -> ! {
        self.handler.emit(Some((&self.cm, sp)), msg, Bug);
        panic!(ExplicitBug);
    }
    pub fn span_unimpl(&self, sp: Span, msg: &str) -> ! {
        self.span_bug(sp, &format!("unimplemented {}", msg));
    }
    pub fn handler<'a>(&'a self) -> &'a Handler {
        &self.handler
    }
}

/// A handler deals with errors; certain errors
/// (fatal, bug, unimpl) may cause immediate exit,
/// others log errors for later reporting.
pub struct Handler {
    err_count: Cell<usize>,
    emit: RefCell<Box<Emitter + Send>>,
    pub can_emit_warnings: bool
}

impl Handler {
    pub fn new(color_config: ColorConfig,
               registry: Option<diagnostics::registry::Registry>,
               can_emit_warnings: bool) -> Handler {
        let emitter = Box::new(EmitterWriter::stderr(color_config, registry));
        Handler::with_emitter(can_emit_warnings, emitter)
    }
    pub fn with_emitter(can_emit_warnings: bool, e: Box<Emitter + Send>) -> Handler {
        Handler {
            err_count: Cell::new(0),
            emit: RefCell::new(e),
            can_emit_warnings: can_emit_warnings
        }
    }
    pub fn fatal(&self, msg: &str) -> FatalError {
        self.emit.borrow_mut().emit(None, msg, None, Fatal);
        FatalError
    }
    pub fn err(&self, msg: &str) {
        self.emit.borrow_mut().emit(None, msg, None, Error);
        self.bump_err_count();
    }
    pub fn bump_err_count(&self) {
        self.err_count.set(self.err_count.get() + 1);
    }
    pub fn err_count(&self) -> usize {
        self.err_count.get()
    }
    pub fn has_errors(&self) -> bool {
        self.err_count.get() > 0
    }
    pub fn abort_if_errors(&self) {
        let s;
        match self.err_count.get() {
            0 => return,
            1 => s = "aborting due to previous error".to_string(),
            _  => {
                s = format!("aborting due to {} previous errors",
                            self.err_count.get());
            }
        }

        panic!(self.fatal(&s[..]));
    }
    pub fn warn(&self, msg: &str) {
        self.emit.borrow_mut().emit(None, msg, None, Warning);
    }
    pub fn note(&self, msg: &str) {
        self.emit.borrow_mut().emit(None, msg, None, Note);
    }
    pub fn help(&self, msg: &str) {
        self.emit.borrow_mut().emit(None, msg, None, Help);
    }
    pub fn bug(&self, msg: &str) -> ! {
        self.emit.borrow_mut().emit(None, msg, None, Bug);
        panic!(ExplicitBug);
    }
    pub fn unimpl(&self, msg: &str) -> ! {
        self.bug(&format!("unimplemented {}", msg));
    }
    pub fn emit(&self,
                cmsp: Option<(&codemap::CodeMap, Span)>,
                msg: &str,
                lvl: Level) {
        if lvl == Warning && !self.can_emit_warnings { return }
        self.emit.borrow_mut().emit(cmsp, msg, None, lvl);
    }
    pub fn emit_with_code(&self,
                          cmsp: Option<(&codemap::CodeMap, Span)>,
                          msg: &str,
                          code: &str,
                          lvl: Level) {
        if lvl == Warning && !self.can_emit_warnings { return }
        self.emit.borrow_mut().emit(cmsp, msg, Some(code), lvl);
    }
    pub fn custom_emit(&self, cm: &codemap::CodeMap,
                       sp: RenderSpan, msg: &str, lvl: Level) {
        if lvl == Warning && !self.can_emit_warnings { return }
        self.emit.borrow_mut().custom_emit(cm, sp, msg, lvl);
    }
}

#[derive(Copy, PartialEq, Clone, Debug)]
pub enum Level {
    Bug,
    Fatal,
    Error,
    Warning,
    Note,
    Help,
}

impl fmt::Display for Level {
    fn fmt(&self, f: &mut fmt::Formatter) -> fmt::Result {
        use std::fmt::Display;

        match *self {
            Bug => "error: internal compiler error".fmt(f),
            Fatal | Error => "error".fmt(f),
            Warning => "warning".fmt(f),
            Note => "note".fmt(f),
            Help => "help".fmt(f),
        }
    }
}

impl Level {
    fn color(self) -> term::color::Color {
        match self {
            Bug | Fatal | Error => term::color::BRIGHT_RED,
            Warning => term::color::BRIGHT_YELLOW,
            Note => term::color::BRIGHT_GREEN,
            Help => term::color::BRIGHT_CYAN,
        }
    }
}

pub struct EmitterWriter {
    dst: Destination,
    registry: Option<diagnostics::registry::Registry>
}

enum Destination {
    Terminal(Box<term::StderrTerminal>),
    Raw(Box<Write + Send>),
}

/// Do not use this for messages that end in `\n` – use `println_maybe_styled` instead. See
/// `EmitterWriter::print_maybe_styled` for details.
macro_rules! print_maybe_styled {
    ($writer: expr, $style: expr, $($arg: tt)*) => {
        $writer.print_maybe_styled(format_args!($($arg)*), $style, false)
    }
}

macro_rules! println_maybe_styled {
    ($writer: expr, $style: expr, $($arg: tt)*) => {
        $writer.print_maybe_styled(format_args!($($arg)*), $style, true)
    }
}

impl EmitterWriter {
    pub fn stderr(color_config: ColorConfig,
                  registry: Option<diagnostics::registry::Registry>) -> EmitterWriter {
        let stderr = io::stderr();

        let use_color = match color_config {
            Always => true,
            Never  => false,
            Auto   => stderr_isatty(),
        };

        if use_color {
            let dst = match term::stderr() {
                Some(t) => Terminal(t),
                None    => Raw(Box::new(stderr)),
            };
            EmitterWriter { dst: dst, registry: registry }
        } else {
            EmitterWriter { dst: Raw(Box::new(stderr)), registry: registry }
        }
    }

    pub fn new(dst: Box<Write + Send>,
               registry: Option<diagnostics::registry::Registry>) -> EmitterWriter {
        EmitterWriter { dst: Raw(dst), registry: registry }
    }

    fn print_maybe_styled(&mut self,
                          args: fmt::Arguments,
                          color: term::Attr,
                          print_newline_at_end: bool) -> io::Result<()> {
        match self.dst {
            Terminal(ref mut t) => {
                try!(t.attr(color));
                // If `msg` ends in a newline, we need to reset the color before
                // the newline. We're making the assumption that we end up writing
                // to a `LineBufferedWriter`, which means that emitting the reset
                // after the newline ends up buffering the reset until we print
                // another line or exit. Buffering the reset is a problem if we're
                // sharing the terminal with any other programs (e.g. other rustc
                // instances via `make -jN`).
                //
                // Note that if `msg` contains any internal newlines, this will
                // result in the `LineBufferedWriter` flushing twice instead of
                // once, which still leaves the opportunity for interleaved output
                // to be miscolored. We assume this is rare enough that we don't
                // have to worry about it.
                try!(t.write_fmt(args));
                try!(t.reset());
                if print_newline_at_end {
                    t.write_all(b"\n")
                } else {
                    Ok(())
                }
            }
            Raw(ref mut w) => {
                try!(w.write_fmt(args));
                if print_newline_at_end {
                    w.write_all(b"\n")
                } else {
                    Ok(())
                }
            }
        }
    }

    fn print_diagnostic(&mut self, topic: &str, lvl: Level,
                        msg: &str, code: Option<&str>) -> io::Result<()> {
        if !topic.is_empty() {
            try!(write!(&mut self.dst, "{} ", topic));
        }

        try!(print_maybe_styled!(self, term::Attr::ForegroundColor(lvl.color()),
                                 "{}: ", lvl.to_string()));
        try!(print_maybe_styled!(self, term::Attr::Bold, "{}", msg));

        match code {
            Some(code) => {
                let style = term::Attr::ForegroundColor(term::color::BRIGHT_MAGENTA);
                try!(print_maybe_styled!(self, style, " [{}]", code.clone()));
            }
            None => ()
        }
        try!(write!(&mut self.dst, "\n"));
        Ok(())
    }

    fn emit_(&mut self, cm: &codemap::CodeMap, rsp: RenderSpan,
             msg: &str, code: Option<&str>, lvl: Level) -> io::Result<()> {
        let sp = rsp.span();

        // We cannot check equality directly with COMMAND_LINE_SP
        // since PartialEq is manually implemented to ignore the ExpnId
        let ss = if sp.expn_id == COMMAND_LINE_EXPN {
            "<command line option>".to_string()
        } else if let EndSpan(_) = rsp {
            let span_end = Span { lo: sp.hi, hi: sp.hi, expn_id: sp.expn_id};
            cm.span_to_string(span_end)
        } else {
            cm.span_to_string(sp)
        };

        try!(self.print_diagnostic(&ss[..], lvl, msg, code));

        match rsp {
            FullSpan(_) => {
                try!(self.highlight_lines(cm, sp, lvl, cm.span_to_lines(sp)));
                try!(self.print_macro_backtrace(cm, sp));
            }
            EndSpan(_) => {
                try!(self.end_highlight_lines(cm, sp, lvl, cm.span_to_lines(sp)));
                try!(self.print_macro_backtrace(cm, sp));
            }
            Suggestion(_, ref suggestion) => {
                try!(self.highlight_suggestion(cm, sp, suggestion));
                try!(self.print_macro_backtrace(cm, sp));
            }
            FileLine(..) => {
                // no source text in this case!
            }
        }

        match code {
            Some(code) =>
                match self.registry.as_ref().and_then(|registry| registry.find_description(code)) {
                    Some(_) => {
                        try!(self.print_diagnostic(&ss[..], Help,
                                                   &format!("run `rustc --explain {}` to see a \
                                                             detailed explanation", code), None));
                    }
                    None => ()
                },
            None => (),
        }
        Ok(())
    }

    fn highlight_suggestion(&mut self,
                            cm: &codemap::CodeMap,
                            sp: Span,
                            suggestion: &str)
                            -> io::Result<()>
    {
        let lines = cm.span_to_lines(sp).unwrap();
        assert!(!lines.lines.is_empty());

        // To build up the result, we want to take the snippet from the first
        // line that precedes the span, prepend that with the suggestion, and
        // then append the snippet from the last line that trails the span.
        let fm = &lines.file;

        let first_line = &lines.lines[0];
        let prefix = fm.get_line(first_line.line_index)
                       .map(|l| &l[..first_line.start_col.0])
                       .unwrap_or("");

        let last_line = lines.lines.last().unwrap();
        let suffix = fm.get_line(last_line.line_index)
                       .map(|l| &l[last_line.end_col.0..])
                       .unwrap_or("");

        let complete = format!("{}{}{}", prefix, suggestion, suffix);

        // print the suggestion without any line numbers, but leave
        // space for them. This helps with lining up with previous
        // snippets from the actual error being reported.
        let fm = &*lines.file;
        let mut lines = complete.lines();
        for (line, line_index) in lines.by_ref().take(MAX_LINES).zip(first_line.line_index..) {
            let elided_line_num = format!("{}", line_index+1);
            try!(write!(&mut self.dst, "{0}:{1:2$} {3}\n",
                        fm.name, "", elided_line_num.len(), line));
        }

        // if we elided some lines, add an ellipsis
        if lines.next().is_some() {
            let elided_line_num = format!("{}", first_line.line_index + MAX_LINES + 1);
            try!(write!(&mut self.dst, "{0:1$} {0:2$} ...\n",
                        "", fm.name.len(), elided_line_num.len()));
        }

        Ok(())
    }

    fn highlight_lines(&mut self,
                       cm: &codemap::CodeMap,
                       sp: Span,
                       lvl: Level,
                       lines: codemap::FileLinesResult)
                       -> io::Result<()>
    {
        let lines = match lines {
            Ok(lines) => lines,
            Err(_) => {
                try!(write!(&mut self.dst, "(internal compiler error: unprintable span)\n"));
                return Ok(());
            }
        };

        let fm = &*lines.file;

        let line_strings: Option<Vec<&str>> =
            lines.lines.iter()
                       .map(|info| fm.get_line(info.line_index))
                       .collect();

        let line_strings = match line_strings {
            None => { return Ok(()); }
            Some(line_strings) => line_strings
        };

        // Display only the first MAX_LINES lines.
        let all_lines = lines.lines.len();
        let display_lines = cmp::min(all_lines, MAX_LINES);
        let display_line_infos = &lines.lines[..display_lines];
        let display_line_strings = &line_strings[..display_lines];

        // Calculate the widest number to format evenly and fix #11715
        assert!(display_line_infos.len() > 0);
        let mut max_line_num = display_line_infos[display_line_infos.len() - 1].line_index + 1;
        let mut digits = 0;
        while max_line_num > 0 {
            max_line_num /= 10;
            digits += 1;
        }

        // Print the offending lines
        for (line_info, line) in display_line_infos.iter().zip(display_line_strings) {
            try!(write!(&mut self.dst, "{}:{:>width$} {}\n",
                        fm.name,
                        line_info.line_index + 1,
                        line,
                        width=digits));
        }

        // If we elided something, put an ellipsis.
        if display_lines < all_lines {
            let last_line_index = display_line_infos.last().unwrap().line_index;
            let s = format!("{}:{} ", fm.name, last_line_index + 1);
            try!(write!(&mut self.dst, "{0:1$}...\n", "", s.len()));
        }

        // FIXME (#3260)
        // If there's one line at fault we can easily point to the problem
        if lines.lines.len() == 1 {
            let lo = cm.lookup_char_pos(sp.lo);
            let mut digits = 0;
            let mut num = (lines.lines[0].line_index + 1) / 10;

            // how many digits must be indent past?
            while num > 0 { num /= 10; digits += 1; }

            let mut s = String::new();
            // Skip is the number of characters we need to skip because they are
            // part of the 'filename:line ' part of the previous line.
            let skip = fm.name.chars().count() + digits + 3;
            for _ in 0..skip {
                s.push(' ');
            }
            if let Some(orig) = fm.get_line(lines.lines[0].line_index) {
                let mut col = skip;
                let mut lastc = ' ';
                let mut iter = orig.chars().enumerate();
                for (pos, ch) in iter.by_ref() {
                    lastc = ch;
                    if pos >= lo.col.to_usize() { break; }
                    // Whenever a tab occurs on the previous line, we insert one on
                    // the error-point-squiggly-line as well (instead of a space).
                    // That way the squiggly line will usually appear in the correct
                    // position.
                    match ch {
                        '\t' => {
                            col += 8 - col%8;
                            s.push('\t');
                        },
                        _ => {
                            col += 1;
                            s.push(' ');
                        },
                    }
                }

                try!(write!(&mut self.dst, "{}", s));
                let mut s = String::from("^");
                let count = match lastc {
                    // Most terminals have a tab stop every eight columns by default
                    '\t' => 8 - col%8,
                    _ => 1,
                };
                col += count;
                s.extend(::std::iter::repeat('~').take(count));

                let hi = cm.lookup_char_pos(sp.hi);
                if hi.col != lo.col {
                    for (pos, ch) in iter {
                        if pos >= hi.col.to_usize() { break; }
                        let count = match ch {
                            '\t' => 8 - col%8,
                            _ => 1,
                        };
                        col += count;
                        s.extend(::std::iter::repeat('~').take(count));
                    }
                }

                if s.len() > 1 {
                    // One extra squiggly is replaced by a "^"
                    s.pop();
                }

                try!(println_maybe_styled!(self, term::Attr::ForegroundColor(lvl.color()),
                                           "{}", s));
            }
        }
        Ok(())
    }

    /// Here are the differences between this and the normal `highlight_lines`:
    /// `end_highlight_lines` will always put arrow on the last byte of the
    /// span (instead of the first byte). Also, when the span is too long (more
    /// than 6 lines), `end_highlight_lines` will print the first line, then
    /// dot dot dot, then last line, whereas `highlight_lines` prints the first
    /// six lines.
    #[allow(deprecated)]
    fn end_highlight_lines(&mut self,
                           cm: &codemap::CodeMap,
                           sp: Span,
                           lvl: Level,
                           lines: codemap::FileLinesResult)
                          -> io::Result<()> {
        let lines = match lines {
            Ok(lines) => lines,
            Err(_) => {
                try!(write!(&mut self.dst, "(internal compiler error: unprintable span)\n"));
                return Ok(());
            }
        };

        let fm = &*lines.file;

        let lines = &lines.lines[..];
        if lines.len() > MAX_LINES {
            if let Some(line) = fm.get_line(lines[0].line_index) {
                try!(write!(&mut self.dst, "{}:{} {}\n", fm.name,
                            lines[0].line_index + 1, line));
            }
            try!(write!(&mut self.dst, "...\n"));
            let last_line_index = lines[lines.len() - 1].line_index;
            if let Some(last_line) = fm.get_line(last_line_index) {
                try!(write!(&mut self.dst, "{}:{} {}\n", fm.name,
                            last_line_index + 1, last_line));
            }
        } else {
            for line_info in lines {
                if let Some(line) = fm.get_line(line_info.line_index) {
                    try!(write!(&mut self.dst, "{}:{} {}\n", fm.name,
                                line_info.line_index + 1, line));
                }
            }
        }
        let last_line_start = format!("{}:{} ", fm.name, lines[lines.len()-1].line_index + 1);
        let hi = cm.lookup_char_pos(sp.hi);
        let skip = last_line_start.chars().count();
        let mut s = String::new();
        for _ in 0..skip {
            s.push(' ');
        }
        if let Some(orig) = fm.get_line(lines[0].line_index) {
            let iter = orig.chars().enumerate();
            for (pos, ch) in iter {
                // Span seems to use half-opened interval, so subtract 1
                if pos >= hi.col.to_usize() - 1 { break; }
                // Whenever a tab occurs on the previous line, we insert one on
                // the error-point-squiggly-line as well (instead of a space).
                // That way the squiggly line will usually appear in the correct
                // position.
                match ch {
                    '\t' => s.push('\t'),
                    _ => s.push(' '),
                }
            }
        }
        s.push('^');
        println_maybe_styled!(self, term::Attr::ForegroundColor(lvl.color()),
                              "{}", s)
    }

    fn print_macro_backtrace(&mut self,
                             cm: &codemap::CodeMap,
                             sp: Span)
                             -> io::Result<()> {
        let mut last_span = codemap::DUMMY_SP;
        let mut sp_opt = Some(sp);

        while let Some(sp) = sp_opt {
            sp_opt = try!(cm.with_expn_info(sp.expn_id, |expn_info| -> io::Result<_> {
                match expn_info {
                    Some(ei) => {
                        let (pre, post) = match ei.callee.format {
                            codemap::MacroAttribute(..) => ("#[", "]"),
                            codemap::MacroBang(..) => ("", "!"),
                        };
                        // Don't print recursive invocations
                        if ei.call_site != last_span {
                            last_span = ei.call_site;

                            let mut diag_string = format!("in this expansion of {}{}{}",
                                                          pre,
                                                          ei.callee.name(),
                                                          post);

                            if let Some(def_site_span) = ei.callee.span {
                                diag_string.push_str(&format!(" (defined in {})",
                                                              cm.span_to_filename(def_site_span)));
                            }

                            try!(self.print_diagnostic(&cm.span_to_string(ei.call_site),
                                                       Note,
                                                       &diag_string,
                                                       None));
                        }
                        Ok(Some(ei.call_site))
                    }
                    None => Ok(None)
                }
            }));
        }

        Ok(())
    }
}

#[cfg(unix)]
fn stderr_isatty() -> bool {
    use libc;
    unsafe { libc::isatty(libc::STDERR_FILENO) != 0 }
}
#[cfg(windows)]
fn stderr_isatty() -> bool {
    type DWORD = u32;
    type BOOL = i32;
    type HANDLE = *mut u8;
    const STD_ERROR_HANDLE: DWORD = -12i32 as DWORD;
    extern "system" {
        fn GetStdHandle(which: DWORD) -> HANDLE;
        fn GetConsoleMode(hConsoleHandle: HANDLE,
                          lpMode: *mut DWORD) -> BOOL;
    }
    unsafe {
        let handle = GetStdHandle(STD_ERROR_HANDLE);
        let mut out = 0;
        GetConsoleMode(handle, &mut out) != 0
    }
}

impl Write for Destination {
    fn write(&mut self, bytes: &[u8]) -> io::Result<usize> {
        match *self {
            Terminal(ref mut t) => t.write(bytes),
            Raw(ref mut w) => w.write(bytes),
        }
    }
    fn flush(&mut self) -> io::Result<()> {
        match *self {
            Terminal(ref mut t) => t.flush(),
            Raw(ref mut w) => w.flush(),
        }
    }
}

impl Emitter for EmitterWriter {
    fn emit(&mut self,
            cmsp: Option<(&codemap::CodeMap, Span)>,
            msg: &str, code: Option<&str>, lvl: Level) {
        let error = match cmsp {
            Some((cm, COMMAND_LINE_SP)) => self.emit_(cm,
                                                FileLine(COMMAND_LINE_SP),
                                                msg, code, lvl),
            Some((cm, sp)) => self.emit_(cm, FullSpan(sp), msg, code, lvl),
            None => self.print_diagnostic("", lvl, msg, code),
        };

        match error {
            Ok(()) => {}
            Err(e) => panic!("failed to print diagnostics: {:?}", e),
        }
    }

    fn custom_emit(&mut self, cm: &codemap::CodeMap,
                   sp: RenderSpan, msg: &str, lvl: Level) {
        match self.emit_(cm, sp, msg, None, lvl) {
            Ok(()) => {}
            Err(e) => panic!("failed to print diagnostics: {:?}", e),
        }
    }
}

pub fn expect<T, M>(diag: &SpanHandler, opt: Option<T>, msg: M) -> T where
    M: FnOnce() -> String,
{
    match opt {
        Some(t) => t,
        None => diag.handler().bug(&msg()),
    }
}

#[cfg(test)]
mod test {
    use super::{EmitterWriter, Level};
    use codemap::{mk_sp, CodeMap};
    use std::sync::{Arc, Mutex};
    use std::io::{self, Write};
    use std::str::from_utf8;

    // Diagnostic doesn't align properly in span where line number increases by one digit
    #[test]
    fn test_hilight_suggestion_issue_11715() {
        struct Sink(Arc<Mutex<Vec<u8>>>);
        impl Write for Sink {
            fn write(&mut self, data: &[u8]) -> io::Result<usize> {
                Write::write(&mut *self.0.lock().unwrap(), data)
            }
            fn flush(&mut self) -> io::Result<()> { Ok(()) }
        }
        let data = Arc::new(Mutex::new(Vec::new()));
        let mut ew = EmitterWriter::new(Box::new(Sink(data.clone())), None);
        let cm = CodeMap::new();
        let content = "abcdefg
        koksi
        line3
        line4
        cinq
        line6
        line7
        line8
        line9
        line10
        e-lä-vän
        tolv
        dreizehn
        ";
        let file = cm.new_filemap_and_lines("dummy.txt", content);
        let start = file.lines.borrow()[7];
        let end = file.lines.borrow()[11];
        let sp = mk_sp(start, end);
        let lvl = Level::Error;
        println!("span_to_lines");
        let lines = cm.span_to_lines(sp);
        println!("highlight_lines");
        ew.highlight_lines(&cm, sp, lvl, lines).unwrap();
        println!("done");
        let vec = data.lock().unwrap().clone();
        let vec: &[u8] = &vec;
        let str = from_utf8(vec).unwrap();
        println!("{}", str);
        assert_eq!(str, "dummy.txt: 8         line8\n\
                         dummy.txt: 9         line9\n\
                         dummy.txt:10         line10\n\
                         dummy.txt:11         e-lä-vän\n\
                         dummy.txt:12         tolv\n");
    }
}<|MERGE_RESOLUTION|>--- conflicted
+++ resolved
@@ -20,12 +20,7 @@
 use std::{cmp, error, fmt};
 use std::io::prelude::*;
 use std::io;
-<<<<<<< HEAD
 use term;
-use libc;
-=======
-use term::{self, WriterWrapper};
->>>>>>> b8fee434
 
 /// maximum number of lines we will print for each error; arbitrary.
 const MAX_LINES: usize = 6;
