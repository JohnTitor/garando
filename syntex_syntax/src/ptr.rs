--- conflicted
+++ resolved
@@ -39,11 +39,7 @@
 use std::fmt::{self, Display, Debug};
 use std::iter::FromIterator;
 use std::ops::Deref;
-<<<<<<< HEAD
-use std::{slice, vec};
-=======
 use std::{mem, ptr, slice, vec};
->>>>>>> 740efb5e
 
 use serialize::{Encodable, Decodable, Encoder, Decoder};
 
@@ -75,12 +71,9 @@
     }
 
     /// Transform the inner value, consuming `self` and producing a new `P<T>`.
-    pub fn map<F>(self, f: F) -> P<T> where
+    pub fn map<F>(mut self, f: F) -> P<T> where
         F: FnOnce(T) -> T,
     {
-<<<<<<< HEAD
-        P(f(*self.ptr))
-=======
         let p: *mut T = &mut *self.ptr;
 
         // Leak self in case of panic.
@@ -97,7 +90,6 @@
                 ptr: Box::from_raw(p)
             }
         }
->>>>>>> 740efb5e
     }
 }
 
