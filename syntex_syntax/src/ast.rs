// Copyright 2012-2014 The Rust Project Developers. See the COPYRIGHT
// file at the top-level directory of this distribution and at
// http://rust-lang.org/COPYRIGHT.
//
// Licensed under the Apache License, Version 2.0 <LICENSE-APACHE or
// http://www.apache.org/licenses/LICENSE-2.0> or the MIT license
// <LICENSE-MIT or http://opensource.org/licenses/MIT>, at your
// option. This file may not be copied, modified, or distributed
// except according to those terms.

// The Rust abstract syntax tree.

pub use self::TyParamBound::*;
pub use self::UnsafeSource::*;
pub use self::ViewPath_::*;
pub use self::PathParameters::*;
pub use util::ThinVec;

use syntax_pos::{mk_sp, Span, DUMMY_SP, ExpnId};
use codemap::{respan, Spanned};
use abi::Abi;
use ext::hygiene::SyntaxContext;
use parse::token::{self, keywords, InternedString};
use print::pprust;
use ptr::P;
use tokenstream::{TokenTree};

use std::fmt;
use std::rc::Rc;
use std::u32;

use serialize::{self, Encodable, Decodable, Encoder, Decoder};

/// A name is a part of an identifier, representing a string or gensym. It's
/// the result of interning.
#[derive(Clone, Copy, PartialEq, Eq, PartialOrd, Ord, Hash)]
pub struct Name(pub u32);

/// An identifier contains a Name (index into the interner
/// table) and a SyntaxContext to track renaming and
/// macro expansion per Flatt et al., "Macros That Work Together"
#[derive(Clone, Copy, PartialEq, Eq, Hash)]
pub struct Ident {
    pub name: Name,
    pub ctxt: SyntaxContext
}

impl Name {
    pub fn as_str(self) -> token::InternedString {
        token::InternedString::new_from_name(self)
    }
}

impl fmt::Debug for Name {
    fn fmt(&self, f: &mut fmt::Formatter) -> fmt::Result {
        write!(f, "{}({})", self, self.0)
    }
}

impl fmt::Display for Name {
    fn fmt(&self, f: &mut fmt::Formatter) -> fmt::Result {
        fmt::Display::fmt(&self.as_str(), f)
    }
}

impl Encodable for Name {
    fn encode<S: Encoder>(&self, s: &mut S) -> Result<(), S::Error> {
        s.emit_str(&self.as_str())
    }
}

impl Decodable for Name {
    fn decode<D: Decoder>(d: &mut D) -> Result<Name, D::Error> {
<<<<<<< HEAD
        Ok(token::intern(&try!(d.read_str())[..]))
=======
        Ok(token::intern(&d.read_str()?))
>>>>>>> 1df17355
    }
}

impl Ident {
    pub fn with_empty_ctxt(name: Name) -> Ident {
        Ident { name: name, ctxt: SyntaxContext::empty() }
    }
}

impl fmt::Debug for Ident {
    fn fmt(&self, f: &mut fmt::Formatter) -> fmt::Result {
        write!(f, "{}{:?}", self.name, self.ctxt)
    }
}

impl fmt::Display for Ident {
    fn fmt(&self, f: &mut fmt::Formatter) -> fmt::Result {
        fmt::Display::fmt(&self.name, f)
    }
}

impl Encodable for Ident {
    fn encode<S: Encoder>(&self, s: &mut S) -> Result<(), S::Error> {
        self.name.encode(s)
    }
}

impl Decodable for Ident {
    fn decode<D: Decoder>(d: &mut D) -> Result<Ident, D::Error> {
        Ok(Ident::with_empty_ctxt(try!(Name::decode(d))))
    }
}

#[derive(Clone, PartialEq, Eq, RustcEncodable, RustcDecodable, Hash, Copy)]
pub struct Lifetime {
    pub id: NodeId,
    pub span: Span,
    pub name: Name
}

impl fmt::Debug for Lifetime {
    fn fmt(&self, f: &mut fmt::Formatter) -> fmt::Result {
        write!(f, "lifetime({}: {})", self.id, pprust::lifetime_to_string(self))
    }
}

/// A lifetime definition, e.g. `'a: 'b+'c+'d`
#[derive(Clone, PartialEq, Eq, RustcEncodable, RustcDecodable, Hash, Debug)]
pub struct LifetimeDef {
    pub attrs: ThinVec<Attribute>,
    pub lifetime: Lifetime,
    pub bounds: Vec<Lifetime>
}

/// A "Path" is essentially Rust's notion of a name.
///
/// It's represented as a sequence of identifiers,
/// along with a bunch of supporting information.
///
/// E.g. `std::cmp::PartialEq`
#[derive(Clone, PartialEq, Eq, RustcEncodable, RustcDecodable, Hash)]
pub struct Path {
    pub span: Span,
    /// A `::foo` path, is relative to the crate root rather than current
    /// module (like paths in an import).
    pub global: bool,
    /// The segments in the path: the things separated by `::`.
    pub segments: Vec<PathSegment>,
}

impl fmt::Debug for Path {
    fn fmt(&self, f: &mut fmt::Formatter) -> fmt::Result {
        write!(f, "path({})", pprust::path_to_string(self))
    }
}

impl fmt::Display for Path {
    fn fmt(&self, f: &mut fmt::Formatter) -> fmt::Result {
        write!(f, "{}", pprust::path_to_string(self))
    }
}

impl Path {
    // convert a span and an identifier to the corresponding
    // 1-segment path
    pub fn from_ident(s: Span, identifier: Ident) -> Path {
        Path {
            span: s,
            global: false,
            segments: vec!(
                PathSegment {
                    identifier: identifier,
                    parameters: PathParameters::none()
                }
            ),
        }
    }
}

/// A segment of a path: an identifier, an optional lifetime, and a set of types.
///
/// E.g. `std`, `String` or `Box<T>`
#[derive(Clone, PartialEq, Eq, RustcEncodable, RustcDecodable, Hash, Debug)]
pub struct PathSegment {
    /// The identifier portion of this path segment.
    pub identifier: Ident,

    /// Type/lifetime parameters attached to this path. They come in
    /// two flavors: `Path<A,B,C>` and `Path(A,B) -> C`. Note that
    /// this is more than just simple syntactic sugar; the use of
    /// parens affects the region binding rules, so we preserve the
    /// distinction.
    pub parameters: PathParameters,
}

/// Parameters of a path segment.
///
/// E.g. `<A, B>` as in `Foo<A, B>` or `(A, B)` as in `Foo(A, B)`
#[derive(Clone, PartialEq, Eq, RustcEncodable, RustcDecodable, Hash, Debug)]
pub enum PathParameters {
    /// The `<'a, A,B,C>` in `foo::bar::baz::<'a, A,B,C>`
    AngleBracketed(AngleBracketedParameterData),
    /// The `(A,B)` and `C` in `Foo(A,B) -> C`
    Parenthesized(ParenthesizedParameterData),
}

impl PathParameters {
    pub fn none() -> PathParameters {
        PathParameters::AngleBracketed(AngleBracketedParameterData {
            lifetimes: Vec::new(),
            types: P::new(),
            bindings: P::new(),
        })
    }

    pub fn is_empty(&self) -> bool {
        match *self {
            PathParameters::AngleBracketed(ref data) => data.is_empty(),

            // Even if the user supplied no types, something like
            // `X()` is equivalent to `X<(),()>`.
            PathParameters::Parenthesized(..) => false,
        }
    }

    pub fn has_lifetimes(&self) -> bool {
        match *self {
            PathParameters::AngleBracketed(ref data) => !data.lifetimes.is_empty(),
            PathParameters::Parenthesized(_) => false,
        }
    }

    pub fn has_types(&self) -> bool {
        match *self {
            PathParameters::AngleBracketed(ref data) => !data.types.is_empty(),
            PathParameters::Parenthesized(..) => true,
        }
    }

    /// Returns the types that the user wrote. Note that these do not necessarily map to the type
    /// parameters in the parenthesized case.
    pub fn types(&self) -> Vec<&P<Ty>> {
        match *self {
            PathParameters::AngleBracketed(ref data) => {
                data.types.iter().collect()
            }
            PathParameters::Parenthesized(ref data) => {
                data.inputs.iter()
                    .chain(data.output.iter())
                    .collect()
            }
        }
    }

    pub fn lifetimes(&self) -> Vec<&Lifetime> {
        match *self {
            PathParameters::AngleBracketed(ref data) => {
                data.lifetimes.iter().collect()
            }
            PathParameters::Parenthesized(_) => {
                Vec::new()
            }
        }
    }

    pub fn bindings(&self) -> Vec<&TypeBinding> {
        match *self {
            PathParameters::AngleBracketed(ref data) => {
                data.bindings.iter().collect()
            }
            PathParameters::Parenthesized(_) => {
                Vec::new()
            }
        }
    }
}

/// A path like `Foo<'a, T>`
#[derive(Clone, PartialEq, Eq, RustcEncodable, RustcDecodable, Hash, Debug)]
pub struct AngleBracketedParameterData {
    /// The lifetime parameters for this path segment.
    pub lifetimes: Vec<Lifetime>,
    /// The type parameters for this path segment, if present.
    pub types: P<[P<Ty>]>,
    /// Bindings (equality constraints) on associated types, if present.
    ///
    /// E.g., `Foo<A=Bar>`.
    pub bindings: P<[TypeBinding]>,
}

impl AngleBracketedParameterData {
    fn is_empty(&self) -> bool {
        self.lifetimes.is_empty() && self.types.is_empty() && self.bindings.is_empty()
    }
}

/// A path like `Foo(A,B) -> C`
#[derive(Clone, PartialEq, Eq, RustcEncodable, RustcDecodable, Hash, Debug)]
pub struct ParenthesizedParameterData {
    /// Overall span
    pub span: Span,

    /// `(A,B)`
    pub inputs: Vec<P<Ty>>,

    /// `C`
    pub output: Option<P<Ty>>,
}

#[derive(Clone, Copy, PartialEq, PartialOrd, Eq, Ord, Hash, Debug)]
pub struct NodeId(u32);

impl NodeId {
    pub fn new(x: usize) -> NodeId {
        assert!(x < (u32::MAX as usize));
        NodeId(x as u32)
    }

    pub fn from_u32(x: u32) -> NodeId {
        NodeId(x)
    }

    pub fn as_usize(&self) -> usize {
        self.0 as usize
    }

    pub fn as_u32(&self) -> u32 {
        self.0
    }
}

impl fmt::Display for NodeId {
    fn fmt(&self, f: &mut fmt::Formatter) -> fmt::Result {
        fmt::Display::fmt(&self.0, f)
    }
}

impl serialize::Encodable for NodeId {
    fn encode<S: Encoder>(&self, s: &mut S) -> Result<(), S::Error> {
        s.emit_u32(self.0)
    }
}

impl serialize::Decodable for NodeId {
    fn decode<D: Decoder>(d: &mut D) -> Result<NodeId, D::Error> {
        d.read_u32().map(NodeId)
    }
}

/// Node id used to represent the root of the crate.
pub const CRATE_NODE_ID: NodeId = NodeId(0);

/// When parsing and doing expansions, we initially give all AST nodes this AST
/// node value. Then later, in the renumber pass, we renumber them to have
/// small, positive ids.
pub const DUMMY_NODE_ID: NodeId = NodeId(!0);

/// The AST represents all type param bounds as types.
/// typeck::collect::compute_bounds matches these against
/// the "special" built-in traits (see middle::lang_items) and
/// detects Copy, Send and Sync.
#[derive(Clone, PartialEq, Eq, RustcEncodable, RustcDecodable, Hash, Debug)]
pub enum TyParamBound {
    TraitTyParamBound(PolyTraitRef, TraitBoundModifier),
    RegionTyParamBound(Lifetime)
}

/// A modifier on a bound, currently this is only used for `?Sized`, where the
/// modifier is `Maybe`. Negative bounds should also be handled here.
#[derive(Copy, Clone, PartialEq, Eq, RustcEncodable, RustcDecodable, Hash, Debug)]
pub enum TraitBoundModifier {
    None,
    Maybe,
}

pub type TyParamBounds = P<[TyParamBound]>;

#[derive(Clone, PartialEq, Eq, RustcEncodable, RustcDecodable, Hash, Debug)]
pub struct TyParam {
    pub attrs: ThinVec<Attribute>,
    pub ident: Ident,
    pub id: NodeId,
    pub bounds: TyParamBounds,
    pub default: Option<P<Ty>>,
    pub span: Span,
}

/// Represents lifetimes and type parameters attached to a declaration
/// of a function, enum, trait, etc.
#[derive(Clone, PartialEq, Eq, RustcEncodable, RustcDecodable, Hash, Debug)]
pub struct Generics {
    pub lifetimes: Vec<LifetimeDef>,
    pub ty_params: P<[TyParam]>,
    pub where_clause: WhereClause,
    pub span: Span,
}

impl Generics {
    pub fn is_lt_parameterized(&self) -> bool {
        !self.lifetimes.is_empty()
    }
    pub fn is_type_parameterized(&self) -> bool {
        !self.ty_params.is_empty()
    }
    pub fn is_parameterized(&self) -> bool {
        self.is_lt_parameterized() || self.is_type_parameterized()
    }
}

impl Default for Generics {
    /// Creates an instance of `Generics`.
    fn default() ->  Generics {
        Generics {
            lifetimes: Vec::new(),
            ty_params: P::new(),
            where_clause: WhereClause {
                id: DUMMY_NODE_ID,
                predicates: Vec::new(),
            },
            span: DUMMY_SP,
        }
    }
}

/// A `where` clause in a definition
#[derive(Clone, PartialEq, Eq, RustcEncodable, RustcDecodable, Hash, Debug)]
pub struct WhereClause {
    pub id: NodeId,
    pub predicates: Vec<WherePredicate>,
}

/// A single predicate in a `where` clause
#[derive(Clone, PartialEq, Eq, RustcEncodable, RustcDecodable, Hash, Debug)]
pub enum WherePredicate {
    /// A type binding, e.g. `for<'c> Foo: Send+Clone+'c`
    BoundPredicate(WhereBoundPredicate),
    /// A lifetime predicate, e.g. `'a: 'b+'c`
    RegionPredicate(WhereRegionPredicate),
    /// An equality predicate (unsupported)
    EqPredicate(WhereEqPredicate),
}

/// A type bound.
///
/// E.g. `for<'c> Foo: Send+Clone+'c`
#[derive(Clone, PartialEq, Eq, RustcEncodable, RustcDecodable, Hash, Debug)]
pub struct WhereBoundPredicate {
    pub span: Span,
    /// Any lifetimes from a `for` binding
    pub bound_lifetimes: Vec<LifetimeDef>,
    /// The type being bounded
    pub bounded_ty: P<Ty>,
    /// Trait and lifetime bounds (`Clone+Send+'static`)
    pub bounds: TyParamBounds,
}

/// A lifetime predicate.
///
/// E.g. `'a: 'b+'c`
#[derive(Clone, PartialEq, Eq, RustcEncodable, RustcDecodable, Hash, Debug)]
pub struct WhereRegionPredicate {
    pub span: Span,
    pub lifetime: Lifetime,
    pub bounds: Vec<Lifetime>,
}

/// An equality predicate (unsupported).
///
/// E.g. `T=int`
#[derive(Clone, PartialEq, Eq, RustcEncodable, RustcDecodable, Hash, Debug)]
pub struct WhereEqPredicate {
    pub id: NodeId,
    pub span: Span,
    pub path: Path,
    pub ty: P<Ty>,
}

/// The set of MetaItems that define the compilation environment of the crate,
/// used to drive conditional compilation
pub type CrateConfig = Vec<P<MetaItem>>;

#[derive(Clone, PartialEq, Eq, RustcEncodable, RustcDecodable, Hash, Debug)]
pub struct Crate {
    pub module: Mod,
    pub attrs: Vec<Attribute>,
    pub config: CrateConfig,
    pub span: Span,
    pub exported_macros: Vec<MacroDef>,
}

/// A spanned compile-time attribute list item.
pub type NestedMetaItem = Spanned<NestedMetaItemKind>;

/// Possible values inside of compile-time attribute lists.
///
/// E.g. the '..' in `#[name(..)]`.
#[derive(Clone, Eq, RustcEncodable, RustcDecodable, Hash, Debug, PartialEq)]
pub enum NestedMetaItemKind {
    /// A full MetaItem, for recursive meta items.
    MetaItem(P<MetaItem>),
    /// A literal.
    ///
    /// E.g. "foo", 64, true
    Literal(Lit),
}

/// A spanned compile-time attribute item.
///
/// E.g. `#[test]`, `#[derive(..)]` or `#[feature = "foo"]`
pub type MetaItem = Spanned<MetaItemKind>;

/// A compile-time attribute item.
///
/// E.g. `#[test]`, `#[derive(..)]` or `#[feature = "foo"]`
#[derive(Clone, Eq, RustcEncodable, RustcDecodable, Hash, Debug)]
pub enum MetaItemKind {
    /// Word meta item.
    ///
    /// E.g. `test` as in `#[test]`
    Word(InternedString),
    /// List meta item.
    ///
    /// E.g. `derive(..)` as in `#[derive(..)]`
    List(InternedString, Vec<NestedMetaItem>),
    /// Name value meta item.
    ///
    /// E.g. `feature = "foo"` as in `#[feature = "foo"]`
    NameValue(InternedString, Lit),
}

// can't be derived because the MetaItemKind::List requires an unordered comparison
impl PartialEq for MetaItemKind {
    fn eq(&self, other: &MetaItemKind) -> bool {
        use self::MetaItemKind::*;
        match *self {
            Word(ref ns) => match *other {
                Word(ref no) => (*ns) == (*no),
                _ => false
            },
            List(ref ns, ref miss) => match *other {
                List(ref no, ref miso) => {
                    ns == no &&
                        miss.iter().all(|mi| {
                            miso.iter().any(|x| x.node == mi.node)
                        })
                }
                _ => false
            },
            NameValue(ref ns, ref vs) => match *other {
                NameValue(ref no, ref vo) => {
                    (*ns) == (*no) && vs.node == vo.node
                }
                _ => false
            },
        }
    }
}

/// A Block (`{ .. }`).
///
/// E.g. `{ .. }` as in `fn foo() { .. }`
#[derive(Clone, PartialEq, Eq, RustcEncodable, RustcDecodable, Hash, Debug)]
pub struct Block {
    /// Statements in a block
    pub stmts: Vec<Stmt>,
    pub id: NodeId,
    /// Distinguishes between `unsafe { ... }` and `{ ... }`
    pub rules: BlockCheckMode,
    pub span: Span,
}

#[derive(Clone, PartialEq, Eq, RustcEncodable, RustcDecodable, Hash)]
pub struct Pat {
    pub id: NodeId,
    pub node: PatKind,
    pub span: Span,
}

impl fmt::Debug for Pat {
    fn fmt(&self, f: &mut fmt::Formatter) -> fmt::Result {
        write!(f, "pat({}: {})", self.id, pprust::pat_to_string(self))
    }
}

impl Pat {
    pub fn walk<F>(&self, it: &mut F) -> bool
        where F: FnMut(&Pat) -> bool
    {
        if !it(self) {
            return false;
        }

        match self.node {
            PatKind::Ident(_, _, Some(ref p)) => p.walk(it),
            PatKind::Struct(_, ref fields, _) => {
                fields.iter().all(|field| field.node.pat.walk(it))
            }
            PatKind::TupleStruct(_, ref s, _) | PatKind::Tuple(ref s, _) => {
                s.iter().all(|p| p.walk(it))
            }
            PatKind::Box(ref s) | PatKind::Ref(ref s, _) => {
                s.walk(it)
            }
            PatKind::Slice(ref before, ref slice, ref after) => {
                before.iter().all(|p| p.walk(it)) &&
                slice.iter().all(|p| p.walk(it)) &&
                after.iter().all(|p| p.walk(it))
            }
            PatKind::Wild |
            PatKind::Lit(_) |
            PatKind::Range(..) |
            PatKind::Ident(..) |
            PatKind::Path(..) |
            PatKind::Mac(_) => {
                true
            }
        }
    }
}

/// A single field in a struct pattern
///
/// Patterns like the fields of Foo `{ x, ref y, ref mut z }`
/// are treated the same as` x: x, y: ref y, z: ref mut z`,
/// except is_shorthand is true
#[derive(Clone, PartialEq, Eq, RustcEncodable, RustcDecodable, Hash, Debug)]
pub struct FieldPat {
    /// The identifier for the field
    pub ident: Ident,
    /// The pattern the field is destructured to
    pub pat: P<Pat>,
    pub is_shorthand: bool,
}

#[derive(Clone, PartialEq, Eq, RustcEncodable, RustcDecodable, Hash, Debug, Copy)]
pub enum BindingMode {
    ByRef(Mutability),
    ByValue(Mutability),
}

#[derive(Clone, PartialEq, Eq, RustcEncodable, RustcDecodable, Hash, Debug)]
pub enum PatKind {
    /// Represents a wildcard pattern (`_`)
    Wild,

    /// A `PatKind::Ident` may either be a new bound variable (`ref mut binding @ OPT_SUBPATTERN`),
    /// or a unit struct/variant pattern, or a const pattern (in the last two cases the third
    /// field must be `None`). Disambiguation cannot be done with parser alone, so it happens
    /// during name resolution.
    Ident(BindingMode, SpannedIdent, Option<P<Pat>>),

    /// A struct or struct variant pattern, e.g. `Variant {x, y, ..}`.
    /// The `bool` is `true` in the presence of a `..`.
    Struct(Path, Vec<Spanned<FieldPat>>, bool),

    /// A tuple struct/variant pattern `Variant(x, y, .., z)`.
    /// If the `..` pattern fragment is present, then `Option<usize>` denotes its position.
    /// 0 <= position <= subpats.len()
    TupleStruct(Path, Vec<P<Pat>>, Option<usize>),

    /// A possibly qualified path pattern.
    /// Unquailfied path patterns `A::B::C` can legally refer to variants, structs, constants
    /// or associated constants. Quailfied path patterns `<A>::B::C`/`<A as Trait>::B::C` can
    /// only legally refer to associated constants.
    Path(Option<QSelf>, Path),

    /// A tuple pattern `(a, b)`.
    /// If the `..` pattern fragment is present, then `Option<usize>` denotes its position.
    /// 0 <= position <= subpats.len()
    Tuple(Vec<P<Pat>>, Option<usize>),
    /// A `box` pattern
    Box(P<Pat>),
    /// A reference pattern, e.g. `&mut (a, b)`
    Ref(P<Pat>, Mutability),
    /// A literal
    Lit(P<Expr>),
    /// A range pattern, e.g. `1...2`
    Range(P<Expr>, P<Expr>),
    /// `[a, b, ..i, y, z]` is represented as:
    ///     `PatKind::Slice(box [a, b], Some(i), box [y, z])`
    Slice(Vec<P<Pat>>, Option<P<Pat>>, Vec<P<Pat>>),
    /// A macro pattern; pre-expansion
    Mac(Mac),
}

#[derive(Clone, PartialEq, Eq, RustcEncodable, RustcDecodable, Hash, Debug, Copy)]
pub enum Mutability {
    Mutable,
    Immutable,
}

#[derive(Clone, PartialEq, Eq, RustcEncodable, RustcDecodable, Hash, Debug, Copy)]
pub enum BinOpKind {
    /// The `+` operator (addition)
    Add,
    /// The `-` operator (subtraction)
    Sub,
    /// The `*` operator (multiplication)
    Mul,
    /// The `/` operator (division)
    Div,
    /// The `%` operator (modulus)
    Rem,
    /// The `&&` operator (logical and)
    And,
    /// The `||` operator (logical or)
    Or,
    /// The `^` operator (bitwise xor)
    BitXor,
    /// The `&` operator (bitwise and)
    BitAnd,
    /// The `|` operator (bitwise or)
    BitOr,
    /// The `<<` operator (shift left)
    Shl,
    /// The `>>` operator (shift right)
    Shr,
    /// The `==` operator (equality)
    Eq,
    /// The `<` operator (less than)
    Lt,
    /// The `<=` operator (less than or equal to)
    Le,
    /// The `!=` operator (not equal to)
    Ne,
    /// The `>=` operator (greater than or equal to)
    Ge,
    /// The `>` operator (greater than)
    Gt,
}

impl BinOpKind {
    pub fn to_string(&self) -> &'static str {
        use self::BinOpKind::*;
        match *self {
            Add => "+",
            Sub => "-",
            Mul => "*",
            Div => "/",
            Rem => "%",
            And => "&&",
            Or => "||",
            BitXor => "^",
            BitAnd => "&",
            BitOr => "|",
            Shl => "<<",
            Shr => ">>",
            Eq => "==",
            Lt => "<",
            Le => "<=",
            Ne => "!=",
            Ge => ">=",
            Gt => ">",
        }
    }
    pub fn lazy(&self) -> bool {
        match *self {
            BinOpKind::And | BinOpKind::Or => true,
            _ => false
        }
    }

    pub fn is_shift(&self) -> bool {
        match *self {
            BinOpKind::Shl | BinOpKind::Shr => true,
            _ => false
        }
    }
    pub fn is_comparison(&self) -> bool {
        use self::BinOpKind::*;
        match *self {
            Eq | Lt | Le | Ne | Gt | Ge =>
            true,
            And | Or | Add | Sub | Mul | Div | Rem |
            BitXor | BitAnd | BitOr | Shl | Shr =>
            false,
        }
    }
    /// Returns `true` if the binary operator takes its arguments by value
    pub fn is_by_value(&self) -> bool {
        !self.is_comparison()
    }
}

pub type BinOp = Spanned<BinOpKind>;

#[derive(Clone, PartialEq, Eq, RustcEncodable, RustcDecodable, Hash, Debug, Copy)]
pub enum UnOp {
    /// The `*` operator for dereferencing
    Deref,
    /// The `!` operator for logical inversion
    Not,
    /// The `-` operator for negation
    Neg,
}

impl UnOp {
    /// Returns `true` if the unary operator takes its argument by value
    pub fn is_by_value(u: UnOp) -> bool {
        match u {
            UnOp::Neg | UnOp::Not => true,
            _ => false,
        }
    }

    pub fn to_string(op: UnOp) -> &'static str {
        match op {
            UnOp::Deref => "*",
            UnOp::Not => "!",
            UnOp::Neg => "-",
        }
    }
}

/// A statement
#[derive(Clone, PartialEq, Eq, RustcEncodable, RustcDecodable, Hash)]
pub struct Stmt {
    pub id: NodeId,
    pub node: StmtKind,
    pub span: Span,
}

impl Stmt {
    pub fn add_trailing_semicolon(mut self) -> Self {
        self.node = match self.node {
            StmtKind::Expr(expr) => StmtKind::Semi(expr),
            StmtKind::Mac(mac) => StmtKind::Mac(mac.map(|(mac, _style, attrs)| {
                (mac, MacStmtStyle::Semicolon, attrs)
            })),
            node @ _ => node,
        };
        self
    }
}

impl fmt::Debug for Stmt {
    fn fmt(&self, f: &mut fmt::Formatter) -> fmt::Result {
        write!(f, "stmt({}: {})", self.id.to_string(), pprust::stmt_to_string(self))
    }
}


#[derive(Clone, PartialEq, Eq, RustcEncodable, RustcDecodable, Hash)]
pub enum StmtKind {
    /// A local (let) binding.
    Local(P<Local>),

    /// An item definition.
    Item(P<Item>),

    /// Expr without trailing semi-colon.
    Expr(P<Expr>),

    Semi(P<Expr>),

    Mac(P<(Mac, MacStmtStyle, ThinVec<Attribute>)>),
}

#[derive(Clone, Copy, PartialEq, Eq, RustcEncodable, RustcDecodable, Hash, Debug)]
pub enum MacStmtStyle {
    /// The macro statement had a trailing semicolon, e.g. `foo! { ... };`
    /// `foo!(...);`, `foo![...];`
    Semicolon,
    /// The macro statement had braces; e.g. foo! { ... }
    Braces,
    /// The macro statement had parentheses or brackets and no semicolon; e.g.
    /// `foo!(...)`. All of these will end up being converted into macro
    /// expressions.
    NoBraces,
}

// FIXME (pending discussion of #1697, #2178...): local should really be
// a refinement on pat.
/// Local represents a `let` statement, e.g., `let <pat>:<ty> = <expr>;`
#[derive(Clone, PartialEq, Eq, RustcEncodable, RustcDecodable, Hash, Debug)]
pub struct Local {
    pub pat: P<Pat>,
    pub ty: Option<P<Ty>>,
    /// Initializer expression to set the value, if any
    pub init: Option<P<Expr>>,
    pub id: NodeId,
    pub span: Span,
    pub attrs: ThinVec<Attribute>,
}

/// An arm of a 'match'.
///
/// E.g. `0...10 => { println!("match!") }` as in
///
/// ```rust,ignore
/// match n {
///     0...10 => { println!("match!") },
///     // ..
/// }
/// ```
#[derive(Clone, PartialEq, Eq, RustcEncodable, RustcDecodable, Hash, Debug)]
pub struct Arm {
    pub attrs: Vec<Attribute>,
    pub pats: Vec<P<Pat>>,
    pub guard: Option<P<Expr>>,
    pub body: P<Expr>,
}

#[derive(Clone, PartialEq, Eq, RustcEncodable, RustcDecodable, Hash, Debug)]
pub struct Field {
    pub ident: SpannedIdent,
    pub expr: P<Expr>,
    pub span: Span,
}

pub type SpannedIdent = Spanned<Ident>;

#[derive(Clone, PartialEq, Eq, RustcEncodable, RustcDecodable, Hash, Debug, Copy)]
pub enum BlockCheckMode {
    Default,
    Unsafe(UnsafeSource),
}

#[derive(Clone, PartialEq, Eq, RustcEncodable, RustcDecodable, Hash, Debug, Copy)]
pub enum UnsafeSource {
    CompilerGenerated,
    UserProvided,
}

/// An expression
#[derive(Clone, PartialEq, Eq, RustcEncodable, RustcDecodable, Hash,)]
pub struct Expr {
    pub id: NodeId,
    pub node: ExprKind,
    pub span: Span,
    pub attrs: ThinVec<Attribute>
}

impl fmt::Debug for Expr {
    fn fmt(&self, f: &mut fmt::Formatter) -> fmt::Result {
        write!(f, "expr({}: {})", self.id, pprust::expr_to_string(self))
    }
}

/// Limit types of a range (inclusive or exclusive)
#[derive(Copy, Clone, PartialEq, Eq, RustcEncodable, RustcDecodable, Hash, Debug)]
pub enum RangeLimits {
    /// Inclusive at the beginning, exclusive at the end
    HalfOpen,
    /// Inclusive at the beginning and end
    Closed,
}

#[derive(Clone, PartialEq, Eq, RustcEncodable, RustcDecodable, Hash, Debug)]
pub enum ExprKind {
    /// A `box x` expression.
    Box(P<Expr>),
    /// First expr is the place; second expr is the value.
    InPlace(P<Expr>, P<Expr>),
    /// An array (`[a, b, c, d]`)
    Vec(Vec<P<Expr>>),
    /// A function call
    ///
    /// The first field resolves to the function itself,
    /// and the second field is the list of arguments
    Call(P<Expr>, Vec<P<Expr>>),
    /// A method call (`x.foo::<Bar, Baz>(a, b, c, d)`)
    ///
    /// The `SpannedIdent` is the identifier for the method name.
    /// The vector of `Ty`s are the ascripted type parameters for the method
    /// (within the angle brackets).
    ///
    /// The first element of the vector of `Expr`s is the expression that evaluates
    /// to the object on which the method is being called on (the receiver),
    /// and the remaining elements are the rest of the arguments.
    ///
    /// Thus, `x.foo::<Bar, Baz>(a, b, c, d)` is represented as
    /// `ExprKind::MethodCall(foo, [Bar, Baz], [x, a, b, c, d])`.
    MethodCall(SpannedIdent, Vec<P<Ty>>, Vec<P<Expr>>),
    /// A tuple (`(a, b, c ,d)`)
    Tup(Vec<P<Expr>>),
    /// A binary operation (For example: `a + b`, `a * b`)
    Binary(BinOp, P<Expr>, P<Expr>),
    /// A unary operation (For example: `!x`, `*x`)
    Unary(UnOp, P<Expr>),
    /// A literal (For example: `1`, `"foo"`)
    Lit(P<Lit>),
    /// A cast (`foo as f64`)
    Cast(P<Expr>, P<Ty>),
    Type(P<Expr>, P<Ty>),
    /// An `if` block, with an optional else block
    ///
    /// `if expr { block } else { expr }`
    If(P<Expr>, P<Block>, Option<P<Expr>>),
    /// An `if let` expression with an optional else block
    ///
    /// `if let pat = expr { block } else { expr }`
    ///
    /// This is desugared to a `match` expression.
    IfLet(P<Pat>, P<Expr>, P<Block>, Option<P<Expr>>),
    /// A while loop, with an optional label
    ///
    /// `'label: while expr { block }`
    While(P<Expr>, P<Block>, Option<SpannedIdent>),
    /// A while-let loop, with an optional label
    ///
    /// `'label: while let pat = expr { block }`
    ///
    /// This is desugared to a combination of `loop` and `match` expressions.
    WhileLet(P<Pat>, P<Expr>, P<Block>, Option<SpannedIdent>),
    /// A for loop, with an optional label
    ///
    /// `'label: for pat in expr { block }`
    ///
    /// This is desugared to a combination of `loop` and `match` expressions.
    ForLoop(P<Pat>, P<Expr>, P<Block>, Option<SpannedIdent>),
    /// Conditionless loop (can be exited with break, continue, or return)
    ///
    /// `'label: loop { block }`
    Loop(P<Block>, Option<SpannedIdent>),
    /// A `match` block.
    Match(P<Expr>, Vec<Arm>),
    /// A closure (for example, `move |a, b, c| {a + b + c}`)
    ///
    /// The final span is the span of the argument block `|...|`
    Closure(CaptureBy, P<FnDecl>, P<Block>, Span),
    /// A block (`{ ... }`)
    Block(P<Block>),

    /// An assignment (`a = foo()`)
    Assign(P<Expr>, P<Expr>),
    /// An assignment with an operator
    ///
    /// For example, `a += 1`.
    AssignOp(BinOp, P<Expr>, P<Expr>),
    /// Access of a named struct field (`obj.foo`)
    Field(P<Expr>, SpannedIdent),
    /// Access of an unnamed field of a struct or tuple-struct
    ///
    /// For example, `foo.0`.
    TupField(P<Expr>, Spanned<usize>),
    /// An indexing operation (`foo[2]`)
    Index(P<Expr>, P<Expr>),
    /// A range (`1..2`, `1..`, `..2`, `1...2`, `1...`, `...2`)
    Range(Option<P<Expr>>, Option<P<Expr>>, RangeLimits),

    /// Variable reference, possibly containing `::` and/or type
    /// parameters, e.g. foo::bar::<baz>.
    ///
    /// Optionally "qualified",
    /// E.g. `<Vec<T> as SomeTrait>::SomeType`.
    Path(Option<QSelf>, Path),

    /// A referencing operation (`&a` or `&mut a`)
    AddrOf(Mutability, P<Expr>),
    /// A `break`, with an optional label to break
    Break(Option<SpannedIdent>),
    /// A `continue`, with an optional label
    Continue(Option<SpannedIdent>),
    /// A `return`, with an optional value to be returned
    Ret(Option<P<Expr>>),

    /// Output of the `asm!()` macro
    InlineAsm(InlineAsm),

    /// A macro invocation; pre-expansion
    Mac(Mac),

    /// A struct literal expression.
    ///
    /// For example, `Foo {x: 1, y: 2}`, or
    /// `Foo {x: 1, .. base}`, where `base` is the `Option<Expr>`.
    Struct(Path, Vec<Field>, Option<P<Expr>>),

    /// An array literal constructed from one repeated element.
    ///
    /// For example, `[1; 5]`. The first expression is the element
    /// to be repeated; the second is the number of times to repeat it.
    Repeat(P<Expr>, P<Expr>),

    /// No-op: used solely so we can pretty-print faithfully
    Paren(P<Expr>),

    /// `expr?`
    Try(P<Expr>),
}

/// The explicit Self type in a "qualified path". The actual
/// path, including the trait and the associated item, is stored
/// separately. `position` represents the index of the associated
/// item qualified with this Self type.
///
/// ```rust,ignore
/// <Vec<T> as a::b::Trait>::AssociatedItem
///  ^~~~~     ~~~~~~~~~~~~~~^
///  ty        position = 3
///
/// <Vec<T>>::AssociatedItem
///  ^~~~~    ^
///  ty       position = 0
/// ```
#[derive(Clone, PartialEq, Eq, RustcEncodable, RustcDecodable, Hash, Debug)]
pub struct QSelf {
    pub ty: P<Ty>,
    pub position: usize
}

/// A capture clause
#[derive(Clone, PartialEq, Eq, RustcEncodable, RustcDecodable, Hash, Debug, Copy)]
pub enum CaptureBy {
    Value,
    Ref,
}

pub type Mac = Spanned<Mac_>;

/// Represents a macro invocation. The Path indicates which macro
/// is being invoked, and the vector of token-trees contains the source
/// of the macro invocation.
///
/// NB: the additional ident for a macro_rules-style macro is actually
/// stored in the enclosing item. Oog.
#[derive(Clone, PartialEq, Eq, RustcEncodable, RustcDecodable, Hash, Debug)]
pub struct Mac_ {
    pub path: Path,
    pub tts: Vec<TokenTree>,
}

#[derive(Clone, PartialEq, Eq, RustcEncodable, RustcDecodable, Hash, Debug, Copy)]
pub enum StrStyle {
    /// A regular string, like `"foo"`
    Cooked,
    /// A raw string, like `r##"foo"##`
    ///
    /// The uint is the number of `#` symbols used
    Raw(usize)
}

/// A literal
pub type Lit = Spanned<LitKind>;

#[derive(Clone, PartialEq, Eq, RustcEncodable, RustcDecodable, Hash, Debug, Copy)]
pub enum LitIntType {
    Signed(IntTy),
    Unsigned(UintTy),
    Unsuffixed,
}

/// Literal kind.
///
/// E.g. `"foo"`, `42`, `12.34` or `bool`
#[derive(Clone, PartialEq, Eq, RustcEncodable, RustcDecodable, Hash, Debug)]
pub enum LitKind {
    /// A string literal (`"foo"`)
    Str(InternedString, StrStyle),
    /// A byte string (`b"foo"`)
    ByteStr(Rc<Vec<u8>>),
    /// A byte char (`b'f'`)
    Byte(u8),
    /// A character literal (`'a'`)
    Char(char),
    /// An integer literal (`1`)
    Int(u64, LitIntType),
    /// A float literal (`1f64` or `1E10f64`)
    Float(InternedString, FloatTy),
    /// A float literal without a suffix (`1.0 or 1.0E10`)
    FloatUnsuffixed(InternedString),
    /// A boolean literal
    Bool(bool),
}

impl LitKind {
    /// Returns true if this literal is a string and false otherwise.
    pub fn is_str(&self) -> bool {
        match *self {
            LitKind::Str(..) => true,
            _ => false,
        }
    }

    /// Returns true if this literal has no suffix. Note: this will return true
    /// for literals with prefixes such as raw strings and byte strings.
    pub fn is_unsuffixed(&self) -> bool {
        match *self {
            // unsuffixed variants
            LitKind::Str(..) => true,
            LitKind::ByteStr(..) => true,
            LitKind::Byte(..) => true,
            LitKind::Char(..) => true,
            LitKind::Int(_, LitIntType::Unsuffixed) => true,
            LitKind::FloatUnsuffixed(..) => true,
            LitKind::Bool(..) => true,
            // suffixed variants
            LitKind::Int(_, LitIntType::Signed(..)) => false,
            LitKind::Int(_, LitIntType::Unsigned(..)) => false,
            LitKind::Float(..) => false,
        }
    }

    /// Returns true if this literal has a suffix.
    pub fn is_suffixed(&self) -> bool {
        !self.is_unsuffixed()
    }
}

// NB: If you change this, you'll probably want to change the corresponding
// type structure in middle/ty.rs as well.
#[derive(Clone, PartialEq, Eq, RustcEncodable, RustcDecodable, Hash, Debug)]
pub struct MutTy {
    pub ty: P<Ty>,
    pub mutbl: Mutability,
}

/// Represents a method's signature in a trait declaration,
/// or in an implementation.
#[derive(Clone, PartialEq, Eq, RustcEncodable, RustcDecodable, Hash, Debug)]
pub struct MethodSig {
    pub unsafety: Unsafety,
    pub constness: Spanned<Constness>,
    pub abi: Abi,
    pub decl: P<FnDecl>,
    pub generics: Generics,
}

/// Represents an item declaration within a trait declaration,
/// possibly including a default implementation. A trait item is
/// either required (meaning it doesn't have an implementation, just a
/// signature) or provided (meaning it has a default implementation).
#[derive(Clone, PartialEq, Eq, RustcEncodable, RustcDecodable, Hash, Debug)]
pub struct TraitItem {
    pub id: NodeId,
    pub ident: Ident,
    pub attrs: Vec<Attribute>,
    pub node: TraitItemKind,
    pub span: Span,
}

#[derive(Clone, PartialEq, Eq, RustcEncodable, RustcDecodable, Hash, Debug)]
pub enum TraitItemKind {
    Const(P<Ty>, Option<P<Expr>>),
    Method(MethodSig, Option<P<Block>>),
    Type(TyParamBounds, Option<P<Ty>>),
    Macro(Mac),
}

#[derive(Clone, PartialEq, Eq, RustcEncodable, RustcDecodable, Hash, Debug)]
pub struct ImplItem {
    pub id: NodeId,
    pub ident: Ident,
    pub vis: Visibility,
    pub defaultness: Defaultness,
    pub attrs: Vec<Attribute>,
    pub node: ImplItemKind,
    pub span: Span,
}

#[derive(Clone, PartialEq, Eq, RustcEncodable, RustcDecodable, Hash, Debug)]
pub enum ImplItemKind {
    Const(P<Ty>, P<Expr>),
    Method(MethodSig, P<Block>),
    Type(P<Ty>),
    Macro(Mac),
}

#[derive(Clone, PartialEq, Eq, RustcEncodable, RustcDecodable, Hash, Copy)]
pub enum IntTy {
    Is,
    I8,
    I16,
    I32,
    I64,
}

impl fmt::Debug for IntTy {
    fn fmt(&self, f: &mut fmt::Formatter) -> fmt::Result {
        fmt::Display::fmt(self, f)
    }
}

impl fmt::Display for IntTy {
    fn fmt(&self, f: &mut fmt::Formatter) -> fmt::Result {
        write!(f, "{}", self.ty_to_string())
    }
}

impl IntTy {
    pub fn ty_to_string(&self) -> &'static str {
        match *self {
            IntTy::Is => "isize",
            IntTy::I8 => "i8",
            IntTy::I16 => "i16",
            IntTy::I32 => "i32",
            IntTy::I64 => "i64"
        }
    }

    pub fn val_to_string(&self, val: i64) -> String {
        // cast to a u64 so we can correctly print INT64_MIN. All integral types
        // are parsed as u64, so we wouldn't want to print an extra negative
        // sign.
        format!("{}{}", val as u64, self.ty_to_string())
    }

    pub fn ty_max(&self) -> u64 {
        match *self {
            IntTy::I8 => 0x80,
            IntTy::I16 => 0x8000,
            IntTy::Is | IntTy::I32 => 0x80000000, // FIXME: actually ni about Is
            IntTy::I64 => 0x8000000000000000
        }
    }

    pub fn bit_width(&self) -> Option<usize> {
        Some(match *self {
            IntTy::Is => return None,
            IntTy::I8 => 8,
            IntTy::I16 => 16,
            IntTy::I32 => 32,
            IntTy::I64 => 64,
        })
    }
}

#[derive(Clone, PartialEq, Eq, RustcEncodable, RustcDecodable, Hash, Copy)]
pub enum UintTy {
    Us,
    U8,
    U16,
    U32,
    U64,
}

impl UintTy {
    pub fn ty_to_string(&self) -> &'static str {
        match *self {
            UintTy::Us => "usize",
            UintTy::U8 => "u8",
            UintTy::U16 => "u16",
            UintTy::U32 => "u32",
            UintTy::U64 => "u64"
        }
    }

    pub fn val_to_string(&self, val: u64) -> String {
        format!("{}{}", val, self.ty_to_string())
    }

    pub fn ty_max(&self) -> u64 {
        match *self {
            UintTy::U8 => 0xff,
            UintTy::U16 => 0xffff,
            UintTy::Us | UintTy::U32 => 0xffffffff, // FIXME: actually ni about Us
            UintTy::U64 => 0xffffffffffffffff
        }
    }

    pub fn bit_width(&self) -> Option<usize> {
        Some(match *self {
            UintTy::Us => return None,
            UintTy::U8 => 8,
            UintTy::U16 => 16,
            UintTy::U32 => 32,
            UintTy::U64 => 64,
        })
    }
}

impl fmt::Debug for UintTy {
    fn fmt(&self, f: &mut fmt::Formatter) -> fmt::Result {
        fmt::Display::fmt(self, f)
    }
}

impl fmt::Display for UintTy {
    fn fmt(&self, f: &mut fmt::Formatter) -> fmt::Result {
        write!(f, "{}", self.ty_to_string())
    }
}

#[derive(Clone, PartialEq, Eq, RustcEncodable, RustcDecodable, Hash, Copy)]
pub enum FloatTy {
    F32,
    F64,
}

impl fmt::Debug for FloatTy {
    fn fmt(&self, f: &mut fmt::Formatter) -> fmt::Result {
        fmt::Display::fmt(self, f)
    }
}

impl fmt::Display for FloatTy {
    fn fmt(&self, f: &mut fmt::Formatter) -> fmt::Result {
        write!(f, "{}", self.ty_to_string())
    }
}

impl FloatTy {
    pub fn ty_to_string(&self) -> &'static str {
        match *self {
            FloatTy::F32 => "f32",
            FloatTy::F64 => "f64",
        }
    }

    pub fn bit_width(&self) -> usize {
        match *self {
            FloatTy::F32 => 32,
            FloatTy::F64 => 64,
        }
    }
}

// Bind a type to an associated type: `A=Foo`.
#[derive(Clone, PartialEq, Eq, RustcEncodable, RustcDecodable, Hash, Debug)]
pub struct TypeBinding {
    pub id: NodeId,
    pub ident: Ident,
    pub ty: P<Ty>,
    pub span: Span,
}

#[derive(Clone, PartialEq, Eq, RustcEncodable, RustcDecodable, Hash)]
pub struct Ty {
    pub id: NodeId,
    pub node: TyKind,
    pub span: Span,
}

impl fmt::Debug for Ty {
    fn fmt(&self, f: &mut fmt::Formatter) -> fmt::Result {
        write!(f, "type({})", pprust::ty_to_string(self))
    }
}

#[derive(Clone, PartialEq, Eq, RustcEncodable, RustcDecodable, Hash, Debug)]
pub struct BareFnTy {
    pub unsafety: Unsafety,
    pub abi: Abi,
    pub lifetimes: Vec<LifetimeDef>,
    pub decl: P<FnDecl>
}

/// The different kinds of types recognized by the compiler
#[derive(Clone, PartialEq, Eq, RustcEncodable, RustcDecodable, Hash, Debug)]
pub enum TyKind {
    /// A variable-length slice (`[T]`)
    Slice(P<Ty>),
    /// A fixed length array (`[T; n]`)
    Array(P<Ty>, P<Expr>),
    /// A raw pointer (`*const T` or `*mut T`)
    Ptr(MutTy),
    /// A reference (`&'a T` or `&'a mut T`)
    Rptr(Option<Lifetime>, MutTy),
    /// A bare function (e.g. `fn(usize) -> bool`)
    BareFn(P<BareFnTy>),
    /// The never type (`!`)
    Never,
    /// A tuple (`(A, B, C, D,...)`)
    Tup(Vec<P<Ty>> ),
    /// A path (`module::module::...::Type`), optionally
    /// "qualified", e.g. `<Vec<T> as SomeTrait>::SomeType`.
    ///
    /// Type parameters are stored in the Path itself
    Path(Option<QSelf>, Path),
    /// Something like `A+B`. Note that `B` must always be a path.
    ObjectSum(P<Ty>, TyParamBounds),
    /// A type like `for<'a> Foo<&'a Bar>`
    PolyTraitRef(TyParamBounds),
    /// An `impl TraitA+TraitB` type.
    ImplTrait(TyParamBounds),
    /// No-op; kept solely so that we can pretty-print faithfully
    Paren(P<Ty>),
    /// Unused for now
    Typeof(P<Expr>),
    /// TyKind::Infer means the type should be inferred instead of it having been
    /// specified. This can appear anywhere in a type.
    Infer,
    /// Inferred type of a `self` or `&self` argument in a method.
    ImplicitSelf,
    // A macro in the type position.
    Mac(Mac),
}

/// Inline assembly dialect.
///
/// E.g. `"intel"` as in `asm!("mov eax, 2" : "={eax}"(result) : : : "intel")``
#[derive(Clone, PartialEq, Eq, RustcEncodable, RustcDecodable, Hash, Debug, Copy)]
pub enum AsmDialect {
    Att,
    Intel,
}

/// Inline assembly.
///
/// E.g. `"={eax}"(result)` as in `asm!("mov eax, 2" : "={eax}"(result) : : : "intel")``
#[derive(Clone, PartialEq, Eq, RustcEncodable, RustcDecodable, Hash, Debug)]
pub struct InlineAsmOutput {
    pub constraint: InternedString,
    pub expr: P<Expr>,
    pub is_rw: bool,
    pub is_indirect: bool,
}

/// Inline assembly.
///
/// E.g. `asm!("NOP");`
#[derive(Clone, PartialEq, Eq, RustcEncodable, RustcDecodable, Hash, Debug)]
pub struct InlineAsm {
    pub asm: InternedString,
    pub asm_str_style: StrStyle,
    pub outputs: Vec<InlineAsmOutput>,
    pub inputs: Vec<(InternedString, P<Expr>)>,
    pub clobbers: Vec<InternedString>,
    pub volatile: bool,
    pub alignstack: bool,
    pub dialect: AsmDialect,
    pub expn_id: ExpnId,
}

/// An argument in a function header.
///
/// E.g. `bar: usize` as in `fn foo(bar: usize)`
#[derive(Clone, PartialEq, Eq, RustcEncodable, RustcDecodable, Hash, Debug)]
pub struct Arg {
    pub ty: P<Ty>,
    pub pat: P<Pat>,
    pub id: NodeId,
}

/// Alternative representation for `Arg`s describing `self` parameter of methods.
///
/// E.g. `&mut self` as in `fn foo(&mut self)`
#[derive(Clone, PartialEq, Eq, RustcEncodable, RustcDecodable, Hash, Debug)]
pub enum SelfKind {
    /// `self`, `mut self`
    Value(Mutability),
    /// `&'lt self`, `&'lt mut self`
    Region(Option<Lifetime>, Mutability),
    /// `self: TYPE`, `mut self: TYPE`
    Explicit(P<Ty>, Mutability),
}

pub type ExplicitSelf = Spanned<SelfKind>;

impl Arg {
    pub fn to_self(&self) -> Option<ExplicitSelf> {
        if let PatKind::Ident(BindingMode::ByValue(mutbl), ident, _) = self.pat.node {
            if ident.node.name == keywords::SelfValue.name() {
                return match self.ty.node {
                    TyKind::ImplicitSelf => Some(respan(self.pat.span, SelfKind::Value(mutbl))),
                    TyKind::Rptr(lt, MutTy{ref ty, mutbl}) if ty.node == TyKind::ImplicitSelf => {
                        Some(respan(self.pat.span, SelfKind::Region(lt, mutbl)))
                    }
                    _ => Some(respan(mk_sp(self.pat.span.lo, self.ty.span.hi),
                                     SelfKind::Explicit(self.ty.clone(), mutbl))),
                }
            }
        }
        None
    }

    pub fn is_self(&self) -> bool {
        if let PatKind::Ident(_, ident, _) = self.pat.node {
            ident.node.name == keywords::SelfValue.name()
        } else {
            false
        }
    }

    pub fn from_self(eself: ExplicitSelf, eself_ident: SpannedIdent) -> Arg {
        let infer_ty = P(Ty {
            id: DUMMY_NODE_ID,
            node: TyKind::ImplicitSelf,
            span: DUMMY_SP,
        });
        let arg = |mutbl, ty, span| Arg {
            pat: P(Pat {
                id: DUMMY_NODE_ID,
                node: PatKind::Ident(BindingMode::ByValue(mutbl), eself_ident, None),
                span: span,
            }),
            ty: ty,
            id: DUMMY_NODE_ID,
        };
        match eself.node {
            SelfKind::Explicit(ty, mutbl) => {
                arg(mutbl, ty, mk_sp(eself.span.lo, eself_ident.span.hi))
            }
            SelfKind::Value(mutbl) => arg(mutbl, infer_ty, eself.span),
            SelfKind::Region(lt, mutbl) => arg(Mutability::Immutable, P(Ty {
                id: DUMMY_NODE_ID,
                node: TyKind::Rptr(lt, MutTy { ty: infer_ty, mutbl: mutbl }),
                span: DUMMY_SP,
            }), eself.span),
        }
    }
}

/// Header (not the body) of a function declaration.
///
/// E.g. `fn foo(bar: baz)`
#[derive(Clone, PartialEq, Eq, RustcEncodable, RustcDecodable, Hash, Debug)]
pub struct FnDecl {
    pub inputs: Vec<Arg>,
    pub output: FunctionRetTy,
    pub variadic: bool
}

impl FnDecl {
    pub fn get_self(&self) -> Option<ExplicitSelf> {
        self.inputs.get(0).and_then(Arg::to_self)
    }
    pub fn has_self(&self) -> bool {
        self.inputs.get(0).map(Arg::is_self).unwrap_or(false)
    }
}

#[derive(Copy, Clone, PartialEq, Eq, RustcEncodable, RustcDecodable, Hash, Debug)]
pub enum Unsafety {
    Unsafe,
    Normal,
}

#[derive(Copy, Clone, PartialEq, Eq, RustcEncodable, RustcDecodable, Hash, Debug)]
pub enum Constness {
    Const,
    NotConst,
}

#[derive(Copy, Clone, PartialEq, Eq, RustcEncodable, RustcDecodable, Hash, Debug)]
pub enum Defaultness {
    Default,
    Final,
}

impl fmt::Display for Unsafety {
    fn fmt(&self, f: &mut fmt::Formatter) -> fmt::Result {
        fmt::Display::fmt(match *self {
            Unsafety::Normal => "normal",
            Unsafety::Unsafe => "unsafe",
        }, f)
    }
}

#[derive(Copy, Clone, PartialEq, Eq, RustcEncodable, RustcDecodable, Hash)]
pub enum ImplPolarity {
    /// `impl Trait for Type`
    Positive,
    /// `impl !Trait for Type`
    Negative,
}

impl fmt::Debug for ImplPolarity {
    fn fmt(&self, f: &mut fmt::Formatter) -> fmt::Result {
        match *self {
            ImplPolarity::Positive => "positive".fmt(f),
            ImplPolarity::Negative => "negative".fmt(f),
        }
    }
}


#[derive(Clone, PartialEq, Eq, RustcEncodable, RustcDecodable, Hash, Debug)]
pub enum FunctionRetTy {
    /// Return type is not specified.
    ///
    /// Functions default to `()` and
    /// closures default to inference. Span points to where return
    /// type would be inserted.
    Default(Span),
    /// Everything else
    Ty(P<Ty>),
}

impl FunctionRetTy {
    pub fn span(&self) -> Span {
        match *self {
            FunctionRetTy::Default(span) => span,
            FunctionRetTy::Ty(ref ty) => ty.span,
        }
    }
}

/// Module declaration.
///
/// E.g. `mod foo;` or `mod foo { .. }`
#[derive(Clone, PartialEq, Eq, RustcEncodable, RustcDecodable, Hash, Debug)]
pub struct Mod {
    /// A span from the first token past `{` to the last token until `}`.
    /// For `mod foo;`, the inner span ranges from the first token
    /// to the last token in the external file.
    pub inner: Span,
    pub items: Vec<P<Item>>,
}

/// Foreign module declaration.
///
/// E.g. `extern { .. }` or `extern C { .. }`
#[derive(Clone, PartialEq, Eq, RustcEncodable, RustcDecodable, Hash, Debug)]
pub struct ForeignMod {
    pub abi: Abi,
    pub items: Vec<ForeignItem>,
}

#[derive(Clone, PartialEq, Eq, RustcEncodable, RustcDecodable, Hash, Debug)]
pub struct EnumDef {
    pub variants: Vec<Variant>,
}

#[derive(Clone, PartialEq, Eq, RustcEncodable, RustcDecodable, Hash, Debug)]
pub struct Variant_ {
    pub name: Ident,
    pub attrs: Vec<Attribute>,
    pub data: VariantData,
    /// Explicit discriminant, e.g. `Foo = 1`
    pub disr_expr: Option<P<Expr>>,
}

pub type Variant = Spanned<Variant_>;

#[derive(Clone, PartialEq, Eq, RustcEncodable, RustcDecodable, Hash, Debug, Copy)]
pub struct PathListItem_ {
    pub name: Ident,
    /// renamed in list, e.g. `use foo::{bar as baz};`
    pub rename: Option<Ident>,
    pub id: NodeId,
}

pub type PathListItem = Spanned<PathListItem_>;

pub type ViewPath = Spanned<ViewPath_>;

#[derive(Clone, PartialEq, Eq, RustcEncodable, RustcDecodable, Hash, Debug)]
pub enum ViewPath_ {

    /// `foo::bar::baz as quux`
    ///
    /// or just
    ///
    /// `foo::bar::baz` (with `as baz` implicitly on the right)
    ViewPathSimple(Ident, Path),

    /// `foo::bar::*`
    ViewPathGlob(Path),

    /// `foo::bar::{a,b,c}`
    ViewPathList(Path, Vec<PathListItem>)
}

impl ViewPath_ {
    pub fn path(&self) -> &Path {
        match *self {
            ViewPathSimple(_, ref path) |
            ViewPathGlob (ref path) |
            ViewPathList(ref path, _) => path
        }
    }
}

/// Meta-data associated with an item
pub type Attribute = Spanned<Attribute_>;

/// Distinguishes between Attributes that decorate items and Attributes that
/// are contained as statements within items. These two cases need to be
/// distinguished for pretty-printing.
#[derive(Clone, PartialEq, Eq, RustcEncodable, RustcDecodable, Hash, Debug, Copy)]
pub enum AttrStyle {
    Outer,
    Inner,
}

#[derive(Clone, PartialEq, Eq, RustcEncodable, RustcDecodable, Hash, Debug, Copy)]
pub struct AttrId(pub usize);

/// Doc-comments are promoted to attributes that have is_sugared_doc = true
#[derive(Clone, PartialEq, Eq, RustcEncodable, RustcDecodable, Hash, Debug)]
pub struct Attribute_ {
    pub id: AttrId,
    pub style: AttrStyle,
    pub value: P<MetaItem>,
    pub is_sugared_doc: bool,
}

/// TraitRef's appear in impls.
///
/// resolve maps each TraitRef's ref_id to its defining trait; that's all
/// that the ref_id is for. The impl_id maps to the "self type" of this impl.
/// If this impl is an ItemKind::Impl, the impl_id is redundant (it could be the
/// same as the impl's node id).
#[derive(Clone, PartialEq, Eq, RustcEncodable, RustcDecodable, Hash, Debug)]
pub struct TraitRef {
    pub path: Path,
    pub ref_id: NodeId,
}

#[derive(Clone, PartialEq, Eq, RustcEncodable, RustcDecodable, Hash, Debug)]
pub struct PolyTraitRef {
    /// The `'a` in `<'a> Foo<&'a T>`
    pub bound_lifetimes: Vec<LifetimeDef>,

    /// The `Foo<&'a T>` in `<'a> Foo<&'a T>`
    pub trait_ref: TraitRef,

    pub span: Span,
}

#[derive(Clone, PartialEq, Eq, RustcEncodable, RustcDecodable, Hash, Debug)]
pub enum Visibility {
    Public,
    Crate(Span),
    Restricted { path: P<Path>, id: NodeId },
    Inherited,
}

/// Field of a struct.
///
/// E.g. `bar: usize` as in `struct Foo { bar: usize }`
#[derive(Clone, PartialEq, Eq, RustcEncodable, RustcDecodable, Hash, Debug)]
pub struct StructField {
    pub span: Span,
    pub ident: Option<Ident>,
    pub vis: Visibility,
    pub id: NodeId,
    pub ty: P<Ty>,
    pub attrs: Vec<Attribute>,
}

/// Fields and Ids of enum variants and structs
///
/// For enum variants: `NodeId` represents both an Id of the variant itself (relevant for all
/// variant kinds) and an Id of the variant's constructor (not relevant for `Struct`-variants).
/// One shared Id can be successfully used for these two purposes.
/// Id of the whole enum lives in `Item`.
///
/// For structs: `NodeId` represents an Id of the structure's constructor, so it is not actually
/// used for `Struct`-structs (but still presents). Structures don't have an analogue of "Id of
/// the variant itself" from enum variants.
/// Id of the whole struct lives in `Item`.
#[derive(Clone, PartialEq, Eq, RustcEncodable, RustcDecodable, Hash, Debug)]
pub enum VariantData {
    /// Struct variant.
    ///
    /// E.g. `Bar { .. }` as in `enum Foo { Bar { .. } }`
    Struct(Vec<StructField>, NodeId),
    /// Tuple variant.
    ///
    /// E.g. `Bar(..)` as in `enum Foo { Bar(..) }`
    Tuple(Vec<StructField>, NodeId),
    /// Unit variant.
    ///
    /// E.g. `Bar = ..` as in `enum Foo { Bar = .. }`
    Unit(NodeId),
}

impl VariantData {
    pub fn fields(&self) -> &[StructField] {
        match *self {
            VariantData::Struct(ref fields, _) | VariantData::Tuple(ref fields, _) => fields,
            _ => &[],
        }
    }
    pub fn id(&self) -> NodeId {
        match *self {
            VariantData::Struct(_, id) | VariantData::Tuple(_, id) | VariantData::Unit(id) => id
        }
    }
    pub fn is_struct(&self) -> bool {
        if let VariantData::Struct(..) = *self { true } else { false }
    }
    pub fn is_tuple(&self) -> bool {
        if let VariantData::Tuple(..) = *self { true } else { false }
    }
    pub fn is_unit(&self) -> bool {
        if let VariantData::Unit(..) = *self { true } else { false }
    }
}

/*
  FIXME (#3300): Should allow items to be anonymous. Right now
  we just use dummy names for anon items.
 */
/// An item
///
/// The name might be a dummy name in case of anonymous items
#[derive(Clone, PartialEq, Eq, RustcEncodable, RustcDecodable, Hash, Debug)]
pub struct Item {
    pub ident: Ident,
    pub attrs: Vec<Attribute>,
    pub id: NodeId,
    pub node: ItemKind,
    pub vis: Visibility,
    pub span: Span,
}

#[derive(Clone, PartialEq, Eq, RustcEncodable, RustcDecodable, Hash, Debug)]
pub enum ItemKind {
    /// An`extern crate` item, with optional original crate name.
    ///
    /// E.g. `extern crate foo` or `extern crate foo_bar as foo`
    ExternCrate(Option<Name>),
    /// A use declaration (`use` or `pub use`) item.
    ///
    /// E.g. `use foo;`, `use foo::bar;` or `use foo::bar as FooBar;`
    Use(P<ViewPath>),
    /// A static item (`static` or `pub static`).
    ///
    /// E.g. `static FOO: i32 = 42;` or `static FOO: &'static str = "bar";`
    Static(P<Ty>, Mutability, P<Expr>),
    /// A constant item (`const` or `pub const`).
    ///
    /// E.g. `const FOO: i32 = 42;`
    Const(P<Ty>, P<Expr>),
    /// A function declaration (`fn` or `pub fn`).
    ///
    /// E.g. `fn foo(bar: usize) -> usize { .. }`
    Fn(P<FnDecl>, Unsafety, Spanned<Constness>, Abi, Generics, P<Block>),
    /// A module declaration (`mod` or `pub mod`).
    ///
    /// E.g. `mod foo;` or `mod foo { .. }`
    Mod(Mod),
    /// An external module (`extern` or `pub extern`).
    ///
    /// E.g. `extern {}` or `extern "C" {}`
    ForeignMod(ForeignMod),
    /// A type alias (`type` or `pub type`).
    ///
    /// E.g. `type Foo = Bar<u8>;`
    Ty(P<Ty>, Generics),
    /// An enum definition (`enum` or `pub enum`).
    ///
    /// E.g. `enum Foo<A, B> { C<A>, D<B> }`
    Enum(EnumDef, Generics),
    /// A struct definition (`struct` or `pub struct`).
    ///
    /// E.g. `struct Foo<A> { x: A }`
    Struct(VariantData, Generics),
    /// A union definition (`union` or `pub union`).
    ///
    /// E.g. `union Foo<A, B> { x: A, y: B }`
    Union(VariantData, Generics),
    /// A Trait declaration (`trait` or `pub trait`).
    ///
    /// E.g. `trait Foo { .. }` or `trait Foo<T> { .. }`
    Trait(Unsafety, Generics, TyParamBounds, Vec<TraitItem>),
    // Default trait implementation.
    ///
    /// E.g. `impl Trait for .. {}` or `impl<T> Trait<T> for .. {}`
    DefaultImpl(Unsafety, TraitRef),
    /// An implementation.
    ///
    /// E.g. `impl<A> Foo<A> { .. }` or `impl<A> Trait for Foo<A> { .. }`
    Impl(Unsafety,
             ImplPolarity,
             Generics,
             Option<TraitRef>, // (optional) trait this impl implements
             P<Ty>, // self
             Vec<ImplItem>),
    /// A macro invocation (which includes macro definition).
    ///
    /// E.g. `macro_rules! foo { .. }` or `foo!(..)`
    Mac(Mac),
}

impl ItemKind {
    pub fn descriptive_variant(&self) -> &str {
        match *self {
            ItemKind::ExternCrate(..) => "extern crate",
            ItemKind::Use(..) => "use",
            ItemKind::Static(..) => "static item",
            ItemKind::Const(..) => "constant item",
            ItemKind::Fn(..) => "function",
            ItemKind::Mod(..) => "module",
            ItemKind::ForeignMod(..) => "foreign module",
            ItemKind::Ty(..) => "type alias",
            ItemKind::Enum(..) => "enum",
            ItemKind::Struct(..) => "struct",
            ItemKind::Union(..) => "union",
            ItemKind::Trait(..) => "trait",
            ItemKind::Mac(..) |
            ItemKind::Impl(..) |
            ItemKind::DefaultImpl(..) => "item"
        }
    }
}

#[derive(Clone, PartialEq, Eq, RustcEncodable, RustcDecodable, Hash, Debug)]
pub struct ForeignItem {
    pub ident: Ident,
    pub attrs: Vec<Attribute>,
    pub node: ForeignItemKind,
    pub id: NodeId,
    pub span: Span,
    pub vis: Visibility,
}

/// An item within an `extern` block
#[derive(Clone, PartialEq, Eq, RustcEncodable, RustcDecodable, Hash, Debug)]
pub enum ForeignItemKind {
    /// A foreign function
    Fn(P<FnDecl>, Generics),
    /// A foreign static item (`static ext: u8`), with optional mutability
    /// (the boolean is true when mutable)
    Static(P<Ty>, bool),
}

impl ForeignItemKind {
    pub fn descriptive_variant(&self) -> &str {
        match *self {
            ForeignItemKind::Fn(..) => "foreign function",
            ForeignItemKind::Static(..) => "foreign static item"
        }
    }
}

/// A macro definition, in this crate or imported from another.
///
/// Not parsed directly, but created on macro import or `macro_rules!` expansion.
#[derive(Clone, PartialEq, Eq, RustcEncodable, RustcDecodable, Hash, Debug)]
pub struct MacroDef {
    pub ident: Ident,
    pub attrs: Vec<Attribute>,
    pub id: NodeId,
    pub span: Span,
    pub imported_from: Option<Ident>,
    pub export: bool,
    pub use_locally: bool,
    pub allow_internal_unstable: bool,
    pub body: Vec<TokenTree>,
}

#[cfg(test)]
mod tests {
    use serialize;
    use super::*;

    // are ASTs encodable?
    #[test]
    fn check_asts_encodable() {
        fn assert_encodable<T: serialize::Encodable>() {}
        assert_encodable::<Crate>();
    }
}<|MERGE_RESOLUTION|>--- conflicted
+++ resolved
@@ -71,11 +71,7 @@
 
 impl Decodable for Name {
     fn decode<D: Decoder>(d: &mut D) -> Result<Name, D::Error> {
-<<<<<<< HEAD
-        Ok(token::intern(&try!(d.read_str())[..]))
-=======
-        Ok(token::intern(&d.read_str()?))
->>>>>>> 1df17355
+        Ok(token::intern(&try!(d.read_str())))
     }
 }
 
