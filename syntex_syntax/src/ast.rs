--- conflicted
+++ resolved
@@ -74,50 +74,8 @@
 }
 
 impl Ident {
-<<<<<<< HEAD
-    pub fn new(name: Name, ctxt: SyntaxContext) -> Ident {
-        Ident {name: name, ctxt: ctxt}
-    }
     pub fn with_empty_ctxt(name: Name) -> Ident {
-        Ident {name: name, ctxt: EMPTY_CTXT}
-    }
-}
-
-impl PartialEq for Ident {
-    fn eq(&self, other: &Ident) -> bool {
-        if self.ctxt != other.ctxt {
-            // There's no one true way to compare Idents. They can be compared
-            // non-hygienically `id1.name == id2.name`, hygienically
-            // `mtwt::resolve(id1) == mtwt::resolve(id2)`, or even member-wise
-            // `(id1.name, id1.ctxt) == (id2.name, id2.ctxt)` depending on the situation.
-            // Ideally, PartialEq should not be implemented for Ident at all, but that
-            // would be too impractical, because many larger structures (Token, in particular)
-            // including Idents as their parts derive PartialEq and use it for non-hygienic
-            // comparisons. That's why PartialEq is implemented and defaults to non-hygienic
-            // comparison. Hash is implemented too and is consistent with PartialEq, i.e. only
-            // the name of Ident is hashed. Still try to avoid comparing idents in your code
-            // (especially as keys in hash maps), use one of the three methods listed above
-            // explicitly.
-            //
-            // If you see this panic, then some idents from different contexts were compared
-            // non-hygienically. It's likely a bug. Use one of the three comparison methods
-            // listed above explicitly.
-
-            panic!("idents with different contexts are compared with operator `==`: \
-                {:?}, {:?}.", self, other);
-        }
-
-        self.name == other.name
-    }
-}
-
-impl Hash for Ident {
-    fn hash<H: Hasher>(&self, state: &mut H) {
-        self.name.hash(state)
-=======
-    pub const fn with_empty_ctxt(name: Name) -> Ident {
         Ident { name: name, ctxt: SyntaxContext::empty() }
->>>>>>> c2028969
     }
 }
 
